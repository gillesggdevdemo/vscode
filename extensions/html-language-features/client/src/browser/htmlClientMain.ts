/*---------------------------------------------------------------------------------------------
 *  Copyright (c) Microsoft Corporation. All rights reserved.
 *  Licensed under the MIT License. See License.txt in the project root for license information.
 *--------------------------------------------------------------------------------------------*/

import * as serverProtocol from '@volar/language-server/protocol';
import { LanguageClient } from '@volar/vscode/browser';
import { Disposable, ExtensionContext, Uri, l10n } from 'vscode';
import { LanguageClientOptions } from 'vscode-languageclient';
import { AsyncDisposable, LanguageClientConstructor, startClient } from '../htmlClient';
import { BaseLanguageClient, createLabsInfo } from '@volar/vscode';

let client: AsyncDisposable | undefined;

// this method is called when vs code is activated
export async function activate(context: ExtensionContext) {
	const serverMain = Uri.joinPath(context.extensionUri, 'server/dist/browser/htmlServerMain.js');
	try {
		const worker = new Worker(serverMain.toString());
		worker.postMessage({ i10lLocation: l10n.uri?.toString(false) ?? '' });

		let languageClient!: BaseLanguageClient;
		const newLanguageClient: LanguageClientConstructor = (id: string, name: string, clientOptions: LanguageClientOptions) => {
<<<<<<< HEAD
			return languageClient = new LanguageClient(id, name, clientOptions, worker);
=======
			return new LanguageClient(id, name, worker, clientOptions);
>>>>>>> 9e7cd445
		};

		const timer = {
			setTimeout(callback: (...args: any[]) => void, ms: number, ...args: any[]): Disposable {
				const handle = setTimeout(callback, ms, ...args);
				return { dispose: () => clearTimeout(handle) };
			}
		};

		client = await startClient(context, newLanguageClient, { TextDecoder, timer });

		const labsInfo = createLabsInfo(serverProtocol);
		labsInfo.addLanguageClient(languageClient);
		return labsInfo.extensionExports;
	} catch (e) {
		console.log(e);
	}
	return undefined;
}

export async function deactivate(): Promise<void> {
	if (client) {
		await client.dispose();
		client = undefined;
	}
}<|MERGE_RESOLUTION|>--- conflicted
+++ resolved
@@ -21,11 +21,7 @@
 
 		let languageClient!: BaseLanguageClient;
 		const newLanguageClient: LanguageClientConstructor = (id: string, name: string, clientOptions: LanguageClientOptions) => {
-<<<<<<< HEAD
-			return languageClient = new LanguageClient(id, name, clientOptions, worker);
-=======
-			return new LanguageClient(id, name, worker, clientOptions);
->>>>>>> 9e7cd445
+			return languageClient = new LanguageClient(id, name, worker, clientOptions);
 		};
 
 		const timer = {
