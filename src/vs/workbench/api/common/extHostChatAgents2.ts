/*---------------------------------------------------------------------------------------------
 *  Copyright (c) Microsoft Corporation. All rights reserved.
 *  Licensed under the MIT License. See License.txt in the project root for license information.
 *--------------------------------------------------------------------------------------------*/

import { coalesce } from 'vs/base/common/arrays';
import { raceCancellation } from 'vs/base/common/async';
import { CancellationToken } from 'vs/base/common/cancellation';
import { toErrorMessage } from 'vs/base/common/errorMessage';
import { Emitter } from 'vs/base/common/event';
import { IMarkdownString, MarkdownString } from 'vs/base/common/htmlContent';
import { DisposableMap, DisposableStore } from 'vs/base/common/lifecycle';
import { StopWatch } from 'vs/base/common/stopwatch';
import { URI } from 'vs/base/common/uri';
import { localize } from 'vs/nls';
import { IExtensionDescription } from 'vs/platform/extensions/common/extensions';
import { ILogService } from 'vs/platform/log/common/log';
import { ExtHostChatAgentsShape2, IChatAgentCompletionItem, IChatAgentHistoryEntryDto, IMainContext, MainContext, MainThreadChatAgentsShape2 } from 'vs/workbench/api/common/extHost.protocol';
import { ExtHostChatProvider } from 'vs/workbench/api/common/extHostChatProvider';
import { CommandsConverter, ExtHostCommands } from 'vs/workbench/api/common/extHostCommands';
import * as typeConvert from 'vs/workbench/api/common/extHostTypeConverters';
import * as extHostTypes from 'vs/workbench/api/common/extHostTypes';
import { IChatAgentCommand, IChatAgentRequest, IChatAgentResult } from 'vs/workbench/contrib/chat/common/chatAgents';
import { IChatFollowup, IChatProgress, IChatUserActionEvent, InteractiveSessionVoteDirection } from 'vs/workbench/contrib/chat/common/chatService';
import { checkProposedApiEnabled, isProposedApiEnabled } from 'vs/workbench/services/extensions/common/extensions';
import { Dto } from 'vs/workbench/services/extensions/common/proxyIdentifier';
import type * as vscode from 'vscode';

class ChatAgentResponseStream {

	private _stopWatch = StopWatch.create(false);
	private _isClosed: boolean = false;
	private _firstProgress: number | undefined;
	private _apiObject: vscode.ChatAgentExtendedResponseStream | undefined;

	constructor(
		private readonly _extension: IExtensionDescription,
		private readonly _request: IChatAgentRequest,
		private readonly _proxy: MainThreadChatAgentsShape2,
		private readonly _logService: ILogService,
		private readonly _commandsConverter: CommandsConverter,
		private readonly _sessionDisposables: DisposableStore
	) { }

	close() {
		this._isClosed = true;
	}

	get timings() {
		return {
			firstProgress: this._firstProgress,
			totalElapsed: this._stopWatch.elapsed()
		};
	}

	get apiObject() {

		if (!this._apiObject) {

			const that = this;
			this._stopWatch.reset();

			function throwIfDone(source: Function | undefined) {
				if (that._isClosed) {
					const err = new Error('Response stream has been closed');
					Error.captureStackTrace(err, source);
					throw err;
				}
			}

			const _report = (progress: Dto<IChatProgress>) => {
				// Measure the time to the first progress update with real markdown content
				if (typeof this._firstProgress === 'undefined' && 'content' in progress) {
					this._firstProgress = this._stopWatch.elapsed();
				}
				this._proxy.$handleProgressChunk(this._request.requestId, progress);
			};

			this._apiObject = {
				text(value) {
					throwIfDone(this.text);
					this.markdown(new MarkdownString().appendText(value));
					return this;
				},
				markdown(value) {
					throwIfDone(this.markdown);
					const part = new extHostTypes.ChatResponseMarkdownPart(value);
					const dto = typeConvert.ChatResponseMarkdownPart.to(part);
					_report(dto);
					return this;
				},
				filetree(value, baseUri) {
					throwIfDone(this.filetree);
					const part = new extHostTypes.ChatResponseFileTreePart(value, baseUri);
					const dto = typeConvert.ChatResponseFilesPart.to(part);
					_report(dto);
					return this;
				},
				anchor(value, title?: string) {
					throwIfDone(this.anchor);
					const part = new extHostTypes.ChatResponseAnchorPart(value, title);
					const dto = typeConvert.ChatResponseAnchorPart.to(part);
					_report(dto);
					return this;
				},
				button(value) {
					throwIfDone(this.anchor);
					const part = new extHostTypes.ChatResponseCommandButtonPart(value);
					const dto = typeConvert.ChatResponseCommandButtonPart.to(part, that._commandsConverter, that._sessionDisposables);
					_report(dto);
					return this;
				},
				progress(value) {
					throwIfDone(this.progress);
					const part = new extHostTypes.ChatResponseProgressPart(value);
					const dto = typeConvert.ChatResponseProgressPart.to(part);
					_report(dto);
					return this;
				},
				reference(value) {
					throwIfDone(this.reference);
					const part = new extHostTypes.ChatResponseReferencePart(value);
					const dto = typeConvert.ChatResponseReferencePart.to(part);
					_report(dto);
					return this;
				},
				push(part) {
					throwIfDone(this.push);
					const dto = typeConvert.ChatResponsePart.to(part);
					_report(dto);
					return this;
				},
				report(progress) {
					throwIfDone(this.report);
					if ('placeholder' in progress && 'resolvedContent' in progress) {
						// Ignore for now, this is the deleted Task type
						return;
					}

					const value = typeConvert.ChatResponseProgress.from(that._extension, progress);
					if (!value) {
						that._logService.error('Unknown progress type: ' + JSON.stringify(progress));
						return;
					}

					_report(value);
					return this;
				}
			};
		}

		return this._apiObject;
	}
}

export class ExtHostChatAgents2 implements ExtHostChatAgentsShape2 {

	private static _idPool = 0;

	private readonly _agents = new Map<number, ExtHostChatAgent<any>>();
	private readonly _proxy: MainThreadChatAgentsShape2;

	private readonly _previousResultMap: Map<string, vscode.ChatAgentResult2> = new Map();
	private readonly _resultsBySessionAndRequestId: Map<string, Map<string, vscode.ChatAgentResult2>> = new Map();
	private readonly _sessionDisposables: DisposableMap<string, DisposableStore> = new DisposableMap();

	constructor(
		mainContext: IMainContext,
		private readonly _extHostChatProvider: ExtHostChatProvider,
		private readonly _logService: ILogService,
		private readonly commands: ExtHostCommands,
	) {
		this._proxy = mainContext.getProxy(MainContext.MainThreadChatAgents2);
	}

	createChatAgent<TResult extends vscode.ChatAgentResult2>(extension: IExtensionDescription, name: string, handler: vscode.ChatAgentExtendedHandler): vscode.ChatAgent2<TResult> {
		const handle = ExtHostChatAgents2._idPool++;
		const agent = new ExtHostChatAgent<TResult>(extension, name, this._proxy, handle, handler);
		this._agents.set(handle, agent);

		this._proxy.$registerAgent(handle, name, {});
		return agent.apiAgent;
	}

	async $invokeAgent(handle: number, request: IChatAgentRequest, context: { history: IChatAgentHistoryEntryDto[] }, token: CancellationToken): Promise<IChatAgentResult | undefined> {
		// Clear the previous result so that $acceptFeedback or $acceptAction during a request will be ignored.
		// We may want to support sending those during a request.
		this._previousResultMap.delete(request.sessionId);

		const agent = this._agents.get(handle);
		if (!agent) {
			throw new Error(`[CHAT](${handle}) CANNOT invoke agent because the agent is not registered`);
		}

		this._extHostChatProvider.$updateAccesslist([{ extension: agent.extension.identifier, enabled: true }]);

		// Init session disposables
		let sessionDisposables = this._sessionDisposables.get(request.sessionId);
		if (!sessionDisposables) {
			sessionDisposables = new DisposableStore();
			this._sessionDisposables.set(request.sessionId, sessionDisposables);
		}

		const stream = new ChatAgentResponseStream(agent.extension, request, this._proxy, this._logService, this.commands.converter, sessionDisposables);
		try {
			const convertedHistory = await this.prepareHistory(agent, request, context);
			const task = agent.invoke(
				typeConvert.ChatAgentRequest.to(request),
				{ history: convertedHistory },
				stream.apiObject,
				token
			);

			return await raceCancellation(Promise.resolve(task).then((result) => {
				if (result) {
					this._previousResultMap.set(request.sessionId, result);
					let sessionResults = this._resultsBySessionAndRequestId.get(request.sessionId);
					if (!sessionResults) {
						sessionResults = new Map();
						this._resultsBySessionAndRequestId.set(request.sessionId, sessionResults);
					}
					sessionResults.set(request.requestId, result);

					return { errorDetails: result.errorDetails, timings: stream.timings };
				} else {
					this._previousResultMap.delete(request.sessionId);
				}

				return undefined;
			}), token);

		} catch (e) {
			this._logService.error(e, agent.extension);
			return { errorDetails: { message: localize('errorResponse', "Error from provider: {0}", toErrorMessage(e)), responseIsIncomplete: true } };

		} finally {
			stream.close();
			this._extHostChatProvider.$updateAccesslist([{ extension: agent.extension.identifier, enabled: false }]);
		}
	}

	private async prepareHistory<T extends vscode.ChatAgentResult2>(agent: ExtHostChatAgent<T>, request: IChatAgentRequest, context: { history: IChatAgentHistoryEntryDto[] }): Promise<vscode.ChatAgentHistoryEntry[]> {
		return coalesce(await Promise.all(context.history
			.map(async h => {
				const result = request.agentId === h.request.agentId && this._resultsBySessionAndRequestId.get(request.sessionId)?.get(h.request.requestId)
					|| h.result;
				return {
					request: typeConvert.ChatAgentRequest.to(h.request),
<<<<<<< HEAD
					response: coalesce(h.response.map(r => typeConvert.ChatResponseProgress.toProgressContent(r, this.commands.converter))),
=======
					response: coalesce(h.response.map(r => typeConvert.ChatResponsePart.from(r))),
>>>>>>> 90cebfae
					result
				} satisfies vscode.ChatAgentHistoryEntry;
			})));
	}

	$releaseSession(sessionId: string): void {
		this._previousResultMap.delete(sessionId);
		this._resultsBySessionAndRequestId.delete(sessionId);
		this._sessionDisposables.deleteAndDispose(sessionId);
	}

	async $provideSlashCommands(handle: number, token: CancellationToken): Promise<IChatAgentCommand[]> {
		const agent = this._agents.get(handle);
		if (!agent) {
			// this is OK, the agent might have disposed while the request was in flight
			return [];
		}
		return agent.provideSlashCommands(token);
	}

	$provideFollowups(handle: number, sessionId: string, token: CancellationToken): Promise<IChatFollowup[]> {
		const agent = this._agents.get(handle);
		if (!agent) {
			return Promise.resolve([]);
		}

		const result = this._previousResultMap.get(sessionId);
		if (!result) {
			return Promise.resolve([]);
		}

		return agent.provideFollowups(result, token);
	}

	$acceptFeedback(handle: number, sessionId: string, requestId: string, vote: InteractiveSessionVoteDirection, reportIssue?: boolean): void {
		const agent = this._agents.get(handle);
		if (!agent) {
			return;
		}
		const result = this._resultsBySessionAndRequestId.get(sessionId)?.get(requestId);
		if (!result) {
			return;
		}

		let kind: extHostTypes.ChatAgentResultFeedbackKind;
		switch (vote) {
			case InteractiveSessionVoteDirection.Down:
				kind = extHostTypes.ChatAgentResultFeedbackKind.Unhelpful;
				break;
			case InteractiveSessionVoteDirection.Up:
				kind = extHostTypes.ChatAgentResultFeedbackKind.Helpful;
				break;
		}
		agent.acceptFeedback(reportIssue ? Object.freeze({ result, kind, reportIssue }) : Object.freeze({ result, kind }));
	}

	$acceptAction(handle: number, sessionId: string, requestId: string, action: IChatUserActionEvent): void {
		const agent = this._agents.get(handle);
		if (!agent) {
			return;
		}
		const result = this._resultsBySessionAndRequestId.get(sessionId)?.get(requestId);
		if (!result) {
			return;
		}
		if (action.action.kind === 'vote') {
			// handled by $acceptFeedback
			return;
		}

		if (action.action.kind === 'command') {
			const action2: vscode.ChatAgentCommandAction = { kind: 'command', commandButton: typeConvert.ChatResponseProgress.toProgressContent(action.action.commandButton, this.commands.converter) as vscode.ChatAgentCommandButton };
			agent.acceptAction(Object.freeze({ action: action2, result }));
			return;
		} else {
			agent.acceptAction(Object.freeze({ action: action.action, result }));
		}
	}

	async $invokeCompletionProvider(handle: number, query: string, token: CancellationToken): Promise<IChatAgentCompletionItem[]> {
		const agent = this._agents.get(handle);
		if (!agent) {
			return [];
		}

		const items = await agent.invokeCompletionProvider(query, token);
		return items.map(typeConvert.ChatAgentCompletionItem.from);
	}

	async $provideWelcomeMessage(handle: number, token: CancellationToken): Promise<(string | IMarkdownString)[] | undefined> {
		const agent = this._agents.get(handle);
		if (!agent) {
			return;
		}

		return await agent.provideWelcomeMessage(token);
	}

	async $provideSampleQuestions(handle: number, token: CancellationToken): Promise<IChatFollowup[] | undefined> {
		const agent = this._agents.get(handle);
		if (!agent) {
			return;
		}

		return await agent.provideSampleQuestions(token);
	}
}

class ExtHostChatAgent<TResult extends vscode.ChatAgentResult2> {

	private _subCommandProvider: vscode.ChatAgentSubCommandProvider | undefined;
	private _followupProvider: vscode.ChatAgentFollowupProvider<TResult> | undefined;
	private _description: string | undefined;
	private _fullName: string | undefined;
	private _iconPath: vscode.Uri | { light: vscode.Uri; dark: vscode.Uri } | vscode.ThemeIcon | undefined;
	private _isDefault: boolean | undefined;
	private _helpTextPrefix: string | vscode.MarkdownString | undefined;
	private _helpTextPostfix: string | vscode.MarkdownString | undefined;
	private _sampleRequest?: string;
	private _isSecondary: boolean | undefined;
	private _onDidReceiveFeedback = new Emitter<vscode.ChatAgentResult2Feedback<TResult>>();
	private _onDidPerformAction = new Emitter<vscode.ChatAgentUserActionEvent>();
	private _supportIssueReporting: boolean | undefined;
	private _agentVariableProvider?: { provider: vscode.ChatAgentCompletionItemProvider; triggerCharacters: string[] };
	private _welcomeMessageProvider?: vscode.ChatAgentWelcomeMessageProvider | undefined;

	constructor(
		public readonly extension: IExtensionDescription,
		public readonly id: string,
		private readonly _proxy: MainThreadChatAgentsShape2,
		private readonly _handle: number,
		private readonly _callback: vscode.ChatAgentExtendedHandler,
	) { }

	acceptFeedback(feedback: vscode.ChatAgentResult2Feedback<TResult>) {
		this._onDidReceiveFeedback.fire(feedback);
	}

	acceptAction(event: vscode.ChatAgentUserActionEvent) {
		this._onDidPerformAction.fire(event);
	}

	async invokeCompletionProvider(query: string, token: CancellationToken): Promise<vscode.ChatAgentCompletionItem[]> {
		if (!this._agentVariableProvider) {
			return [];
		}

		return await this._agentVariableProvider.provider.provideCompletionItems(query, token) ?? [];
	}

	async provideSlashCommands(token: CancellationToken): Promise<IChatAgentCommand[]> {
		if (!this._subCommandProvider) {
			return [];
		}
		const result = await this._subCommandProvider.provideSubCommands(token);
		if (!result) {
			return [];
		}
		return result
			.map(c => ({
				name: c.name,
				description: c.description,
				followupPlaceholder: c.followupPlaceholder,
				shouldRepopulate: c.shouldRepopulate,
				sampleRequest: c.sampleRequest
			}));
	}

	async provideFollowups(result: TResult, token: CancellationToken): Promise<IChatFollowup[]> {
		if (!this._followupProvider) {
			return [];
		}
		const followups = await this._followupProvider.provideFollowups(result, token);
		if (!followups) {
			return [];
		}
		return followups
			// Filter out "command followups" from older providers
			.filter(f => !(f && 'commandId' in f))
			.map(f => typeConvert.ChatFollowup.from(f));
	}

	async provideWelcomeMessage(token: CancellationToken): Promise<(string | IMarkdownString)[] | undefined> {
		if (!this._welcomeMessageProvider) {
			return [];
		}
		const content = await this._welcomeMessageProvider.provideWelcomeMessage(token);
		if (!content) {
			return [];
		}
		return content.map(item => {
			if (typeof item === 'string') {
				return item;
			} else {
				return typeConvert.MarkdownString.from(item);
			}
		});
	}

	async provideSampleQuestions(token: CancellationToken): Promise<IChatFollowup[]> {
		if (!this._welcomeMessageProvider || !this._welcomeMessageProvider.provideSampleQuestions) {
			return [];
		}
		const content = await this._welcomeMessageProvider.provideSampleQuestions(token);
		if (!content) {
			return [];
		}

		return content?.map(f => typeConvert.ChatFollowup.from(f));
	}

	get apiAgent(): vscode.ChatAgent2<TResult> {
		let disposed = false;
		let updateScheduled = false;
		const updateMetadataSoon = () => {
			if (disposed) {
				return;
			}
			if (updateScheduled) {
				return;
			}
			updateScheduled = true;
			queueMicrotask(() => {
				this._proxy.$updateAgent(this._handle, {
					description: this._description ?? '',
					fullName: this._fullName,
					icon: !this._iconPath ? undefined :
						this._iconPath instanceof URI ? this._iconPath :
							'light' in this._iconPath ? this._iconPath.light :
								undefined,
					iconDark: !this._iconPath ? undefined :
						'dark' in this._iconPath ? this._iconPath.dark :
							undefined,
					themeIcon: this._iconPath instanceof extHostTypes.ThemeIcon ? this._iconPath : undefined,
					hasSlashCommands: this._subCommandProvider !== undefined,
					hasFollowups: this._followupProvider !== undefined,
					isDefault: this._isDefault,
					isSecondary: this._isSecondary,
					helpTextPrefix: (!this._helpTextPrefix || typeof this._helpTextPrefix === 'string') ? this._helpTextPrefix : typeConvert.MarkdownString.from(this._helpTextPrefix),
					helpTextPostfix: (!this._helpTextPostfix || typeof this._helpTextPostfix === 'string') ? this._helpTextPostfix : typeConvert.MarkdownString.from(this._helpTextPostfix),
					sampleRequest: this._sampleRequest,
					supportIssueReporting: this._supportIssueReporting
				});
				updateScheduled = false;
			});
		};

		const that = this;
		return {
			get name() {
				return that.id;
			},
			get description() {
				return that._description ?? '';
			},
			set description(v) {
				that._description = v;
				updateMetadataSoon();
			},
			get fullName() {
				return that._fullName ?? that.extension.displayName ?? that.extension.name;
			},
			set fullName(v) {
				that._fullName = v;
				updateMetadataSoon();
			},
			get iconPath() {
				return that._iconPath;
			},
			set iconPath(v) {
				that._iconPath = v;
				updateMetadataSoon();
			},
			get subCommandProvider() {
				return that._subCommandProvider;
			},
			set subCommandProvider(v) {
				that._subCommandProvider = v;
				updateMetadataSoon();
			},
			get followupProvider() {
				return that._followupProvider;
			},
			set followupProvider(v) {
				that._followupProvider = v;
				updateMetadataSoon();
			},
			get isDefault() {
				checkProposedApiEnabled(that.extension, 'defaultChatAgent');
				return that._isDefault;
			},
			set isDefault(v) {
				checkProposedApiEnabled(that.extension, 'defaultChatAgent');
				that._isDefault = v;
				updateMetadataSoon();
			},
			get helpTextPrefix() {
				checkProposedApiEnabled(that.extension, 'defaultChatAgent');
				return that._helpTextPrefix;
			},
			set helpTextPrefix(v) {
				checkProposedApiEnabled(that.extension, 'defaultChatAgent');
				if (!that._isDefault) {
					throw new Error('helpTextPrefix is only available on the default chat agent');
				}

				that._helpTextPrefix = v;
				updateMetadataSoon();
			},
			get helpTextPostfix() {
				checkProposedApiEnabled(that.extension, 'defaultChatAgent');
				return that._helpTextPostfix;
			},
			set helpTextPostfix(v) {
				checkProposedApiEnabled(that.extension, 'defaultChatAgent');
				if (!that._isDefault) {
					throw new Error('helpTextPostfix is only available on the default chat agent');
				}

				that._helpTextPostfix = v;
				updateMetadataSoon();
			},
			get isSecondary() {
				checkProposedApiEnabled(that.extension, 'defaultChatAgent');
				return that._isSecondary;
			},
			set isSecondary(v) {
				checkProposedApiEnabled(that.extension, 'defaultChatAgent');
				that._isSecondary = v;
				updateMetadataSoon();
			},
			get sampleRequest() {
				return that._sampleRequest;
			},
			set sampleRequest(v) {
				that._sampleRequest = v;
				updateMetadataSoon();
			},
			get supportIssueReporting() {
				checkProposedApiEnabled(that.extension, 'chatAgents2Additions');
				return that._supportIssueReporting;
			},
			set supportIssueReporting(v) {
				checkProposedApiEnabled(that.extension, 'chatAgents2Additions');
				that._supportIssueReporting = v;
				updateMetadataSoon();
			},
			get onDidReceiveFeedback() {
				return that._onDidReceiveFeedback.event;
			},
			set agentVariableProvider(v) {
				that._agentVariableProvider = v;
				if (v) {
					if (!v.triggerCharacters.length) {
						throw new Error('triggerCharacters are required');
					}

					that._proxy.$registerAgentCompletionsProvider(that._handle, v.triggerCharacters);
				} else {
					that._proxy.$unregisterAgentCompletionsProvider(that._handle);
				}
			},
			get agentVariableProvider() {
				return that._agentVariableProvider;
			},
			set welcomeMessageProvider(v) {
				that._welcomeMessageProvider = v;
				updateMetadataSoon();
			},
			get welcomeMessageProvider() {
				return that._welcomeMessageProvider;
			},
			onDidPerformAction: !isProposedApiEnabled(this.extension, 'chatAgents2Additions')
				? undefined!
				: this._onDidPerformAction.event
			,
			dispose() {
				disposed = true;
				that._subCommandProvider = undefined;
				that._followupProvider = undefined;
				that._onDidReceiveFeedback.dispose();
				that._proxy.$unregisterAgent(that._handle);
			},
		} satisfies vscode.ChatAgent2<TResult>;
	}

	invoke(request: vscode.ChatAgentRequest, context: vscode.ChatAgentContext, response: vscode.ChatAgentExtendedResponseStream, token: CancellationToken): vscode.ProviderResult<vscode.ChatAgentResult2> {
		return this._callback(request, context, response, token);
	}
}<|MERGE_RESOLUTION|>--- conflicted
+++ resolved
@@ -246,11 +246,7 @@
 					|| h.result;
 				return {
 					request: typeConvert.ChatAgentRequest.to(h.request),
-<<<<<<< HEAD
-					response: coalesce(h.response.map(r => typeConvert.ChatResponseProgress.toProgressContent(r, this.commands.converter))),
-=======
-					response: coalesce(h.response.map(r => typeConvert.ChatResponsePart.from(r))),
->>>>>>> 90cebfae
+					response: coalesce(h.response.map(r => typeConvert.ChatResponsePart.from(r, this.commands.converter))),
 					result
 				} satisfies vscode.ChatAgentHistoryEntry;
 			})));
