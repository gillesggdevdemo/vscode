/*---------------------------------------------------------------------------------------------
 *  Copyright (c) Microsoft Corporation. All rights reserved.
 *  Licensed under the MIT License. See License.txt in the project root for license information.
 *--------------------------------------------------------------------------------------------*/

import * as dom from '../../../../base/browser/dom.js';
import { DEFAULT_FONT_FAMILY } from '../../../../base/browser/fonts.js';
import { IHistoryNavigationWidget } from '../../../../base/browser/history.js';
import { StandardKeyboardEvent } from '../../../../base/browser/keyboardEvent.js';
import * as aria from '../../../../base/browser/ui/aria/aria.js';
import { Button } from '../../../../base/browser/ui/button/button.js';
import { IManagedHoverContentOrFactory } from '../../../../base/browser/ui/hover/hover.js';
import { IHoverDelegate } from '../../../../base/browser/ui/hover/hoverDelegate.js';
import { createInstantHoverDelegate } from '../../../../base/browser/ui/hover/hoverDelegateFactory.js';
import { renderLabelWithIcons } from '../../../../base/browser/ui/iconLabel/iconLabels.js';
import { ProgressBar } from '../../../../base/browser/ui/progressbar/progressbar.js';
import { IAction } from '../../../../base/common/actions.js';
import { Codicon } from '../../../../base/common/codicons.js';
import { Color } from '../../../../base/common/color.js';
import { Emitter, Event } from '../../../../base/common/event.js';
import { HistoryNavigator2 } from '../../../../base/common/history.js';
import { KeyCode } from '../../../../base/common/keyCodes.js';
import { Disposable, DisposableStore, IDisposable, MutableDisposable } from '../../../../base/common/lifecycle.js';
import { basename, dirname } from '../../../../base/common/path.js';
import { isMacintosh } from '../../../../base/common/platform.js';
import { URI } from '../../../../base/common/uri.js';
import { IEditorConstructionOptions } from '../../../../editor/browser/config/editorConfiguration.js';
import { EditorExtensionsRegistry } from '../../../../editor/browser/editorExtensions.js';
import { CodeEditorWidget } from '../../../../editor/browser/widget/codeEditor/codeEditorWidget.js';
import { EditorOptions } from '../../../../editor/common/config/editorOptions.js';
import { IDimension } from '../../../../editor/common/core/dimension.js';
import { IPosition } from '../../../../editor/common/core/position.js';
import { Range } from '../../../../editor/common/core/range.js';
import { ITextModel } from '../../../../editor/common/model.js';
import { IModelService } from '../../../../editor/common/services/model.js';
import { CopyPasteController } from '../../../../editor/contrib/dropOrPasteInto/browser/copyPasteController.js';
import { ContentHoverController } from '../../../../editor/contrib/hover/browser/contentHoverController.js';
import { GlyphHoverController } from '../../../../editor/contrib/hover/browser/glyphHoverController.js';
import { SuggestController } from '../../../../editor/contrib/suggest/browser/suggestController.js';
import { localize } from '../../../../nls.js';
import { IAccessibilityService } from '../../../../platform/accessibility/common/accessibility.js';
import { DropdownWithPrimaryActionViewItem, IDropdownWithPrimaryActionViewItemOptions } from '../../../../platform/actions/browser/dropdownWithPrimaryActionViewItem.js';
import { createAndFillInActionBarActions, IMenuEntryActionViewItemOptions, MenuEntryActionViewItem } from '../../../../platform/actions/browser/menuEntryActionViewItem.js';
import { HiddenItemStrategy, MenuWorkbenchToolBar } from '../../../../platform/actions/browser/toolbar.js';
import { IMenuService, MenuId, MenuItemAction } from '../../../../platform/actions/common/actions.js';
import { ICommandService } from '../../../../platform/commands/common/commands.js';
import { IConfigurationService } from '../../../../platform/configuration/common/configuration.js';
import { IContextKey, IContextKeyService } from '../../../../platform/contextkey/common/contextkey.js';
import { IContextMenuService } from '../../../../platform/contextview/browser/contextView.js';
import { FileKind, IFileService } from '../../../../platform/files/common/files.js';
import { registerAndCreateHistoryNavigationContext } from '../../../../platform/history/browser/contextScopedHistoryWidget.js';
import { IHoverService } from '../../../../platform/hover/browser/hover.js';
import { IInstantiationService } from '../../../../platform/instantiation/common/instantiation.js';
import { ServiceCollection } from '../../../../platform/instantiation/common/serviceCollection.js';
import { IKeybindingService } from '../../../../platform/keybinding/common/keybinding.js';
import { WorkbenchList } from '../../../../platform/list/browser/listService.js';
import { ILogService } from '../../../../platform/log/common/log.js';
import { INotificationService } from '../../../../platform/notification/common/notification.js';
import { IThemeService } from '../../../../platform/theme/common/themeService.js';
import { ResourceLabels } from '../../../browser/labels.js';
import { IEditorService } from '../../../services/editor/common/editorService.js';
import { AccessibilityVerbositySettingId } from '../../accessibility/browser/accessibilityConfiguration.js';
import { AccessibilityCommandId } from '../../accessibility/common/accessibilityCommands.js';
import { getSimpleCodeEditorWidgetOptions, getSimpleEditorOptions, setupSimpleEditorSelectionStyling } from '../../codeEditor/browser/simpleEditorOptions.js';
import { ChatAgentLocation, IChatAgentService } from '../common/chatAgents.js';
import { CONTEXT_CHAT_INPUT_CURSOR_AT_TOP, CONTEXT_CHAT_INPUT_HAS_FOCUS, CONTEXT_CHAT_INPUT_HAS_TEXT, CONTEXT_IN_CHAT_INPUT } from '../common/chatContextKeys.js';
import { ChatEditingSessionState, IChatEditingSession, ModifiedFileEntryState } from '../common/chatEditingService.js';
import { IChatRequestVariableEntry } from '../common/chatModel.js';
import { IChatFollowup } from '../common/chatService.js';
import { IChatResponseViewModel } from '../common/chatViewModel.js';
import { IChatHistoryEntry, IChatWidgetHistoryService } from '../common/chatWidgetHistoryService.js';
import { ILanguageModelChatMetadata, ILanguageModelsService } from '../common/languageModels.js';
import { CancelAction, ChatModelPickerActionId, ChatSubmitSecondaryAgentAction, IChatExecuteActionContext, SubmitAction } from './actions/chatExecuteActions.js';
import { IChatWidget } from './chat.js';
import { IDisposableReference } from './chatContentParts/chatCollections.js';
import { CollapsibleListPool, IChatCollapsibleListItem } from './chatContentParts/chatReferencesContentPart.js';
import { ChatEditingAcceptAllAction, ChatEditingDiscardAllAction, ChatEditingShowChangesAction } from './chatEditingService.js';
import { ChatFollowups } from './chatFollowups.js';
import { IChatViewState } from './chatWidget.js';

const $ = dom.$;

const INPUT_EDITOR_MAX_HEIGHT = 250;

interface IChatInputPartOptions {
	renderFollowups: boolean;
	renderStyle?: 'compact';
	menus: {
		executeToolbar: MenuId;
		inputSideToolbar?: MenuId;
		telemetrySource?: string;
	};
	editorOverflowWidgetsDomNode?: HTMLElement;
}

// TODO: @justschen
// class ChatInputContentProvider extends Disposable implements ITextModelContentProvider {
// 	constructor(
// 		textModelService: ITextModelService,
// 		private readonly modelService: IModelService,
// 		private readonly languageService: ILanguageService,
// 	) {
// 		super();
// 		this._register(textModelService.registerTextModelContentProvider(ChatInputPart.INPUT_SCHEME, this));
// 	}

// 	async provideTextContent(resource: URI): Promise<ITextModel | null> {
// 		const existing = this.modelService.getModel(resource);
// 		if (existing) {
// 			return existing;
// 		}
// 		return this.modelService.createModel('', this.languageService.createById('chatSessionInput'), resource);
// 	}
// }

export class ChatInputPart extends Disposable implements IHistoryNavigationWidget {
	static readonly INPUT_SCHEME = 'chatSessionInput';
	private static _counter = 0;

	private _onDidLoadInputState = this._register(new Emitter<any>());
	readonly onDidLoadInputState = this._onDidLoadInputState.event;

	private _onDidChangeHeight = this._register(new Emitter<void>());
	readonly onDidChangeHeight = this._onDidChangeHeight.event;

	private _onDidFocus = this._register(new Emitter<void>());
	readonly onDidFocus = this._onDidFocus.event;

	private _onDidBlur = this._register(new Emitter<void>());
	readonly onDidBlur = this._onDidBlur.event;

	private _onDidChangeContext = this._register(new Emitter<{ removed?: IChatRequestVariableEntry[]; added?: IChatRequestVariableEntry[] }>());
	readonly onDidChangeContext = this._onDidChangeContext.event;

	private _onDidAcceptFollowup = this._register(new Emitter<{ followup: IChatFollowup; response: IChatResponseViewModel | undefined }>());
	readonly onDidAcceptFollowup = this._onDidAcceptFollowup.event;

	public get attachedContext(): ReadonlySet<IChatRequestVariableEntry> {
		return this._attachedContext;
	}

	private _indexOfLastAttachedContextDeletedWithKeyboard: number = -1;
	private readonly _attachedContext = new Set<IChatRequestVariableEntry>();

	private readonly _onDidChangeVisibility = this._register(new Emitter<boolean>());
	private readonly _contextResourceLabels = this.instantiationService.createInstance(ResourceLabels, { onDidChangeVisibility: this._onDidChangeVisibility.event });

	private readonly inputEditorMaxHeight: number;
	private inputEditorHeight = 0;
	private container!: HTMLElement;

	private inputSideToolbarContainer?: HTMLElement;

	private followupsContainer!: HTMLElement;
	private readonly followupsDisposables = this._register(new DisposableStore());

	private attachedContextContainer!: HTMLElement;
	private readonly attachedContextDisposables = this._register(new DisposableStore());

	private chatEditingSessionWidgetContainer!: HTMLElement;

	private _inputPartHeight: number = 0;
	get inputPartHeight() {
		return this._inputPartHeight;
	}

	private _followupsHeight: number = 0;
	get followupsHeight() {
		return this._followupsHeight;
	}

	private _inputEditor!: CodeEditorWidget;
	private _inputEditorElement!: HTMLElement;

	private executeToolbar!: MenuWorkbenchToolBar;
	private inputActionsToolbar!: MenuWorkbenchToolBar;

	get inputEditor() {
		return this._inputEditor;
	}

	private history: HistoryNavigator2<IChatHistoryEntry>;
	private historyNavigationBackwardsEnablement!: IContextKey<boolean>;
	private historyNavigationForewardsEnablement!: IContextKey<boolean>;
	private inHistoryNavigation = false;
	private inputModel: ITextModel | undefined;
	private inputEditorHasText: IContextKey<boolean>;
	private chatCursorAtTop: IContextKey<boolean>;
	private inputEditorHasFocus: IContextKey<boolean>;

	private readonly _waitForPersistedLanguageModel = this._register(new MutableDisposable<IDisposable>());
	private _onDidChangeCurrentLanguageModel = new Emitter<string>();
	private _currentLanguageModel: string | undefined;
	get currentLanguageModel() {
		return this._currentLanguageModel;
	}

	private cachedDimensions: dom.Dimension | undefined;
	private cachedExecuteToolbarWidth: number | undefined;
	private cachedInputToolbarWidth: number | undefined;

	readonly inputUri = URI.parse(`${ChatInputPart.INPUT_SCHEME}:input-${ChatInputPart._counter++}`);

	private readonly _chatEditsActionsDisposables = this._register(new DisposableStore());
	private readonly _chatEditsDisposables = this._register(new DisposableStore());
	private _chatEditsProgress: ProgressBar | undefined;
	private _chatEditsListPool: CollapsibleListPool;
	private _chatEditList: IDisposableReference<WorkbenchList<IChatCollapsibleListItem>> | undefined;
	get selectedElements(): URI[] {
		const edits = [];
		const editsList = this._chatEditList?.object;
		const selectedElements = editsList?.getSelectedElements() ?? [];
		for (const element of selectedElements) {
			if (element.kind === 'reference' && URI.isUri(element.reference)) {
				edits.push(element.reference);
			}
		}
		return edits;
	}

	constructor(
		// private readonly editorOptions: ChatEditorOptions, // TODO this should be used
		private readonly location: ChatAgentLocation,
		private readonly options: IChatInputPartOptions,
		private readonly getInputState: () => any,
		@IChatWidgetHistoryService private readonly historyService: IChatWidgetHistoryService,
		@IModelService private readonly modelService: IModelService,
		@IInstantiationService private readonly instantiationService: IInstantiationService,
		@IContextKeyService private readonly contextKeyService: IContextKeyService,
		@IConfigurationService private readonly configurationService: IConfigurationService,
		@IKeybindingService private readonly keybindingService: IKeybindingService,
		@IAccessibilityService private readonly accessibilityService: IAccessibilityService,
		@ILanguageModelsService private readonly languageModelsService: ILanguageModelsService,
		@ILogService private readonly logService: ILogService,
		@IHoverService private readonly hoverService: IHoverService,
		@IFileService private readonly fileService: IFileService,
		@ICommandService private readonly commandService: ICommandService,
		@IEditorService private readonly editorService: IEditorService
	) {
		super();


		this.inputEditorMaxHeight = this.options.renderStyle === 'compact' ? INPUT_EDITOR_MAX_HEIGHT / 3 : INPUT_EDITOR_MAX_HEIGHT;

		this.inputEditorHasText = CONTEXT_CHAT_INPUT_HAS_TEXT.bindTo(contextKeyService);
		this.chatCursorAtTop = CONTEXT_CHAT_INPUT_CURSOR_AT_TOP.bindTo(contextKeyService);
		this.inputEditorHasFocus = CONTEXT_CHAT_INPUT_HAS_FOCUS.bindTo(contextKeyService);

		this.history = this.loadHistory();
		this._register(this.historyService.onDidClearHistory(() => this.history = new HistoryNavigator2([{ text: '' }], 50, historyKeyFn)));

		this._register(this.configurationService.onDidChangeConfiguration(e => {
			if (e.affectsConfiguration(AccessibilityVerbositySettingId.Chat)) {
				this.inputEditor.updateOptions({ ariaLabel: this._getAriaLabel() });
			}
		}));

		this._chatEditsListPool = this._register(this.instantiationService.createInstance(CollapsibleListPool, this._onDidChangeVisibility.event, MenuId.ChatEditingSessionWidgetToolbar, { enableFileDecorations: true }));
	}

	private setCurrentLanguageModelToDefault() {
		const defaultLanguageModel = this.languageModelsService.getLanguageModelIds().find(id => this.languageModelsService.lookupLanguageModel(id)?.isDefault);
		const hasUserSelectableLanguageModels = this.languageModelsService.getLanguageModelIds().find(id => {
			const model = this.languageModelsService.lookupLanguageModel(id);
			return model?.isUserSelectable && !model.isDefault;
		});
		this._currentLanguageModel = hasUserSelectableLanguageModels ? defaultLanguageModel : undefined;
	}

	private setCurrentLanguageModelByUser(modelId: string) {
		this._currentLanguageModel = modelId;

		// The user changed the language model, so we don't wait for the persisted option to be registered
		this._waitForPersistedLanguageModel.clear();
		if (this.cachedDimensions) {
			this.layout(this.cachedDimensions.height, this.cachedDimensions.width);
		}
	}

	private loadHistory(): HistoryNavigator2<IChatHistoryEntry> {
		const history = this.historyService.getHistory(this.location);
		if (history.length === 0) {
			history.push({ text: '' });
		}

		return new HistoryNavigator2(history, 50, historyKeyFn);
	}

	private _getAriaLabel(): string {
		const verbose = this.configurationService.getValue<boolean>(AccessibilityVerbositySettingId.Chat);
		if (verbose) {
			const kbLabel = this.keybindingService.lookupKeybinding(AccessibilityCommandId.OpenAccessibilityHelp)?.getLabel();
			return kbLabel ? localize('actions.chat.accessibiltyHelp', "Chat Input,  Type to ask questions or type / for topics, press enter to send out the request. Use {0} for Chat Accessibility Help.", kbLabel) : localize('chatInput.accessibilityHelpNoKb', "Chat Input,  Type code here and press Enter to run. Use the Chat Accessibility Help command for more information.");
		}
		return localize('chatInput', "Chat Input");
	}

	updateState(inputState: Object): void {
		if (this.inHistoryNavigation) {
			return;
		}

		const newEntry = { text: this._inputEditor.getValue(), state: inputState };

		if (this.history.isAtEnd()) {
			// The last history entry should always be the current input value
			this.history.replaceLast(newEntry);
		} else {
			// Added a reference while in the middle of history navigation, it's a new entry
			this.history.replaceLast(newEntry);
			this.history.resetCursor();
		}
	}

	initForNewChatModel(state: IChatViewState): void {
		this.history = this.loadHistory();
		this.history.add({
			text: state.inputValue ?? this.history.current().text,
			state: state.inputState ?? this.getInputState()
		});

		if (state.inputValue) {
			this.setValue(state.inputValue, false);
		}

		if (state.selectedLanguageModelId) {
			const model = this.languageModelsService.lookupLanguageModel(state.selectedLanguageModelId);
			if (model) {
				this._currentLanguageModel = state.selectedLanguageModelId;
				this._onDidChangeCurrentLanguageModel.fire(this._currentLanguageModel);
			} else {
				this._waitForPersistedLanguageModel.value = this.languageModelsService.onDidChangeLanguageModels(e => {
					const persistedModel = e.added?.find(m => m.identifier === state.selectedLanguageModelId);
					if (persistedModel) {
						this._waitForPersistedLanguageModel.clear();

						if (persistedModel.metadata.isUserSelectable) {
							this._currentLanguageModel = state.selectedLanguageModelId;
							this._onDidChangeCurrentLanguageModel.fire(this._currentLanguageModel!);
						}
					}
				});
			}
		}

	}

	logInputHistory(): void {
		const historyStr = [...this.history].map(entry => JSON.stringify(entry)).join('\n');
		this.logService.info(`[${this.location}] Chat input history:`, historyStr);
	}

	setVisible(visible: boolean): void {
		this._onDidChangeVisibility.fire(visible);
	}

	get element(): HTMLElement {
		return this.container;
	}

	showPreviousValue(): void {
		const inputState = this.getInputState();
		if (this.history.isAtEnd()) {
			this.saveCurrentValue(inputState);
		} else {
			if (!this.history.has({ text: this._inputEditor.getValue(), state: inputState })) {
				this.saveCurrentValue(inputState);
				this.history.resetCursor();
			}
		}

		this.navigateHistory(true);
	}

	showNextValue(): void {
		const inputState = this.getInputState();
		if (this.history.isAtEnd()) {
			return;
		} else {
			if (!this.history.has({ text: this._inputEditor.getValue(), state: inputState })) {
				this.saveCurrentValue(inputState);
				this.history.resetCursor();
			}
		}

		this.navigateHistory(false);
	}

	private navigateHistory(previous: boolean): void {
		const historyEntry = previous ?
			this.history.previous() : this.history.next();

		aria.status(historyEntry.text);

		this.inHistoryNavigation = true;
		this.setValue(historyEntry.text, true);
		this.inHistoryNavigation = false;

		this._onDidLoadInputState.fire(historyEntry.state);

		const model = this._inputEditor.getModel();
		if (!model) {
			return;
		}

		if (previous) {
			const endOfFirstViewLine = this._inputEditor._getViewModel()?.getLineLength(1) ?? 1;
			const endOfFirstModelLine = model.getLineLength(1);
			if (endOfFirstViewLine === endOfFirstModelLine) {
				// Not wrapped - set cursor to the end of the first line
				this._inputEditor.setPosition({ lineNumber: 1, column: endOfFirstViewLine + 1 });
			} else {
				// Wrapped - set cursor one char short of the end of the first view line.
				// If it's after the next character, the cursor shows on the second line.
				this._inputEditor.setPosition({ lineNumber: 1, column: endOfFirstViewLine });
			}
		} else {
			this._inputEditor.setPosition(getLastPosition(model));
		}
	}

	setValue(value: string, transient: boolean): void {
		this.inputEditor.setValue(value);
		// always leave cursor at the end
		this.inputEditor.setPosition({ lineNumber: 1, column: value.length + 1 });

		if (!transient) {
			this.saveCurrentValue(this.getInputState());
		}
	}

	private saveCurrentValue(inputState: any): void {
		const newEntry = { text: this._inputEditor.getValue(), state: inputState };
		this.history.replaceLast(newEntry);
	}

	focus() {
		this._inputEditor.focus();
	}

	hasFocus(): boolean {
		return this._inputEditor.hasWidgetFocus();
	}

	/**
	 * Reset the input and update history.
	 * @param userQuery If provided, this will be added to the history. Followups and programmatic queries should not be passed.
	 */
	async acceptInput(isUserQuery?: boolean): Promise<void> {
		if (isUserQuery) {
			const userQuery = this._inputEditor.getValue();
			const entry: IChatHistoryEntry = { text: userQuery, state: this.getInputState() };
			this.history.replaceLast(entry);
			this.history.add({ text: '' });
		}

		// Clear attached context, fire event to clear input state, and clear the input editor
		this._attachedContext.clear();
		this._onDidLoadInputState.fire({});
		if (this.accessibilityService.isScreenReaderOptimized() && isMacintosh) {
			this._acceptInputForVoiceover();
		} else {
			this._inputEditor.focus();
			this._inputEditor.setValue('');
		}
	}

	private _acceptInputForVoiceover(): void {
		const domNode = this._inputEditor.getDomNode();
		if (!domNode) {
			return;
		}
		// Remove the input editor from the DOM temporarily to prevent VoiceOver
		// from reading the cleared text (the request) to the user.
		domNode.remove();
		this._inputEditor.setValue('');
		this._inputEditorElement.appendChild(domNode);
		this._inputEditor.focus();
	}

	attachContext(overwrite: boolean, ...contentReferences: IChatRequestVariableEntry[]): void {
		const removed = [];
		if (overwrite) {
			removed.push(...Array.from(this._attachedContext));
			this._attachedContext.clear();
		}

		if (contentReferences.length > 0) {
			for (const reference of contentReferences) {
				this._attachedContext.add(reference);
			}
		}

		if (removed.length > 0 || contentReferences.length > 0) {
			this.initAttachedContext(this.attachedContextContainer);

			if (!overwrite) {
				this._onDidChangeContext.fire({ removed, added: contentReferences });
			}
		}
	}

	render(container: HTMLElement, initialValue: string, widget: IChatWidget) {
		let elements;
		if (this.options.renderStyle === 'compact') {
			elements = dom.h('.interactive-input-part', [
				dom.h('.interactive-input-and-edit-session', [
					dom.h('.chat-editing-session@chatEditingSessionWidgetContainer'),
					dom.h('.interactive-input-and-side-toolbar@inputAndSideToolbar', [
						dom.h('.chat-input-container@inputContainer', [
							dom.h('.chat-editor-container@editorContainer'),
							dom.h('.chat-input-toolbars@inputToolbars'),
						]),
					]),
					dom.h('.chat-attached-context@attachedContextContainer'),
					dom.h('.interactive-input-followups@followupsContainer'),
				])
			]);
		} else {
			elements = dom.h('.interactive-input-part', [
				dom.h('.interactive-input-followups@followupsContainer'),
				dom.h('.chat-editing-session@chatEditingSessionWidgetContainer'),
				dom.h('.interactive-input-and-side-toolbar@inputAndSideToolbar', [
					dom.h('.chat-input-container@inputContainer', [
						dom.h('.chat-editor-container@editorContainer'),
						dom.h('.chat-attached-context@attachedContextContainer'),
						dom.h('.chat-input-toolbars@inputToolbars'),
					]),
				]),
			]);
		}
		this.container = elements.root;
		container.append(this.container);
		this.container.classList.toggle('compact', this.options.renderStyle === 'compact');
		this.followupsContainer = elements.followupsContainer;
		const inputAndSideToolbar = elements.inputAndSideToolbar; // The chat input and toolbar to the right
		const inputContainer = elements.inputContainer; // The chat editor, attachments, and toolbars
		const editorContainer = elements.editorContainer;
		this.attachedContextContainer = elements.attachedContextContainer;
		const toolbarsContainer = elements.inputToolbars;
		this.chatEditingSessionWidgetContainer = elements.chatEditingSessionWidgetContainer;
		this.initAttachedContext(this.attachedContextContainer);
		this.renderChatEditingSessionState(null);

		const inputScopedContextKeyService = this._register(this.contextKeyService.createScoped(inputContainer));
		CONTEXT_IN_CHAT_INPUT.bindTo(inputScopedContextKeyService).set(true);
		const scopedInstantiationService = this._register(this.instantiationService.createChild(new ServiceCollection([IContextKeyService, inputScopedContextKeyService])));

		const { historyNavigationBackwardsEnablement, historyNavigationForwardsEnablement } = this._register(registerAndCreateHistoryNavigationContext(inputScopedContextKeyService, this));
		this.historyNavigationBackwardsEnablement = historyNavigationBackwardsEnablement;
		this.historyNavigationForewardsEnablement = historyNavigationForwardsEnablement;

		const options: IEditorConstructionOptions = getSimpleEditorOptions(this.configurationService);
		options.overflowWidgetsDomNode = this.options.editorOverflowWidgetsDomNode;
		options.pasteAs = EditorOptions.pasteAs.defaultValue;
		options.readOnly = false;
		options.ariaLabel = this._getAriaLabel();
		options.fontFamily = DEFAULT_FONT_FAMILY;
		options.fontSize = 13;
		options.lineHeight = 20;
		options.padding = this.options.renderStyle === 'compact' ? { top: 2, bottom: 2 } : { top: 8, bottom: 8 };
		options.cursorWidth = 1;
		options.wrappingStrategy = 'advanced';
		options.bracketPairColorization = { enabled: false };
		options.suggest = {
			showIcons: false,
			showSnippets: false,
			showWords: true,
			showStatusBar: false,
			insertMode: 'replace',
		};
		options.scrollbar = { ...(options.scrollbar ?? {}), vertical: 'hidden' };
		options.stickyScroll = { enabled: false };

		this._inputEditorElement = dom.append(editorContainer!, $(chatInputEditorContainerSelector));
		const editorOptions = getSimpleCodeEditorWidgetOptions();
		editorOptions.contributions?.push(...EditorExtensionsRegistry.getSomeEditorContributions([ContentHoverController.ID, GlyphHoverController.ID, CopyPasteController.ID]));
		this._inputEditor = this._register(scopedInstantiationService.createInstance(CodeEditorWidget, this._inputEditorElement, options, editorOptions));
		SuggestController.get(this._inputEditor)?.forceRenderingAbove();

		this._register(this._inputEditor.onDidChangeModelContent(() => {
			const currentHeight = Math.min(this._inputEditor.getContentHeight(), this.inputEditorMaxHeight);
			if (currentHeight !== this.inputEditorHeight) {
				this.inputEditorHeight = currentHeight;
				this._onDidChangeHeight.fire();
			}

			const model = this._inputEditor.getModel();
			const inputHasText = !!model && model.getValue().trim().length > 0;
			this.inputEditorHasText.set(inputHasText);
		}));
		this._register(this._inputEditor.onDidFocusEditorText(() => {
			this.inputEditorHasFocus.set(true);
			this._onDidFocus.fire();
			inputContainer.classList.toggle('focused', true);
		}));
		this._register(this._inputEditor.onDidBlurEditorText(() => {
			this.inputEditorHasFocus.set(false);
			inputContainer.classList.toggle('focused', false);

			this._onDidBlur.fire();
		}));

		const hoverDelegate = this._register(createInstantHoverDelegate());

		this._register(dom.addStandardDisposableListener(toolbarsContainer, dom.EventType.CLICK, e => this.inputEditor.focus()));
		this.inputActionsToolbar = this._register(this.instantiationService.createInstance(MenuWorkbenchToolBar, toolbarsContainer, MenuId.ChatInput, {
			telemetrySource: this.options.menus.telemetrySource,
			menuOptions: { shouldForwardArgs: true },
			hiddenItemStrategy: HiddenItemStrategy.Ignore,
			hoverDelegate
		}));
		this.inputActionsToolbar.context = { widget } satisfies IChatExecuteActionContext;
		this._register(this.inputActionsToolbar.onDidChangeMenuItems(() => {
			if (this.cachedDimensions && typeof this.cachedInputToolbarWidth === 'number' && this.cachedInputToolbarWidth !== this.inputActionsToolbar.getItemsWidth()) {
				this.layout(this.cachedDimensions.height, this.cachedDimensions.width);
			}
		}));
		this.executeToolbar = this._register(this.instantiationService.createInstance(MenuWorkbenchToolBar, toolbarsContainer, this.options.menus.executeToolbar, {
			telemetrySource: this.options.menus.telemetrySource,
			menuOptions: {
				shouldForwardArgs: true
			},
			hoverDelegate,
			hiddenItemStrategy: HiddenItemStrategy.Ignore, // keep it lean when hiding items and avoid a "..." overflow menu
			actionViewItemProvider: (action, options) => {
				if (this.location === ChatAgentLocation.Panel) {
					if ((action.id === SubmitAction.ID || action.id === CancelAction.ID) && action instanceof MenuItemAction) {
						const dropdownAction = this.instantiationService.createInstance(MenuItemAction, { id: 'chat.moreExecuteActions', title: localize('notebook.moreExecuteActionsLabel', "More..."), icon: Codicon.chevronDown }, undefined, undefined, undefined, undefined);
						return this.instantiationService.createInstance(ChatSubmitDropdownActionItem, action, dropdownAction, options);
					}
				}

				if (action.id === ChatModelPickerActionId && action instanceof MenuItemAction) {
					if (!this._currentLanguageModel) {
						this.setCurrentLanguageModelToDefault();
					}

					if (this._currentLanguageModel) {
						const itemDelegate: ModelPickerDelegate = {
							onDidChangeModel: this._onDidChangeCurrentLanguageModel.event,
							setModel: (modelId: string) => {
								this.setCurrentLanguageModelByUser(modelId);
							}
						};
						return this.instantiationService.createInstance(ModelPickerActionViewItem, action, this._currentLanguageModel, itemDelegate, { hoverDelegate: options.hoverDelegate, keybinding: options.keybinding ?? undefined });
					}
				}

				return undefined;
			}
		}));
		this.executeToolbar.context = { widget } satisfies IChatExecuteActionContext;
		this._register(this.executeToolbar.onDidChangeMenuItems(() => {
			if (this.cachedDimensions && typeof this.cachedExecuteToolbarWidth === 'number' && this.cachedExecuteToolbarWidth !== this.executeToolbar.getItemsWidth()) {
				this.layout(this.cachedDimensions.height, this.cachedDimensions.width);
			}
		}));
		if (this.options.menus.inputSideToolbar) {
			const toolbarSide = this._register(this.instantiationService.createInstance(MenuWorkbenchToolBar, inputAndSideToolbar, this.options.menus.inputSideToolbar, {
				telemetrySource: this.options.menus.telemetrySource,
				menuOptions: {
					shouldForwardArgs: true
				},
				hoverDelegate
			}));
			this.inputSideToolbarContainer = toolbarSide.getElement();
			toolbarSide.getElement().classList.add('chat-side-toolbar');
			toolbarSide.context = { widget } satisfies IChatExecuteActionContext;
		}

		let inputModel = this.modelService.getModel(this.inputUri);
		if (!inputModel) {
			inputModel = this.modelService.createModel('', null, this.inputUri, true);
			this._register(inputModel);
		}

		this.inputModel = inputModel;
		this.inputModel.updateOptions({ bracketColorizationOptions: { enabled: false, independentColorPoolPerBracketType: false } });
		this._inputEditor.setModel(this.inputModel);
		if (initialValue) {
			this.inputModel.setValue(initialValue);
			const lineNumber = this.inputModel.getLineCount();
			this._inputEditor.setPosition({ lineNumber, column: this.inputModel.getLineMaxColumn(lineNumber) });
		}

		const onDidChangeCursorPosition = () => {
			const model = this._inputEditor.getModel();
			if (!model) {
				return;
			}

			const position = this._inputEditor.getPosition();
			if (!position) {
				return;
			}

			const atTop = position.lineNumber === 1 && position.column - 1 <= (this._inputEditor._getViewModel()?.getLineLength(1) ?? 0);
			this.chatCursorAtTop.set(atTop);

			this.historyNavigationBackwardsEnablement.set(atTop);
			this.historyNavigationForewardsEnablement.set(position.equals(getLastPosition(model)));
		};
		this._register(this._inputEditor.onDidChangeCursorPosition(e => onDidChangeCursorPosition()));
		onDidChangeCursorPosition();
	}

	private initAttachedContext(container: HTMLElement, isLayout = false) {
		const oldHeight = container.offsetHeight;
		dom.clearNode(container);
		this.attachedContextDisposables.clear();
		const hoverDelegate = this.attachedContextDisposables.add(createInstantHoverDelegate());
		dom.setVisibility(Boolean(this.attachedContext.size), this.attachedContextContainer);
		if (!this.attachedContext.size) {
			this._indexOfLastAttachedContextDeletedWithKeyboard = -1;
		}
		[...this.attachedContext.values()].forEach(async (attachment, index) => {
			const widget = dom.append(container, $('.chat-attached-context-attachment.show-file-icons'));
			const label = this._contextResourceLabels.create(widget, { supportIcons: true, hoverDelegate });

			let hoverElement: IManagedHoverContentOrFactory;
			let ariaLabel: string | undefined;

			const file = URI.isUri(attachment.value) ? attachment.value : attachment.value && typeof attachment.value === 'object' && 'uri' in attachment.value && URI.isUri(attachment.value.uri) ? attachment.value.uri : undefined;
			const range = attachment.value && typeof attachment.value === 'object' && 'range' in attachment.value && Range.isIRange(attachment.value.range) ? attachment.value.range : undefined;
			if (file && attachment.isFile) {
				const fileBasename = basename(file.path);
				const fileDirname = dirname(file.path);
				const friendlyName = `${fileBasename} ${fileDirname}`;

				ariaLabel = range ? localize('chat.fileAttachmentWithRange', "Attached file, {0}, line {1} to line {2}", friendlyName, range.startLineNumber, range.endLineNumber) : localize('chat.fileAttachment', "Attached file, {0}", friendlyName);
				hoverElement = file.fsPath;

				label.setFile(file, {
					fileKind: FileKind.FILE,
					hidePath: true,
					range,
				});
				this.attachButtonAndDisposables(widget, index, attachment, hoverDelegate);
			} else if (attachment.isImage) {
				ariaLabel = localize('chat.imageAttachment', "Attached image, {0}", attachment.name);

				hoverElement = dom.$('div.chat-attached-context-hover');
				hoverElement.setAttribute('aria-label', ariaLabel);

				// Custom label
				const pillIcon = dom.$('div.chat-attached-context-pill', {}, dom.$('span.codicon.codicon-file-media'));
				const textLabel = dom.$('span.chat-attached-context-custom-text', {}, attachment.name);
				widget.appendChild(pillIcon);
				widget.appendChild(textLabel);

				let buffer: Uint8Array;
				try {
					if (attachment.value instanceof URI) {
						this.attachButtonAndDisposables(widget, index, attachment, hoverDelegate);
						const readFile = await this.fileService.readFile(attachment.value);
						buffer = readFile.value.buffer;

					} else {
						buffer = attachment.value as Uint8Array;
						this.attachButtonAndDisposables(widget, index, attachment, hoverDelegate);
					}
					this.createImageElements(buffer, widget, hoverElement);
				} catch (error) {
					console.error('Error processing attachment:', error);
				}

				widget.style.position = 'relative';
			} else {
				const attachmentLabel = attachment.fullName ?? attachment.name;
				const withIcon = attachment.icon?.id ? `$(${attachment.icon.id}) ${attachmentLabel}` : attachmentLabel;
				label.setLabel(withIcon, undefined);

				ariaLabel = localize('chat.attachment', "Attached context, {0}", attachment.name);
				hoverElement = attachmentLabel;

				this.attachButtonAndDisposables(widget, index, attachment, hoverDelegate);
			}

			widget.tabIndex = 0;
			widget.ariaLabel = ariaLabel;
			if (!this.attachedContextDisposables.isDisposed) {
				this.attachedContextDisposables.add(this.hoverService.setupManagedHover(hoverDelegate, widget, hoverElement, { trapFocus: false }));
			}
		});

		if (oldHeight !== container.offsetHeight && !isLayout) {
			this._onDidChangeHeight.fire();
		}
	}

	private attachButtonAndDisposables(widget: HTMLElement, index: number, attachment: IChatRequestVariableEntry, hoverDelegate: IHoverDelegate) {

<<<<<<< HEAD
		const clearButton = new Button(widget, {
			supportIcons: true,
			title: localize('chat.attachment.clearButton', "Remove from context"),
		});
=======
		const clearButton = new Button(widget, { supportIcons: true, hoverDelegate, title: localize('remove', 'Remove') });
>>>>>>> 626fc7d3

		// If this item is rendering in place of the last attached context item, focus the clear button so the user can continue deleting attached context items with the keyboard
		if (index === Math.min(this._indexOfLastAttachedContextDeletedWithKeyboard, this.attachedContext.size - 1)) {
			clearButton.focus();
		}

		this.attachedContextDisposables.add(clearButton);
		clearButton.icon = Codicon.close;
		const disp = clearButton.onDidClick((e) => {
			this._attachedContext.delete(attachment);
			disp.dispose();

			// Set focus to the next attached context item if deletion was triggered by a keystroke (vs a mouse click)
			if (dom.isKeyboardEvent(e)) {
				const event = new StandardKeyboardEvent(e);
				if (event.equals(KeyCode.Enter) || event.equals(KeyCode.Space)) {
					this._indexOfLastAttachedContextDeletedWithKeyboard = index;
				}
			}

			if (this._attachedContext.size === 0) {
				this.focus();
			}

			this._onDidChangeHeight.fire();
			this._onDidChangeContext.fire({ removed: [attachment] });
		});
		this.attachedContextDisposables.add(disp);
	}

	// Helper function to create and replace image
	private createImageElements(buffer: ArrayBuffer | Uint8Array, widget: HTMLElement, hoverElement: HTMLElement) {
		const blob = new Blob([buffer], { type: 'image/png' });
		const url = URL.createObjectURL(blob);
		const img = dom.$('img.chat-attached-context-image', { src: url, alt: '' });
		const pillImg = dom.$('img.chat-attached-context-pill-image', { src: url, alt: '' });
		const pill = dom.$('div.chat-attached-context-pill', {}, pillImg);

		const existingPill = widget.querySelector('.chat-attached-context-pill');
		if (existingPill) {
			existingPill.replaceWith(pill);
		}

		// Update hover image
		hoverElement.appendChild(img);
	}

	async renderChatEditingSessionState(chatEditingSession: IChatEditingSession | null, initialState?: boolean) {
		dom.setVisibility(Boolean(chatEditingSession) || Boolean(initialState), this.chatEditingSessionWidgetContainer);

		if (!chatEditingSession && !initialState) {
			dom.clearNode(this.chatEditingSessionWidgetContainer);
			this._chatEditsDisposables.clear();
			this._chatEditList = undefined;
			this._chatEditsProgress?.dispose();
			this._chatEditsProgress = undefined;
			return;
		}

		if (this._chatEditList && chatEditingSession?.state.get() === ChatEditingSessionState.Idle) {
			this._chatEditsProgress?.stop();
			this._chatEditsProgress?.dispose();
			this._chatEditsProgress = undefined;
		}

		// Summary of number of files changed
		const innerContainer = this.chatEditingSessionWidgetContainer.querySelector('.chat-editing-session-container.show-file-icons') as HTMLElement ?? dom.append(this.chatEditingSessionWidgetContainer, $('.chat-editing-session-container.show-file-icons'));
		const numberOfEditedEntries = chatEditingSession?.entries.get().length ?? 0;
		const overviewRegion = innerContainer.querySelector('.chat-editing-session-overview') as HTMLElement ?? dom.append(innerContainer, $('.chat-editing-session-overview'));
		if (numberOfEditedEntries !== this._chatEditList?.object.length) {
			const overviewText = overviewRegion.querySelector('span') ?? dom.append(overviewRegion, $('span'));
			overviewText.textContent = numberOfEditedEntries === 1
				? localize('chatEditingSessionOverview.oneFileChanged', "1 file changed")
				: localize('chatEditingSessionOverview', "{0} files changed", numberOfEditedEntries);
		}

		if (!chatEditingSession) {
			return;
		}

		//#region Chat editing session actions
		{
			const actionsContainer = overviewRegion.querySelector('.chat-editing-session-actions') as HTMLElement ?? dom.append(overviewRegion, $('.chat-editing-session-actions'));
			// Clear out the previous actions (if any)
			this._chatEditsActionsDisposables.clear();
			dom.clearNode(actionsContainer);

			if (chatEditingSession.entries.get().find((e) => e.state.get() === ModifiedFileEntryState.Undecided)) {
				// Don't show Accept All / Discard All actions if user already selected Accept All / Discard All
				const actions = [];
				actions.push(
					{
						command: ChatEditingShowChangesAction.ID,
						label: ChatEditingShowChangesAction.LABEL,
						isSecondary: true
					},
					{
						command: ChatEditingDiscardAllAction.ID,
						label: ChatEditingDiscardAllAction.LABEL,
						isSecondary: true
					},
					{
						command: ChatEditingAcceptAllAction.ID,
						label: ChatEditingAcceptAllAction.LABEL,
						isSecondary: false
					}
				);

				for (const action of actions) {
					const button = this._chatEditsActionsDisposables.add(new Button(actionsContainer, {
						supportIcons: false,
						secondary: action.isSecondary
					}));
					button.label = action.label;
					this._chatEditsActionsDisposables.add(button.onDidClick(() => {
						this.commandService.executeCommand(action.command);
					}));
					dom.append(actionsContainer, button.element);
				}
			}

			const clearButton = this._chatEditsActionsDisposables.add(new Button(actionsContainer, { supportIcons: true }));
			clearButton.icon = Codicon.close;
			this._chatEditsActionsDisposables.add(clearButton.onDidClick((e) => {
				void chatEditingSession.stop();
			}));
			dom.append(actionsContainer, clearButton.element);
		}
		//#endregion

		if (!this._chatEditsProgress && chatEditingSession.state.get() === ChatEditingSessionState.StreamingEdits) {
			this._chatEditsProgress = new ProgressBar(innerContainer);
			this._chatEditsProgress.infinite().show(500);
		}

		// List of edited files
		if (!this._chatEditList) {
			this._chatEditList = this._chatEditsListPool.get();
			const list = this._chatEditList.object;
			this._chatEditsDisposables.add(this._chatEditList);
			this._chatEditsDisposables.add(list.onDidOpen((e) => {
				if (e.element?.kind === 'reference' && URI.isUri(e.element.reference)) {
					const modifiedFileUri = e.element.reference;
					const editedFile = chatEditingSession.entries.get().find((e) => e.modifiedURI.toString() === modifiedFileUri.toString());
					if (editedFile) {
						void this.editorService.openEditor({
							original: { resource: URI.from(editedFile.originalURI, true) },
							modified: { resource: URI.from(editedFile.modifiedURI, true) },
						});
					}
				}
			}));
			dom.append(innerContainer, list.getHTMLElement());
		}

		const maxItemsShown = 6;
		const itemsShown = Math.min(numberOfEditedEntries, maxItemsShown);
		const height = itemsShown * 22;
		const list = this._chatEditList.object;
		list.layout(height);
		list.getHTMLElement().style.height = `${height}px`;
		const entries: IChatCollapsibleListItem[] = chatEditingSession.entries.get().map((entry) => ({
			reference: entry.modifiedURI,
			kind: 'reference',
		}));
		list.splice(0, list.length, entries);
	}

	async renderFollowups(items: IChatFollowup[] | undefined, response: IChatResponseViewModel | undefined): Promise<void> {
		if (!this.options.renderFollowups) {
			return;
		}
		this.followupsDisposables.clear();
		dom.clearNode(this.followupsContainer);

		if (items && items.length > 0) {
			this.followupsDisposables.add(this.instantiationService.createInstance<typeof ChatFollowups<IChatFollowup>, ChatFollowups<IChatFollowup>>(ChatFollowups, this.followupsContainer, items, this.location, undefined, followup => this._onDidAcceptFollowup.fire({ followup, response })));
		}
		this._onDidChangeHeight.fire();
	}

	get contentHeight(): number {
		const data = this.getLayoutData();
		return data.followupsHeight + data.inputPartEditorHeight + data.inputPartVerticalPadding + data.inputEditorBorder + data.attachmentsHeight + data.toolbarsHeight + data.chatEditingStateHeight;
	}

	layout(height: number, width: number) {
		this.cachedDimensions = new dom.Dimension(width, height);

		return this._layout(height, width);
	}

	private previousInputEditorDimension: IDimension | undefined;
	private _layout(height: number, width: number, allowRecurse = true): void {
		this.initAttachedContext(this.attachedContextContainer, true);

		const data = this.getLayoutData();
		const inputEditorHeight = Math.min(data.inputPartEditorHeight, height - data.followupsHeight - data.attachmentsHeight - data.inputPartVerticalPadding - data.toolbarsHeight);

		const followupsWidth = width - data.inputPartHorizontalPadding;
		this.followupsContainer.style.width = `${followupsWidth}px`;

		this._inputPartHeight = data.inputPartVerticalPadding + data.followupsHeight + inputEditorHeight + data.inputEditorBorder + data.attachmentsHeight + data.toolbarsHeight + data.chatEditingStateHeight;
		this._followupsHeight = data.followupsHeight;

		const initialEditorScrollWidth = this._inputEditor.getScrollWidth();
		const newEditorWidth = width - data.inputPartHorizontalPadding - data.editorBorder - data.inputPartHorizontalPaddingInside - data.toolbarsWidth - data.sideToolbarWidth;
		const newDimension = { width: newEditorWidth, height: inputEditorHeight };
		if (!this.previousInputEditorDimension || (this.previousInputEditorDimension.width !== newDimension.width || this.previousInputEditorDimension.height !== newDimension.height)) {
			// This layout call has side-effects that are hard to understand. eg if we are calling this inside a onDidChangeContent handler, this can trigger the next onDidChangeContent handler
			// to be invoked, and we have a lot of these on this editor. Only doing a layout this when the editor size has actually changed makes it much easier to follow.
			this._inputEditor.layout(newDimension);
			this.previousInputEditorDimension = newDimension;
		}

		if (allowRecurse && initialEditorScrollWidth < 10) {
			// This is probably the initial layout. Now that the editor is layed out with its correct width, it should report the correct contentHeight
			return this._layout(height, width, false);
		}
	}

	private getLayoutData() {
		const executeToolbarWidth = this.cachedExecuteToolbarWidth = this.executeToolbar.getItemsWidth();
		const inputToolbarWidth = this.cachedInputToolbarWidth = this.inputActionsToolbar.getItemsWidth();
		const executeToolbarPadding = (this.executeToolbar.getItemsLength() - 1) * 4;
		const inputToolbarPadding = this.inputActionsToolbar.getItemsLength() ? (this.inputActionsToolbar.getItemsLength() - 1) * 4 : 0;
		return {
			inputEditorBorder: 2,
			followupsHeight: this.followupsContainer.offsetHeight,
			inputPartEditorHeight: Math.min(this._inputEditor.getContentHeight(), this.inputEditorMaxHeight),
			inputPartHorizontalPadding: this.options.renderStyle === 'compact' ? 16 : 32,
			inputPartVerticalPadding: this.options.renderStyle === 'compact' ? 12 : 28,
			attachmentsHeight: this.attachedContextContainer.offsetHeight,
			editorBorder: 2,
			inputPartHorizontalPaddingInside: 12,
			toolbarsWidth: this.options.renderStyle === 'compact' ? executeToolbarWidth + executeToolbarPadding + inputToolbarWidth + inputToolbarPadding : 0,
			toolbarsHeight: this.options.renderStyle === 'compact' ? 0 : 22,
			chatEditingStateHeight: this.chatEditingSessionWidgetContainer.offsetHeight,
			sideToolbarWidth: this.inputSideToolbarContainer ? dom.getTotalWidth(this.inputSideToolbarContainer) + 4 /*gap*/ : 0,
		};
	}

	saveState(): void {
		this.saveCurrentValue(this.getInputState());
		const inputHistory = [...this.history];
		this.historyService.saveHistory(this.location, inputHistory);
	}
}

const historyKeyFn = (entry: IChatHistoryEntry) => JSON.stringify(entry);

function getLastPosition(model: ITextModel): IPosition {
	return { lineNumber: model.getLineCount(), column: model.getLineLength(model.getLineCount()) + 1 };
}

// This does seems like a lot just to customize an item with dropdown. This whole class exists just because we need an
// onDidChange listener on the submenu, which is apparently not needed in other cases.
class ChatSubmitDropdownActionItem extends DropdownWithPrimaryActionViewItem {
	constructor(
		action: MenuItemAction,
		dropdownAction: IAction,
		options: IDropdownWithPrimaryActionViewItemOptions,
		@IMenuService menuService: IMenuService,
		@IContextMenuService contextMenuService: IContextMenuService,
		@IChatAgentService chatAgentService: IChatAgentService,
		@IContextKeyService contextKeyService: IContextKeyService,
		@IKeybindingService keybindingService: IKeybindingService,
		@INotificationService notificationService: INotificationService,
		@IThemeService themeService: IThemeService,
		@IAccessibilityService accessibilityService: IAccessibilityService
	) {
		super(
			action,
			dropdownAction,
			[],
			'',
			{
				...options,
				getKeyBinding: (action: IAction) => keybindingService.lookupKeybinding(action.id, contextKeyService)
			},
			contextMenuService,
			keybindingService,
			notificationService,
			contextKeyService,
			themeService,
			accessibilityService);
		const menu = menuService.createMenu(MenuId.ChatExecuteSecondary, contextKeyService);
		const setActions = () => {
			const secondary: IAction[] = [];
			createAndFillInActionBarActions(menu, { shouldForwardArgs: true }, secondary);
			const secondaryAgent = chatAgentService.getSecondaryAgent();
			if (secondaryAgent) {
				secondary.forEach(a => {
					if (a.id === ChatSubmitSecondaryAgentAction.ID) {
						a.label = localize('chat.submitToSecondaryAgent', "Send to @{0}", secondaryAgent.name);
					}

					return a;
				});
			}

			this.update(dropdownAction, secondary);
		};
		setActions();
		this._register(menu.onDidChange(() => setActions()));
	}
}

interface ModelPickerDelegate {
	onDidChangeModel: Event<string>;
	setModel(selectedModelId: string): void;
}

class ModelPickerActionViewItem extends MenuEntryActionViewItem {
	constructor(
		action: MenuItemAction,
		private currentLanguageModel: string,
		private readonly delegate: ModelPickerDelegate,
		options: IMenuEntryActionViewItemOptions,
		@IKeybindingService keybindingService: IKeybindingService,
		@INotificationService notificationService: INotificationService,
		@IContextKeyService contextKeyService: IContextKeyService,
		@IThemeService themeService: IThemeService,
		@IContextMenuService contextMenuService: IContextMenuService,
		@ILanguageModelsService private readonly _languageModelsService: ILanguageModelsService,
		@IAccessibilityService _accessibilityService: IAccessibilityService
	) {
		super(action, options, keybindingService, notificationService, contextKeyService, themeService, contextMenuService, _accessibilityService);

		this._register(delegate.onDidChangeModel(modelId => {
			this.currentLanguageModel = modelId;
			this.updateLabel();
		}));
	}

	override async onClick(event: MouseEvent): Promise<void> {
		this._openContextMenu();
	}

	override render(container: HTMLElement): void {
		super.render(container);
		container.classList.add('chat-modelPicker-item');

		// TODO@roblourens this should be a DropdownMenuActionViewItem, but we can't customize how it's rendered yet.
		this._register(dom.addDisposableListener(container, dom.EventType.KEY_UP, e => {
			const event = new StandardKeyboardEvent(e);
			if (event.equals(KeyCode.Enter) || event.equals(KeyCode.Space)) {
				this._openContextMenu();
			}
		}));
	}

	protected override updateLabel(): void {
		if (this.label) {
			const model = this._languageModelsService.lookupLanguageModel(this.currentLanguageModel);
			if (model) {
				this.label.textContent = model.name;
				dom.reset(this.label, ...renderLabelWithIcons(`${model.name}$(chevron-down)`));
			}
		}
	}

	private _openContextMenu() {
		const setLanguageModelAction = (id: string, modelMetadata: ILanguageModelChatMetadata): IAction => {
			return {
				id,
				label: modelMetadata.name,
				tooltip: '',
				class: undefined,
				enabled: true,
				checked: id === this.currentLanguageModel,
				run: () => {
					this.currentLanguageModel = id;
					this.updateLabel();
					this.delegate.setModel(id);
				}
			};
		};

		const models = this._languageModelsService.getLanguageModelIds()
			.map(modelId => ({ id: modelId, model: this._languageModelsService.lookupLanguageModel(modelId)! }))
			.filter(entry => entry.model?.isUserSelectable);
		this._contextMenuService.showContextMenu({
			getAnchor: () => this.element!,
			getActions: () => models.map(entry => setLanguageModelAction(entry.id, entry.model)),
		});
	}
}

const chatInputEditorContainerSelector = '.interactive-input-editor';
setupSimpleEditorSelectionStyling(chatInputEditorContainerSelector);<|MERGE_RESOLUTION|>--- conflicted
+++ resolved
@@ -791,14 +791,11 @@
 
 	private attachButtonAndDisposables(widget: HTMLElement, index: number, attachment: IChatRequestVariableEntry, hoverDelegate: IHoverDelegate) {
 
-<<<<<<< HEAD
 		const clearButton = new Button(widget, {
 			supportIcons: true,
+			hoverDelegate,
 			title: localize('chat.attachment.clearButton', "Remove from context"),
 		});
-=======
-		const clearButton = new Button(widget, { supportIcons: true, hoverDelegate, title: localize('remove', 'Remove') });
->>>>>>> 626fc7d3
 
 		// If this item is rendering in place of the last attached context item, focus the clear button so the user can continue deleting attached context items with the keyboard
 		if (index === Math.min(this._indexOfLastAttachedContextDeletedWithKeyboard, this.attachedContext.size - 1)) {
