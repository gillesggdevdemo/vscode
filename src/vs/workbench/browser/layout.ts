/*---------------------------------------------------------------------------------------------
 *  Copyright (c) Microsoft Corporation. All rights reserved.
 *  Licensed under the MIT License. See License.txt in the project root for license information.
 *--------------------------------------------------------------------------------------------*/

import { Disposable, DisposableStore, toDisposable } from 'vs/base/common/lifecycle';
import { Event, Emitter } from 'vs/base/common/event';
<<<<<<< HEAD
import { EventType, addDisposableListener, getClientArea, Dimension, position, size, IDimension, isAncestorUsingFlowTo, computeScreenAwareSize, getActiveDocument, getWindows } from 'vs/base/browser/dom';
=======
import { EventType, addDisposableListener, getClientArea, Dimension, position, size, IDimension, isAncestorUsingFlowTo, computeScreenAwareSize, getActiveDocument, getWindows, getActiveWindow, focusWindow, isActiveDocument, getWindow } from 'vs/base/browser/dom';
>>>>>>> 0e98f35f
import { onDidChangeFullscreen, isFullscreen, isWCOEnabled } from 'vs/base/browser/browser';
import { IWorkingCopyBackupService } from 'vs/workbench/services/workingCopy/common/workingCopyBackup';
import { isWindows, isLinux, isMacintosh, isWeb, isNative, isIOS } from 'vs/base/common/platform';
import { EditorInputCapabilities, GroupIdentifier, isResourceEditorInput, IUntypedEditorInput, pathsToEditors } from 'vs/workbench/common/editor';
import { SidebarPart } from 'vs/workbench/browser/parts/sidebar/sidebarPart';
import { PanelPart } from 'vs/workbench/browser/parts/panel/panelPart';
import { Position, Parts, PanelOpensMaximizedOptions, IWorkbenchLayoutService, positionFromString, positionToString, panelOpensMaximizedFromString, PanelAlignment, ActivityBarPosition, LayoutSettings } from 'vs/workbench/services/layout/browser/layoutService';
import { isTemporaryWorkspace, IWorkspaceContextService, WorkbenchState } from 'vs/platform/workspace/common/workspace';
import { IStorageService, StorageScope, StorageTarget, WillSaveStateReason } from 'vs/platform/storage/common/storage';
import { IConfigurationChangeEvent, IConfigurationService } from 'vs/platform/configuration/common/configuration';
import { ITitleService } from 'vs/workbench/services/title/common/titleService';
import { ServicesAccessor } from 'vs/platform/instantiation/common/instantiation';
import { StartupKind, ILifecycleService } from 'vs/workbench/services/lifecycle/common/lifecycle';
import { getTitleBarStyle, getMenuBarVisibility, IPath } from 'vs/platform/window/common/window';
import { IHostService } from 'vs/workbench/services/host/browser/host';
import { IEditor } from 'vs/editor/common/editorCommon';
import { IBrowserWorkbenchEnvironmentService } from 'vs/workbench/services/environment/browser/environmentService';
import { IEditorService } from 'vs/workbench/services/editor/common/editorService';
import { EditorGroupLayout, GroupsOrder, IEditorGroupsService } from 'vs/workbench/services/editor/common/editorGroupsService';
import { SerializableGrid, ISerializableView, ISerializedGrid, Orientation, ISerializedNode, ISerializedLeafNode, Direction, IViewSize, Sizing } from 'vs/base/browser/ui/grid/grid';
import { Part } from 'vs/workbench/browser/part';
import { IStatusbarService } from 'vs/workbench/services/statusbar/browser/statusbar';
import { IFileService } from 'vs/platform/files/common/files';
import { isCodeEditor } from 'vs/editor/browser/editorBrowser';
import { coalesce } from 'vs/base/common/arrays';
import { assertIsDefined } from 'vs/base/common/types';
import { INotificationService } from 'vs/platform/notification/common/notification';
import { IThemeService } from 'vs/platform/theme/common/themeService';
import { WINDOW_ACTIVE_BORDER, WINDOW_INACTIVE_BORDER } from 'vs/workbench/common/theme';
import { LineNumbersType } from 'vs/editor/common/config/editorOptions';
import { URI } from 'vs/base/common/uri';
import { IViewDescriptorService, ViewContainerLocation } from 'vs/workbench/common/views';
import { DiffEditorInput } from 'vs/workbench/common/editor/diffEditorInput';
import { mark } from 'vs/base/common/performance';
import { IExtensionService } from 'vs/workbench/services/extensions/common/extensions';
import { ILogService } from 'vs/platform/log/common/log';
import { DeferredPromise, Promises } from 'vs/base/common/async';
import { IBannerService } from 'vs/workbench/services/banner/browser/bannerService';
import { IPaneCompositePartService } from 'vs/workbench/services/panecomposite/browser/panecomposite';
import { AuxiliaryBarPart } from 'vs/workbench/browser/parts/auxiliarybar/auxiliaryBarPart';
import { ITelemetryService } from 'vs/platform/telemetry/common/telemetry';
import { IAuxiliaryWindowService, isAuxiliaryWindow } from 'vs/workbench/services/auxiliaryWindow/browser/auxiliaryWindowService';

//#region Layout Implementation

interface ILayoutRuntimeState {
	activeContainerId: 'main' | number /* window ID */;
	fullscreen: boolean;
	maximized: boolean;
	hasFocus: boolean;
	windowBorder: boolean;
	readonly menuBar: {
		toggled: boolean;
	};
	readonly zenMode: {
		readonly transitionDisposables: DisposableStore;
	};
}

interface IEditorToOpen {
	readonly editor: IUntypedEditorInput;
	readonly viewColumn?: number;
}

interface ILayoutInitializationState {
	readonly views: {
		readonly defaults: string[] | undefined;
		readonly containerToRestore: {
			sideBar?: string;
			panel?: string;
			auxiliaryBar?: string;
		};
	};
	readonly editor: {
		readonly restoreEditors: boolean;
		readonly editorsToOpen: Promise<IEditorToOpen[]>;
	};
	readonly layout?: {
		readonly editors?: EditorGroupLayout;
	};
}

interface ILayoutState {
	readonly runtime: ILayoutRuntimeState;
	readonly initialization: ILayoutInitializationState;
}

enum LayoutClasses {
	SIDEBAR_HIDDEN = 'nosidebar',
	EDITOR_HIDDEN = 'noeditorarea',
	PANEL_HIDDEN = 'nopanel',
	AUXILIARYBAR_HIDDEN = 'noauxiliarybar',
	STATUSBAR_HIDDEN = 'nostatusbar',
	FULLSCREEN = 'fullscreen',
	MAXIMIZED = 'maximized',
	WINDOW_BORDER = 'border'
}

interface IPathToOpen extends IPath {
	readonly viewColumn?: number;
}

interface IInitialEditorsState {
	readonly filesToOpenOrCreate?: IPathToOpen[];
	readonly filesToDiff?: IPathToOpen[];
	readonly filesToMerge?: IPathToOpen[];

	readonly layout?: EditorGroupLayout;
}

export abstract class Layout extends Disposable implements IWorkbenchLayoutService {

	declare readonly _serviceBrand: undefined;

	//#region Events

	private readonly _onDidChangeZenMode = this._register(new Emitter<boolean>());
	readonly onDidChangeZenMode = this._onDidChangeZenMode.event;

	private readonly _onDidChangeFullscreen = this._register(new Emitter<boolean>());
	readonly onDidChangeFullscreen = this._onDidChangeFullscreen.event;

	private readonly _onDidChangeCenteredLayout = this._register(new Emitter<boolean>());
	readonly onDidChangeCenteredLayout = this._onDidChangeCenteredLayout.event;

	private readonly _onDidChangePanelAlignment = this._register(new Emitter<PanelAlignment>());
	readonly onDidChangePanelAlignment = this._onDidChangePanelAlignment.event;

	private readonly _onDidChangeWindowMaximized = this._register(new Emitter<boolean>());
	readonly onDidChangeWindowMaximized = this._onDidChangeWindowMaximized.event;

	private readonly _onDidChangePanelPosition = this._register(new Emitter<string>());
	readonly onDidChangePanelPosition = this._onDidChangePanelPosition.event;

	private readonly _onDidChangePartVisibility = this._register(new Emitter<void>());
	readonly onDidChangePartVisibility = this._onDidChangePartVisibility.event;

	private readonly _onDidChangeNotificationsVisibility = this._register(new Emitter<boolean>());
	readonly onDidChangeNotificationsVisibility = this._onDidChangeNotificationsVisibility.event;

	private readonly _onDidLayoutMainContainer = this._register(new Emitter<IDimension>());
	readonly onDidLayoutMainContainer = this._onDidLayoutMainContainer.event;

	private readonly _onDidLayoutActiveContainer = this._register(new Emitter<IDimension>());
	readonly onDidLayoutActiveContainer = this._onDidLayoutActiveContainer.event;

	private readonly _onDidAddContainer = this._register(new Emitter<HTMLElement>());
	readonly onDidAddContainer = this._onDidAddContainer.event;

	private readonly _onDidRemoveContainer = this._register(new Emitter<HTMLElement>());
	readonly onDidRemoveContainer = this._onDidRemoveContainer.event;

	private readonly _onDidChangeActiveContainer = this._register(new Emitter<void>());
	readonly onDidChangeActiveContainer = this._onDidChangeActiveContainer.event;

	//#endregion

	//#region Properties

	readonly hasContainer = true;
	readonly container = document.createElement('div');
	get activeContainer() { return this.getContainerFromDocument(getActiveDocument()); }
	get containers(): Iterable<HTMLElement> {
		const containers: HTMLElement[] = [];
<<<<<<< HEAD
		for (const window of getWindows()) {
=======
		for (const { window } of getWindows()) {
>>>>>>> 0e98f35f
			containers.push(this.getContainerFromDocument(window.document));
		}

		return containers;
	}

	private getContainerFromDocument(document: Document): HTMLElement {
		if (document === this.container.ownerDocument) {
<<<<<<< HEAD
			return this.container;
		} else {
			return document.body.children[0] as HTMLElement; // TODO@bpasero a bit of a hack
=======
			// main window
			return this.container;
		} else {
			// auxiliary window
			return document.body.getElementsByClassName('monaco-workbench')[0] as HTMLElement;
>>>>>>> 0e98f35f
		}
	}

	private _mainContainerDimension!: IDimension;
	get mainContainerDimension(): IDimension { return this._mainContainerDimension; }

	get activeContainerDimension(): IDimension {
		const activeContainer = this.activeContainer;
		if (activeContainer === this.container) {
			// main window
			return this.mainContainerDimension;
		} else {
			// auxiliary window
			return getClientArea(activeContainer);
		}
	}

	get mainContainerOffset() {
		let top = 0;
		let quickPickTop = 0;

		if (this.isVisible(Parts.BANNER_PART)) {
			top = this.getPart(Parts.BANNER_PART).maximumHeight;
			quickPickTop = top;
		}

		if (this.isVisible(Parts.TITLEBAR_PART)) {
			top += this.getPart(Parts.TITLEBAR_PART).maximumHeight;
			quickPickTop = top;
		}

		if (this.titleService.isCommandCenterVisible) {
			// If the command center is visible then the quickinput
			// should go over the title bar and the banner
			quickPickTop = 6;
		}

		return { top, quickPickTop };
	}

	get activeContainerOffset() {
		const activeContainer = this.activeContainer;
		if (activeContainer === this.container) {
			// main window
			return this.mainContainerOffset;
		} else {
			// TODO@bpasero auxiliary window: no support for custom title bar or banner yet
			return { top: 0, quickPickTop: 0 };
		}
	}

	//#endregion

	private readonly parts = new Map<string, Part>();

	private initialized = false;
	private workbenchGrid!: SerializableGrid<ISerializableView>;

	private titleBarPartView!: ISerializableView;
	private bannerPartView!: ISerializableView;
	private activityBarPartView!: ISerializableView;
	private sideBarPartView!: ISerializableView;
	private panelPartView!: ISerializableView;
	private auxiliaryBarPartView!: ISerializableView;
	private editorPartView!: ISerializableView;
	private statusBarPartView!: ISerializableView;

	private environmentService!: IBrowserWorkbenchEnvironmentService;
	private extensionService!: IExtensionService;
	private configurationService!: IConfigurationService;
	private storageService!: IStorageService;
	private hostService!: IHostService;
	private editorService!: IEditorService;
	private editorGroupService!: IEditorGroupsService;
	private paneCompositeService!: IPaneCompositePartService;
	private titleService!: ITitleService;
	private viewDescriptorService!: IViewDescriptorService;
	private contextService!: IWorkspaceContextService;
	private workingCopyBackupService!: IWorkingCopyBackupService;
	private notificationService!: INotificationService;
	private themeService!: IThemeService;
	private statusBarService!: IStatusbarService;
	private logService!: ILogService;
	private telemetryService!: ITelemetryService;
	private auxiliaryWindowService!: IAuxiliaryWindowService;

	private state!: ILayoutState;
	private stateModel!: LayoutStateModel;

	private disposed = false;

	constructor(
		protected readonly parent: HTMLElement
	) {
		super();
	}

	protected initLayout(accessor: ServicesAccessor): void {

		// Services
		this.environmentService = accessor.get(IBrowserWorkbenchEnvironmentService);
		this.configurationService = accessor.get(IConfigurationService);
		this.hostService = accessor.get(IHostService);
		this.contextService = accessor.get(IWorkspaceContextService);
		this.storageService = accessor.get(IStorageService);
		this.workingCopyBackupService = accessor.get(IWorkingCopyBackupService);
		this.themeService = accessor.get(IThemeService);
		this.extensionService = accessor.get(IExtensionService);
		this.logService = accessor.get(ILogService);
		this.telemetryService = accessor.get(ITelemetryService);
		this.auxiliaryWindowService = accessor.get(IAuxiliaryWindowService);

		// Parts
		this.editorService = accessor.get(IEditorService);
		this.editorGroupService = accessor.get(IEditorGroupsService);
		this.paneCompositeService = accessor.get(IPaneCompositePartService);
		this.viewDescriptorService = accessor.get(IViewDescriptorService);
		this.titleService = accessor.get(ITitleService);
		this.notificationService = accessor.get(INotificationService);
		this.statusBarService = accessor.get(IStatusbarService);
		accessor.get(IBannerService);

		// Listeners
		this.registerLayoutListeners();

		// State
		this.initLayoutState(accessor.get(ILifecycleService), accessor.get(IFileService));
	}

	private registerLayoutListeners(): void {

		// Restore editor if hidden
		const showEditorIfHidden = () => {
			if (!this.isVisible(Parts.EDITOR_PART)) {
				this.toggleMaximizedPanel();
			}
		};

		// Wait to register these listeners after the editor group service
		// is ready to avoid conflicts on startup
		this.editorGroupService.mainPart.whenRestored.then(() => {

			// Restore editor part on any editor change
			this._register(this.editorService.onDidVisibleEditorsChange(showEditorIfHidden));
			this._register(this.editorGroupService.onDidActivateGroup(showEditorIfHidden));

			// Revalidate center layout when active editor changes: diff editor quits centered mode.
			this._register(this.editorService.onDidActiveEditorChange(() => this.centerEditorLayout(this.stateModel.getRuntimeValue(LayoutStateKeys.EDITOR_CENTERED))));
		});

		// Configuration changes
		this._register(this.configurationService.onDidChangeConfiguration((e) => {
			if ([
				LayoutSettings.ACTIVITY_BAR_LOCATION,
				LegacyWorkbenchLayoutSettings.SIDEBAR_POSITION,
				LegacyWorkbenchLayoutSettings.STATUSBAR_VISIBLE,
				'window.menuBarVisibility',
				'window.titleBarStyle',
			].some(setting => e.affectsConfiguration(setting))) {
				this.doUpdateLayoutConfiguration();
			}
		}));

		// Title Menu changes
		this._register(this.titleService.onDidChangeCommandCenterVisibility(() => this.doUpdateLayoutConfiguration()));

		// Fullscreen changes
		this._register(onDidChangeFullscreen(() => this.onFullscreenChanged()));

		// Group changes
		this._register(this.editorGroupService.onDidAddGroup(() => this.centerEditorLayout(this.stateModel.getRuntimeValue(LayoutStateKeys.EDITOR_CENTERED))));
		this._register(this.editorGroupService.onDidRemoveGroup(() => this.centerEditorLayout(this.stateModel.getRuntimeValue(LayoutStateKeys.EDITOR_CENTERED))));

		// Prevent workbench from scrolling #55456
		this._register(addDisposableListener(this.container, EventType.SCROLL, () => this.container.scrollTop = 0));

		// Menubar visibility changes
		if ((isWindows || isLinux || isWeb) && getTitleBarStyle(this.configurationService) === 'custom') {
			this._register(this.titleService.onMenubarVisibilityChange(visible => this.onMenubarToggled(visible)));
		}

		// Theme changes
		this._register(this.themeService.onDidColorThemeChange(() => this.updateStyles()));

		// Window focus changes
		this._register(this.hostService.onDidChangeFocus(e => this.onWindowFocusChanged(e)));

		// WCO changes
		if (isWeb && typeof (navigator as any).windowControlsOverlay === 'object') {
			this._register(addDisposableListener((navigator as any).windowControlsOverlay, 'geometrychange', () => this.onDidChangeWCO()));
		}

		// Auxiliary windows
		this._register(this.auxiliaryWindowService.onDidOpenAuxiliaryWindow(({ window, disposables }) => {
			this._onDidAddContainer.fire(window.container);

			disposables.add(window.onDidLayout(dimension => this.handleContainerDidLayout(window.container, dimension)));
			disposables.add(toDisposable(() => this._onDidRemoveContainer.fire(window.container)));
		}));
	}

	private onMenubarToggled(visible: boolean): void {
		if (visible !== this.state.runtime.menuBar.toggled) {
			this.state.runtime.menuBar.toggled = visible;

			const menuBarVisibility = getMenuBarVisibility(this.configurationService);

			// The menu bar toggles the title bar in web because it does not need to be shown for window controls only
			if (isWeb && menuBarVisibility === 'toggle') {
				this.workbenchGrid.setViewVisible(this.titleBarPartView, this.shouldShowTitleBar());
			}

			// The menu bar toggles the title bar in full screen for toggle and classic settings
			else if (this.state.runtime.fullscreen && (menuBarVisibility === 'toggle' || menuBarVisibility === 'classic')) {
				this.workbenchGrid.setViewVisible(this.titleBarPartView, this.shouldShowTitleBar());
			}

			// Move layout call to any time the menubar
			// is toggled to update consumers of offset
			// see issue #115267
			this.handleContainerDidLayout(this.container, this._mainContainerDimension);
		}
	}

	private handleContainerDidLayout(container: HTMLElement, dimension: IDimension): void {
		if (container === this.container) {
			this._onDidLayoutMainContainer.fire(dimension);
		}

		if (isActiveDocument(container)) {
			this._onDidLayoutActiveContainer.fire(dimension);
		}
	}

	private onFullscreenChanged(): void {
		this.state.runtime.fullscreen = isFullscreen();

		// Apply as CSS class
		if (this.state.runtime.fullscreen) {
			this.container.classList.add(LayoutClasses.FULLSCREEN);
		} else {
			this.container.classList.remove(LayoutClasses.FULLSCREEN);

			const zenModeExitInfo = this.stateModel.getRuntimeValue(LayoutStateKeys.ZEN_MODE_EXIT_INFO);
			const zenModeActive = this.stateModel.getRuntimeValue(LayoutStateKeys.ZEN_MODE_ACTIVE);
			if (zenModeExitInfo.transitionedToFullScreen && zenModeActive) {
				this.toggleZenMode();
			}
		}

		// Change edge snapping accordingly
		this.workbenchGrid.edgeSnapping = this.state.runtime.fullscreen;

		// Changing fullscreen state of the window has an impact
		// on custom title bar visibility, so we need to update
		if (getTitleBarStyle(this.configurationService) === 'custom') {

			// Propagate to grid
			this.workbenchGrid.setViewVisible(this.titleBarPartView, this.shouldShowTitleBar());

			this.updateWindowBorder(true);
		}

		this._onDidChangeFullscreen.fire(this.state.runtime.fullscreen);
	}

	private onWindowFocusChanged(hasFocus: boolean): void {
		if (hasFocus) {
			const activeContainerId = this.getActiveContainerId();
			if (this.state.runtime.activeContainerId !== activeContainerId) {
				this.state.runtime.activeContainerId = activeContainerId;
				this._onDidChangeActiveContainer.fire();
			}
		}

		if (this.state.runtime.hasFocus !== hasFocus) {
			this.state.runtime.hasFocus = hasFocus;
			this.updateWindowBorder();
		}
	}

	private getActiveContainerId(): 'main' | number {
		const activeContainer = this.activeContainer;
		if (activeContainer !== this.container) {
			const containerWindow = getWindow(activeContainer);
			if (isAuxiliaryWindow(containerWindow)) {
				return containerWindow.vscodeWindowId;
			}
		}

		return 'main';
	}

	private doUpdateLayoutConfiguration(skipLayout?: boolean): void {

		// Menubar visibility
		this.updateMenubarVisibility(!!skipLayout);

		// Centered Layout
		this.editorGroupService.mainPart.whenRestored.then(() => {
			this.centerEditorLayout(this.stateModel.getRuntimeValue(LayoutStateKeys.EDITOR_CENTERED), skipLayout);
		});
	}

	private setSideBarPosition(position: Position): void {
		const activityBar = this.getPart(Parts.ACTIVITYBAR_PART);
		const sideBar = this.getPart(Parts.SIDEBAR_PART);
		const auxiliaryBar = this.getPart(Parts.AUXILIARYBAR_PART);
		const newPositionValue = (position === Position.LEFT) ? 'left' : 'right';
		const oldPositionValue = (position === Position.RIGHT) ? 'left' : 'right';
		const panelAlignment = this.getPanelAlignment();
		const panelPosition = this.getPanelPosition();

		this.stateModel.setRuntimeValue(LayoutStateKeys.SIDEBAR_POSITON, position);

		// Adjust CSS
		const activityBarContainer = assertIsDefined(activityBar.getContainer());
		const sideBarContainer = assertIsDefined(sideBar.getContainer());
		const auxiliaryBarContainer = assertIsDefined(auxiliaryBar.getContainer());
		activityBarContainer.classList.remove(oldPositionValue);
		sideBarContainer.classList.remove(oldPositionValue);
		activityBarContainer.classList.add(newPositionValue);
		sideBarContainer.classList.add(newPositionValue);

		// Auxiliary Bar has opposite values
		auxiliaryBarContainer.classList.remove(newPositionValue);
		auxiliaryBarContainer.classList.add(oldPositionValue);

		// Update Styles
		activityBar.updateStyles();
		sideBar.updateStyles();
		auxiliaryBar.updateStyles();

		// Move activity bar and side bars
		this.adjustPartPositions(position, panelAlignment, panelPosition);
	}

	private updateWindowBorder(skipLayout: boolean = false) {
		if (
			isWeb ||
			isWindows || // not working well with zooming and window control overlays
			getTitleBarStyle(this.configurationService) !== 'custom'
		) {
			return;
		}

		const theme = this.themeService.getColorTheme();

		const activeBorder = theme.getColor(WINDOW_ACTIVE_BORDER);
		const inactiveBorder = theme.getColor(WINDOW_INACTIVE_BORDER);

		let windowBorder = false;
		if (!this.state.runtime.fullscreen && !this.state.runtime.maximized && (activeBorder || inactiveBorder)) {
			windowBorder = true;

			// If the inactive color is missing, fallback to the active one
			const borderColor = this.state.runtime.hasFocus ? activeBorder : inactiveBorder ?? activeBorder;
			this.container.style.setProperty('--window-border-color', borderColor?.toString() ?? 'transparent');
		}

		if (windowBorder === this.state.runtime.windowBorder) {
			return;
		}

		this.state.runtime.windowBorder = windowBorder;

		this.container.classList.toggle(LayoutClasses.WINDOW_BORDER, windowBorder);

		if (!skipLayout) {
			this.layout();
		}
	}

	private updateStyles() {
		this.updateWindowBorder();
	}

	private initLayoutState(lifecycleService: ILifecycleService, fileService: IFileService): void {
		this.stateModel = new LayoutStateModel(this.storageService, this.configurationService, this.contextService, this.parent);
		this.stateModel.load();

		// Both editor and panel should not be hidden on startup
		if (this.stateModel.getRuntimeValue(LayoutStateKeys.PANEL_HIDDEN) && this.stateModel.getRuntimeValue(LayoutStateKeys.EDITOR_HIDDEN)) {
			this.stateModel.setRuntimeValue(LayoutStateKeys.EDITOR_HIDDEN, false);
		}

		this.stateModel.onDidChangeState(change => {
			if (change.key === LayoutStateKeys.ACTIVITYBAR_HIDDEN) {
				this.setActivityBarHidden(change.value as boolean);
			}

			if (change.key === LayoutStateKeys.STATUSBAR_HIDDEN) {
				this.setStatusBarHidden(change.value as boolean);
			}

			if (change.key === LayoutStateKeys.SIDEBAR_POSITON) {
				this.setSideBarPosition(change.value as Position);
			}

			if (change.key === LayoutStateKeys.PANEL_POSITION) {
				this.setPanelPosition(change.value as Position);
			}

			if (change.key === LayoutStateKeys.PANEL_ALIGNMENT) {
				this.setPanelAlignment(change.value as PanelAlignment);
			}

			this.doUpdateLayoutConfiguration();
		});

		// Layout Initialization State
		const initialEditorsState = this.getInitialEditorsState();
		if (initialEditorsState) {
			this.logService.info('Initial editor state', initialEditorsState);
		}
		const initialLayoutState: ILayoutInitializationState = {
			layout: {
				editors: initialEditorsState?.layout
			},
			editor: {
				restoreEditors: this.shouldRestoreEditors(this.contextService, initialEditorsState),
				editorsToOpen: this.resolveEditorsToOpen(fileService, initialEditorsState),
			},
			views: {
				defaults: this.getDefaultLayoutViews(this.environmentService, this.storageService),
				containerToRestore: {}
			}
		};

		// Layout Runtime State
		const layoutRuntimeState: ILayoutRuntimeState = {
			activeContainerId: this.getActiveContainerId(),
			fullscreen: isFullscreen(),
			hasFocus: this.hostService.hasFocus,
			maximized: false,
			windowBorder: false,
			menuBar: {
				toggled: false,
			},
			zenMode: {
				transitionDisposables: new DisposableStore(),
			}
		};

		this.state = {
			initialization: initialLayoutState,
			runtime: layoutRuntimeState,
		};

		// Sidebar View Container To Restore
		if (this.isVisible(Parts.SIDEBAR_PART)) {

			// Only restore last viewlet if window was reloaded or we are in development mode
			let viewContainerToRestore: string | undefined;
			if (!this.environmentService.isBuilt || lifecycleService.startupKind === StartupKind.ReloadedWindow || isWeb) {
				viewContainerToRestore = this.storageService.get(SidebarPart.activeViewletSettingsKey, StorageScope.WORKSPACE, this.viewDescriptorService.getDefaultViewContainer(ViewContainerLocation.Sidebar)?.id);
			} else {
				viewContainerToRestore = this.viewDescriptorService.getDefaultViewContainer(ViewContainerLocation.Sidebar)?.id;
			}

			if (viewContainerToRestore) {
				this.state.initialization.views.containerToRestore.sideBar = viewContainerToRestore;
			} else {
				this.stateModel.setRuntimeValue(LayoutStateKeys.SIDEBAR_HIDDEN, true);
			}
		}

		// Panel View Container To Restore
		if (this.isVisible(Parts.PANEL_PART)) {
			const viewContainerToRestore = this.storageService.get(PanelPart.activePanelSettingsKey, StorageScope.WORKSPACE, this.viewDescriptorService.getDefaultViewContainer(ViewContainerLocation.Panel)?.id);

			if (viewContainerToRestore) {
				this.state.initialization.views.containerToRestore.panel = viewContainerToRestore;
			} else {
				this.stateModel.setRuntimeValue(LayoutStateKeys.PANEL_HIDDEN, true);
			}
		}

		// Auxiliary Panel to restore
		if (this.isVisible(Parts.AUXILIARYBAR_PART)) {
			const viewContainerToRestore = this.storageService.get(AuxiliaryBarPart.activePanelSettingsKey, StorageScope.WORKSPACE, this.viewDescriptorService.getDefaultViewContainer(ViewContainerLocation.AuxiliaryBar)?.id);

			if (viewContainerToRestore) {
				this.state.initialization.views.containerToRestore.auxiliaryBar = viewContainerToRestore;
			} else {
				this.stateModel.setRuntimeValue(LayoutStateKeys.AUXILIARYBAR_HIDDEN, true);
			}
		}

		// Activity bar cannot be hidden
		// This check must be called after state is set
		// because canActivityBarBeHidden calls isVisible
		if (this.stateModel.getRuntimeValue(LayoutStateKeys.ACTIVITYBAR_HIDDEN) && !this.canActivityBarBeHidden()) {
			this.stateModel.setRuntimeValue(LayoutStateKeys.ACTIVITYBAR_HIDDEN, false);
		}

		// Window border
		this.updateWindowBorder(true);
	}

	private getDefaultLayoutViews(environmentService: IBrowserWorkbenchEnvironmentService, storageService: IStorageService): string[] | undefined {
		const defaultLayout = environmentService.options?.defaultLayout;
		if (!defaultLayout) {
			return undefined;
		}

		if (!defaultLayout.force && !storageService.isNew(StorageScope.WORKSPACE)) {
			return undefined;
		}

		const { views } = defaultLayout;
		if (views?.length) {
			return views.map(view => view.id);
		}

		return undefined;
	}

	private shouldRestoreEditors(contextService: IWorkspaceContextService, initialEditorsState: IInitialEditorsState | undefined): boolean {

		// Restore editors based on a set of rules:
		// - never when running on temporary workspace
		// - not when we have files to open, unless:
		// - always when `window.restoreWindows: preserve`

		if (isTemporaryWorkspace(contextService.getWorkspace())) {
			return false;
		}

		const forceRestoreEditors = this.configurationService.getValue<string>('window.restoreWindows') === 'preserve';
		return !!forceRestoreEditors || initialEditorsState === undefined;
	}

	protected willRestoreEditors(): boolean {
		return this.state.initialization.editor.restoreEditors;
	}

	private async resolveEditorsToOpen(fileService: IFileService, initialEditorsState: IInitialEditorsState | undefined): Promise<IEditorToOpen[]> {
		if (initialEditorsState) {

			// Merge editor (single)
			const filesToMerge = coalesce(await pathsToEditors(initialEditorsState.filesToMerge, fileService, this.logService));
			if (filesToMerge.length === 4 && isResourceEditorInput(filesToMerge[0]) && isResourceEditorInput(filesToMerge[1]) && isResourceEditorInput(filesToMerge[2]) && isResourceEditorInput(filesToMerge[3])) {
				return [{
					editor: {
						input1: { resource: filesToMerge[0].resource },
						input2: { resource: filesToMerge[1].resource },
						base: { resource: filesToMerge[2].resource },
						result: { resource: filesToMerge[3].resource },
						options: { pinned: true }
					}
				}];
			}

			// Diff editor (single)
			const filesToDiff = coalesce(await pathsToEditors(initialEditorsState.filesToDiff, fileService, this.logService));
			if (filesToDiff.length === 2) {
				return [{
					editor: {
						original: { resource: filesToDiff[0].resource },
						modified: { resource: filesToDiff[1].resource },
						options: { pinned: true }
					}
				}];
			}

			// Normal editor (multiple)
			const filesToOpenOrCreate: IEditorToOpen[] = [];
			const resolvedFilesToOpenOrCreate = await pathsToEditors(initialEditorsState.filesToOpenOrCreate, fileService, this.logService);
			for (let i = 0; i < resolvedFilesToOpenOrCreate.length; i++) {
				const resolvedFileToOpenOrCreate = resolvedFilesToOpenOrCreate[i];
				if (resolvedFileToOpenOrCreate) {
					filesToOpenOrCreate.push({
						editor: resolvedFileToOpenOrCreate,
						viewColumn: initialEditorsState.filesToOpenOrCreate?.[i].viewColumn // take over `viewColumn` from initial state
					});
				}
			}

			return filesToOpenOrCreate;
		}

		// Empty workbench configured to open untitled file if empty
		else if (this.contextService.getWorkbenchState() === WorkbenchState.EMPTY && this.configurationService.getValue('workbench.startupEditor') === 'newUntitledFile') {
			if (this.editorGroupService.mainPart.hasRestorableState) {
				return []; // do not open any empty untitled file if we restored groups/editors from previous session
			}

			const hasBackups = await this.workingCopyBackupService.hasBackups();
			if (hasBackups) {
				return []; // do not open any empty untitled file if we have backups to restore
			}

			return [{
				editor: { resource: undefined } // open empty untitled file
			}];
		}

		return [];
	}

	private _openedDefaultEditors: boolean = false;
	get openedDefaultEditors() { return this._openedDefaultEditors; }

	private getInitialEditorsState(): IInitialEditorsState | undefined {

		// Check for editors / editor layout from `defaultLayout` options first
		const defaultLayout = this.environmentService.options?.defaultLayout;
		if ((defaultLayout?.editors?.length || defaultLayout?.layout?.editors) && (defaultLayout.force || this.storageService.isNew(StorageScope.WORKSPACE))) {
			this._openedDefaultEditors = true;

			return {
				layout: defaultLayout.layout?.editors,
				filesToOpenOrCreate: defaultLayout?.editors?.map(editor => {
					return {
						viewColumn: editor.viewColumn,
						fileUri: URI.revive(editor.uri),
						openOnlyIfExists: editor.openOnlyIfExists,
						options: editor.options
					};
				})
			};
		}

		// Then check for files to open, create or diff/merge from main side
		const { filesToOpenOrCreate, filesToDiff, filesToMerge } = this.environmentService;
		if (filesToOpenOrCreate || filesToDiff || filesToMerge) {
			return { filesToOpenOrCreate, filesToDiff, filesToMerge };
		}

		return undefined;
	}

	private readonly whenReadyPromise = new DeferredPromise<void>();
	protected readonly whenReady = this.whenReadyPromise.p;

	private readonly whenRestoredPromise = new DeferredPromise<void>();
	readonly whenRestored = this.whenRestoredPromise.p;
	private restored = false;

	isRestored(): boolean {
		return this.restored;
	}

	protected restoreParts(): void {

		// distinguish long running restore operations that
		// are required for the layout to be ready from those
		// that are needed to signal restoring is done
		const layoutReadyPromises: Promise<unknown>[] = [];
		const layoutRestoredPromises: Promise<unknown>[] = [];

		// Restore editors
		layoutReadyPromises.push((async () => {
			mark('code/willRestoreEditors');

			// first ensure the editor part is ready
			await this.editorGroupService.mainPart.whenReady;
			mark('code/restoreEditors/editorGroupsReady');

			// apply editor layout if any
			if (this.state.initialization.layout?.editors) {
				this.editorGroupService.applyLayout(this.state.initialization.layout.editors);
			}

			// then see for editors to open as instructed
			// it is important that we trigger this from
			// the overall restore flow to reduce possible
			// flicker on startup: we want any editor to
			// open to get a chance to open first before
			// signaling that layout is restored, but we do
			// not need to await the editors from having
			// fully loaded.

			const editors = await this.state.initialization.editor.editorsToOpen;
			mark('code/restoreEditors/editorsToOpenResolved');

			let openEditorsPromise: Promise<unknown> | undefined = undefined;
			if (editors.length) {

				// we have to map editors to their groups as instructed
				// by the input. this is important to ensure that we open
				// the editors in the groups they belong to.

				const editorGroupsInVisualOrder = this.editorGroupService.getGroups(GroupsOrder.GRID_APPEARANCE);
				const mapEditorsToGroup = new Map<GroupIdentifier, Set<IUntypedEditorInput>>();

				for (const editor of editors) {
					const group = editorGroupsInVisualOrder[(editor.viewColumn ?? 1) - 1]; // viewColumn is index+1 based

					let editorsByGroup = mapEditorsToGroup.get(group.id);
					if (!editorsByGroup) {
						editorsByGroup = new Set<IUntypedEditorInput>();
						mapEditorsToGroup.set(group.id, editorsByGroup);
					}

					editorsByGroup.add(editor.editor);
				}

				openEditorsPromise = Promise.all(Array.from(mapEditorsToGroup).map(async ([groupId, editors]) => {
					try {
						await this.editorService.openEditors(Array.from(editors), groupId, { validateTrust: true });
					} catch (error) {
						this.logService.error(error);
					}
				}));
			}

			// do not block the overall layout ready flow from potentially
			// slow editors to resolve on startup
			layoutRestoredPromises.push(
				Promise.all([
					openEditorsPromise?.finally(() => mark('code/restoreEditors/editorsOpened')),
					this.editorGroupService.mainPart.whenRestored.finally(() => mark('code/restoreEditors/editorGroupsRestored'))
				]).finally(() => {
					// the `code/didRestoreEditors` perf mark is specifically
					// for when visible editors have resolved, so we only mark
					// if when editor group service has restored.
					mark('code/didRestoreEditors');
				})
			);
		})());

		// Restore default views (only when `IDefaultLayout` is provided)
		const restoreDefaultViewsPromise = (async () => {
			if (this.state.initialization.views.defaults?.length) {
				mark('code/willOpenDefaultViews');

				const locationsRestored: { id: string; order: number }[] = [];

				const tryOpenView = (view: { id: string; order: number }): boolean => {
					const location = this.viewDescriptorService.getViewLocationById(view.id);
					if (location !== null) {
						const container = this.viewDescriptorService.getViewContainerByViewId(view.id);
						if (container) {
							if (view.order >= (locationsRestored?.[location]?.order ?? 0)) {
								locationsRestored[location] = { id: container.id, order: view.order };
							}

							const containerModel = this.viewDescriptorService.getViewContainerModel(container);
							containerModel.setCollapsed(view.id, false);
							containerModel.setVisible(view.id, true);

							return true;
						}
					}

					return false;
				};

				const defaultViews = [...this.state.initialization.views.defaults].reverse().map((v, index) => ({ id: v, order: index }));

				let i = defaultViews.length;
				while (i) {
					i--;
					if (tryOpenView(defaultViews[i])) {
						defaultViews.splice(i, 1);
					}
				}

				// If we still have views left over, wait until all extensions have been registered and try again
				if (defaultViews.length) {
					await this.extensionService.whenInstalledExtensionsRegistered();

					let i = defaultViews.length;
					while (i) {
						i--;
						if (tryOpenView(defaultViews[i])) {
							defaultViews.splice(i, 1);
						}
					}
				}

				// If we opened a view in the sidebar, stop any restore there
				if (locationsRestored[ViewContainerLocation.Sidebar]) {
					this.state.initialization.views.containerToRestore.sideBar = locationsRestored[ViewContainerLocation.Sidebar].id;
				}

				// If we opened a view in the panel, stop any restore there
				if (locationsRestored[ViewContainerLocation.Panel]) {
					this.state.initialization.views.containerToRestore.panel = locationsRestored[ViewContainerLocation.Panel].id;
				}

				// If we opened a view in the auxiliary bar, stop any restore there
				if (locationsRestored[ViewContainerLocation.AuxiliaryBar]) {
					this.state.initialization.views.containerToRestore.auxiliaryBar = locationsRestored[ViewContainerLocation.AuxiliaryBar].id;
				}

				mark('code/didOpenDefaultViews');
			}
		})();
		layoutReadyPromises.push(restoreDefaultViewsPromise);

		// Restore Sidebar
		layoutReadyPromises.push((async () => {

			// Restoring views could mean that sidebar already
			// restored, as such we need to test again
			await restoreDefaultViewsPromise;
			if (!this.state.initialization.views.containerToRestore.sideBar) {
				return;
			}

			mark('code/willRestoreViewlet');

			const viewlet = await this.paneCompositeService.openPaneComposite(this.state.initialization.views.containerToRestore.sideBar, ViewContainerLocation.Sidebar);
			if (!viewlet) {
				await this.paneCompositeService.openPaneComposite(this.viewDescriptorService.getDefaultViewContainer(ViewContainerLocation.Sidebar)?.id, ViewContainerLocation.Sidebar); // fallback to default viewlet as needed
			}

			mark('code/didRestoreViewlet');
		})());

		// Restore Panel
		layoutReadyPromises.push((async () => {

			// Restoring views could mean that panel already
			// restored, as such we need to test again
			await restoreDefaultViewsPromise;
			if (!this.state.initialization.views.containerToRestore.panel) {
				return;
			}

			mark('code/willRestorePanel');

			const panel = await this.paneCompositeService.openPaneComposite(this.state.initialization.views.containerToRestore.panel, ViewContainerLocation.Panel);
			if (!panel) {
				await this.paneCompositeService.openPaneComposite(this.viewDescriptorService.getDefaultViewContainer(ViewContainerLocation.Panel)?.id, ViewContainerLocation.Panel); // fallback to default panel as needed
			}

			mark('code/didRestorePanel');
		})());

		// Restore Auxiliary Bar
		layoutReadyPromises.push((async () => {

			// Restoring views could mean that panel already
			// restored, as such we need to test again
			await restoreDefaultViewsPromise;
			if (!this.state.initialization.views.containerToRestore.auxiliaryBar) {
				return;
			}

			mark('code/willRestoreAuxiliaryBar');

			const panel = await this.paneCompositeService.openPaneComposite(this.state.initialization.views.containerToRestore.auxiliaryBar, ViewContainerLocation.AuxiliaryBar);
			if (!panel) {
				await this.paneCompositeService.openPaneComposite(this.viewDescriptorService.getDefaultViewContainer(ViewContainerLocation.AuxiliaryBar)?.id, ViewContainerLocation.AuxiliaryBar); // fallback to default panel as needed
			}

			mark('code/didRestoreAuxiliaryBar');
		})());

		// Restore Zen Mode
		const zenModeWasActive = this.stateModel.getRuntimeValue(LayoutStateKeys.ZEN_MODE_ACTIVE);
		const restoreZenMode = getZenModeConfiguration(this.configurationService).restore;

		if (zenModeWasActive) {
			this.stateModel.setRuntimeValue(LayoutStateKeys.ZEN_MODE_ACTIVE, !restoreZenMode);
			this.toggleZenMode(false, true);
		}

		// Restore Editor Center Mode
		if (this.stateModel.getRuntimeValue(LayoutStateKeys.EDITOR_CENTERED)) {
			this.centerEditorLayout(true, true);
		}

		// Await for promises that we recorded to update
		// our ready and restored states properly.
		Promises.settled(layoutReadyPromises).finally(() => {
			this.whenReadyPromise.complete();

			Promises.settled(layoutRestoredPromises).finally(() => {
				this.restored = true;
				this.whenRestoredPromise.complete();
			});
		});
	}

	registerPart(part: Part): void {
		this.parts.set(part.getId(), part);
	}

	protected getPart(key: Parts): Part {
		const part = this.parts.get(key);
		if (!part) {
			throw new Error(`Unknown part ${key}`);
		}

		return part;
	}

	registerNotifications(delegate: { onDidChangeNotificationsVisibility: Event<boolean> }): void {
		this._register(delegate.onDidChangeNotificationsVisibility(visible => this._onDidChangeNotificationsVisibility.fire(visible)));
	}

	hasFocus(part: Parts): boolean {
		const container = this.getContainer(part);
		if (!container) {
			return false;
		}

		const activeElement = container.ownerDocument.activeElement;
		if (!activeElement) {
			return false;
		}

		return isAncestorUsingFlowTo(activeElement, container);
	}

	focusPart(part: Parts): void {
		const container = this.getContainer(part);
		if (container) {
			focusWindow(container);
		}

		switch (part) {
			case Parts.EDITOR_PART:
				this.editorGroupService.activeGroup.focus();
				break;
			case Parts.PANEL_PART: {
				const activePanel = this.paneCompositeService.getActivePaneComposite(ViewContainerLocation.Panel);
				activePanel?.focus();
				break;
			}
			case Parts.SIDEBAR_PART: {
				const activeViewlet = this.paneCompositeService.getActivePaneComposite(ViewContainerLocation.Sidebar);
				activeViewlet?.focus();
				break;
			}
			case Parts.ACTIVITYBAR_PART:
				(this.getPart(Parts.SIDEBAR_PART) as SidebarPart).focusActivityBar();
				break;
			case Parts.STATUSBAR_PART:
				this.statusBarService.focus();
			default: {
				container?.focus();
			}
		}
	}

	getContainer(window: Window): HTMLElement;
	getContainer(part: Parts): HTMLElement | undefined;
	getContainer(windowOrPart: Window | Parts): HTMLElement | undefined {
		if (typeof windowOrPart === 'string') {
			const part = windowOrPart;
			if (!this.parts.get(part)) {
				return undefined;
			}

			return this.getPart(part).getContainer();
		}

		return this.getContainerFromDocument(windowOrPart.document);
	}

	isVisible(part: Parts): boolean {
		if (this.initialized) {
			switch (part) {
				case Parts.TITLEBAR_PART:
					return this.workbenchGrid.isViewVisible(this.titleBarPartView);
				case Parts.SIDEBAR_PART:
					return !this.stateModel.getRuntimeValue(LayoutStateKeys.SIDEBAR_HIDDEN);
				case Parts.PANEL_PART:
					return !this.stateModel.getRuntimeValue(LayoutStateKeys.PANEL_HIDDEN);
				case Parts.AUXILIARYBAR_PART:
					return !this.stateModel.getRuntimeValue(LayoutStateKeys.AUXILIARYBAR_HIDDEN);
				case Parts.STATUSBAR_PART:
					return !this.stateModel.getRuntimeValue(LayoutStateKeys.STATUSBAR_HIDDEN);
				case Parts.ACTIVITYBAR_PART:
					return !this.stateModel.getRuntimeValue(LayoutStateKeys.ACTIVITYBAR_HIDDEN);
				case Parts.EDITOR_PART:
					return !this.stateModel.getRuntimeValue(LayoutStateKeys.EDITOR_HIDDEN);
				case Parts.BANNER_PART:
					return this.workbenchGrid.isViewVisible(this.bannerPartView);
				default:
					return false; // any other part cannot be hidden
			}
		}

		switch (part) {
			case Parts.TITLEBAR_PART:
				return this.shouldShowTitleBar();
			case Parts.SIDEBAR_PART:
				return !this.stateModel.getRuntimeValue(LayoutStateKeys.SIDEBAR_HIDDEN);
			case Parts.PANEL_PART:
				return !this.stateModel.getRuntimeValue(LayoutStateKeys.PANEL_HIDDEN);
			case Parts.AUXILIARYBAR_PART:
				return !this.stateModel.getRuntimeValue(LayoutStateKeys.AUXILIARYBAR_HIDDEN);
			case Parts.STATUSBAR_PART:
				return !this.stateModel.getRuntimeValue(LayoutStateKeys.STATUSBAR_HIDDEN);
			case Parts.ACTIVITYBAR_PART:
				return !this.stateModel.getRuntimeValue(LayoutStateKeys.ACTIVITYBAR_HIDDEN);
			case Parts.EDITOR_PART:
				return !this.stateModel.getRuntimeValue(LayoutStateKeys.EDITOR_HIDDEN);
			default:
				return false; // any other part cannot be hidden
		}
	}

	private shouldShowTitleBar(): boolean {

		// Using the native title bar, don't ever show the custom one
		if (getTitleBarStyle(this.configurationService) === 'native') {
			return false;
		}

		// with the command center enabled, we should always show
		if (this.configurationService.getValue<boolean>(LayoutSettings.COMMAND_CENTER)) {
			return true;
		}

		// with the activity bar on top, we should always show
		if (this.configurationService.getValue(LayoutSettings.ACTIVITY_BAR_LOCATION) === ActivityBarPosition.TOP) {
			return true;
		}

		// macOS desktop does not need a title bar when full screen
		if (isMacintosh && isNative) {
			return !this.state.runtime.fullscreen;
		}

		// non-fullscreen native must show the title bar
		if (isNative && !this.state.runtime.fullscreen) {
			return true;
		}

		// if WCO is visible, we have to show the title bar
		if (isWCOEnabled() && !this.state.runtime.fullscreen) {
			return true;
		}

		// remaining behavior is based on menubar visibility
		switch (getMenuBarVisibility(this.configurationService)) {
			case 'classic':
				return !this.state.runtime.fullscreen || this.state.runtime.menuBar.toggled;
			case 'compact':
			case 'hidden':
				return false;
			case 'toggle':
				return this.state.runtime.menuBar.toggled;
			case 'visible':
				return true;
			default:
				return isWeb ? false : !this.state.runtime.fullscreen || this.state.runtime.menuBar.toggled;
		}
	}

	private shouldShowBannerFirst(): boolean {
		return isWeb && !isWCOEnabled();
	}

	focus(): void {
		const activeContainer = this.activeContainer;
		if (activeContainer === this.container) {
			// main window
			this.focusPart(Parts.EDITOR_PART);
		} else {
			// auxiliary window
			this.editorGroupService.getPart(activeContainer)?.activeGroup.focus();
		}
	}

	getDimension(part: Parts): Dimension | undefined {
		return this.getPart(part).dimension;
	}

	getMaximumEditorDimensions(): Dimension {
		const panelPosition = this.getPanelPosition();
		const isColumn = panelPosition === Position.RIGHT || panelPosition === Position.LEFT;
		const takenWidth =
			(this.isVisible(Parts.ACTIVITYBAR_PART) ? this.activityBarPartView.minimumWidth : 0) +
			(this.isVisible(Parts.SIDEBAR_PART) ? this.sideBarPartView.minimumWidth : 0) +
			(this.isVisible(Parts.PANEL_PART) && isColumn ? this.panelPartView.minimumWidth : 0) +
			(this.isVisible(Parts.AUXILIARYBAR_PART) ? this.auxiliaryBarPartView.minimumWidth : 0);

		const takenHeight =
			(this.isVisible(Parts.TITLEBAR_PART) ? this.titleBarPartView.minimumHeight : 0) +
			(this.isVisible(Parts.STATUSBAR_PART) ? this.statusBarPartView.minimumHeight : 0) +
			(this.isVisible(Parts.PANEL_PART) && !isColumn ? this.panelPartView.minimumHeight : 0);

		const availableWidth = this._mainContainerDimension.width - takenWidth;
		const availableHeight = this._mainContainerDimension.height - takenHeight;

		return new Dimension(availableWidth, availableHeight);
	}

	toggleZenMode(skipLayout?: boolean, restoring = false): void {
		this.stateModel.setRuntimeValue(LayoutStateKeys.ZEN_MODE_ACTIVE, !this.stateModel.getRuntimeValue(LayoutStateKeys.ZEN_MODE_ACTIVE));
		this.state.runtime.zenMode.transitionDisposables.clear();

		const setLineNumbers = (lineNumbers?: LineNumbersType) => {
			const setEditorLineNumbers = (editor: IEditor) => {

				// To properly reset line numbers we need to read the configuration for each editor respecting it's uri.
				if (!lineNumbers && isCodeEditor(editor) && editor.hasModel()) {
					const model = editor.getModel();
					lineNumbers = this.configurationService.getValue('editor.lineNumbers', { resource: model.uri, overrideIdentifier: model.getLanguageId() });
				}
				if (!lineNumbers) {
					lineNumbers = this.configurationService.getValue('editor.lineNumbers');
				}

				editor.updateOptions({ lineNumbers });
			};

			if (!lineNumbers) {
				// Reset line numbers on all editors visible and non-visible
				for (const editorControl of this.editorService.visibleTextEditorControls) {
					setEditorLineNumbers(editorControl);
				}
			} else {
				for (const editorControl of this.editorService.visibleTextEditorControls) {
					setEditorLineNumbers(editorControl);
				}
			}
		};

		// Check if zen mode transitioned to full screen and if now we are out of zen mode
		// -> we need to go out of full screen (same goes for the centered editor layout)
		let toggleFullScreen = false;
		const config = getZenModeConfiguration(this.configurationService);
		const zenModeExitInfo = this.stateModel.getRuntimeValue(LayoutStateKeys.ZEN_MODE_EXIT_INFO);

		// Zen Mode Active
		if (this.stateModel.getRuntimeValue(LayoutStateKeys.ZEN_MODE_ACTIVE)) {

			toggleFullScreen = !this.state.runtime.fullscreen && config.fullScreen && !isIOS;

			if (!restoring) {
				zenModeExitInfo.transitionedToFullScreen = toggleFullScreen;
				zenModeExitInfo.transitionedToCenteredEditorLayout = !this.isEditorLayoutCentered() && config.centerLayout;
				zenModeExitInfo.handleNotificationsDoNotDisturbMode = !this.notificationService.doNotDisturbMode;
				zenModeExitInfo.wasVisible.sideBar = this.isVisible(Parts.SIDEBAR_PART);
				zenModeExitInfo.wasVisible.panel = this.isVisible(Parts.PANEL_PART);
				zenModeExitInfo.wasVisible.auxiliaryBar = this.isVisible(Parts.AUXILIARYBAR_PART);
				this.stateModel.setRuntimeValue(LayoutStateKeys.ZEN_MODE_EXIT_INFO, zenModeExitInfo);
			}

			this.setPanelHidden(true, true);
			this.setAuxiliaryBarHidden(true, true);
			this.setSideBarHidden(true, true);

			if (config.hideActivityBar) {
				this.setActivityBarHidden(true, true);
			}

			if (config.hideStatusBar) {
				this.setStatusBarHidden(true, true);
			}

			if (config.hideLineNumbers) {
				setLineNumbers('off');
				this.state.runtime.zenMode.transitionDisposables.add(this.editorService.onDidVisibleEditorsChange(() => setLineNumbers('off')));
			}

			if (config.showTabs !== this.editorGroupService.partOptions.showTabs) {
				this.state.runtime.zenMode.transitionDisposables.add(this.editorGroupService.enforcePartOptions({ showTabs: config.showTabs }));
			}

			if (config.silentNotifications && zenModeExitInfo.handleNotificationsDoNotDisturbMode) {
				this.notificationService.doNotDisturbMode = true;
			}
			this.state.runtime.zenMode.transitionDisposables.add(this.configurationService.onDidChangeConfiguration(e => {
				if (e.affectsConfiguration(WorkbenchLayoutSettings.ZEN_MODE_SILENT_NOTIFICATIONS)) {
					const zenModeSilentNotifications = !!this.configurationService.getValue(WorkbenchLayoutSettings.ZEN_MODE_SILENT_NOTIFICATIONS);
					if (zenModeExitInfo.handleNotificationsDoNotDisturbMode) {
						this.notificationService.doNotDisturbMode = zenModeSilentNotifications;
					}
				}
			}));

			if (config.centerLayout) {
				this.centerEditorLayout(true, true);
			}
		}

		// Zen Mode Inactive
		else {
			if (zenModeExitInfo.wasVisible.panel) {
				this.setPanelHidden(false, true);
			}

			if (zenModeExitInfo.wasVisible.auxiliaryBar) {
				this.setAuxiliaryBarHidden(false, true);
			}

			if (zenModeExitInfo.wasVisible.sideBar) {
				this.setSideBarHidden(false, true);
			}

			if (!this.stateModel.getRuntimeValue(LayoutStateKeys.ACTIVITYBAR_HIDDEN, true)) {
				this.setActivityBarHidden(false, true);
			}

			if (!this.stateModel.getRuntimeValue(LayoutStateKeys.STATUSBAR_HIDDEN, true)) {
				this.setStatusBarHidden(false, true);
			}

			if (zenModeExitInfo.transitionedToCenteredEditorLayout) {
				this.centerEditorLayout(false, true);
			}

			if (zenModeExitInfo.handleNotificationsDoNotDisturbMode) {
				this.notificationService.doNotDisturbMode = false;
			}

			setLineNumbers();

			this.focus();

			toggleFullScreen = zenModeExitInfo.transitionedToFullScreen && this.state.runtime.fullscreen;
		}

		if (!skipLayout) {
			this.layout();
		}

		if (toggleFullScreen) {
			this.hostService.toggleFullScreen();
		}

		// Event
		this._onDidChangeZenMode.fire(this.stateModel.getRuntimeValue(LayoutStateKeys.ZEN_MODE_ACTIVE));
	}

	private setStatusBarHidden(hidden: boolean, skipLayout?: boolean): void {
		this.stateModel.setRuntimeValue(LayoutStateKeys.STATUSBAR_HIDDEN, hidden);

		// Adjust CSS
		if (hidden) {
			this.container.classList.add(LayoutClasses.STATUSBAR_HIDDEN);
		} else {
			this.container.classList.remove(LayoutClasses.STATUSBAR_HIDDEN);
		}

		// Propagate to grid
		this.workbenchGrid.setViewVisible(this.statusBarPartView, !hidden);
	}

	protected createWorkbenchLayout(): void {
		const titleBar = this.getPart(Parts.TITLEBAR_PART);
		const bannerPart = this.getPart(Parts.BANNER_PART);
		const editorPart = this.getPart(Parts.EDITOR_PART);
		const activityBar = this.getPart(Parts.ACTIVITYBAR_PART);
		const panelPart = this.getPart(Parts.PANEL_PART);
		const auxiliaryBarPart = this.getPart(Parts.AUXILIARYBAR_PART);
		const sideBar = this.getPart(Parts.SIDEBAR_PART);
		const statusBar = this.getPart(Parts.STATUSBAR_PART);

		// View references for all parts
		this.titleBarPartView = titleBar;
		this.bannerPartView = bannerPart;
		this.sideBarPartView = sideBar;
		this.activityBarPartView = activityBar;
		this.editorPartView = editorPart;
		this.panelPartView = panelPart;
		this.auxiliaryBarPartView = auxiliaryBarPart;
		this.statusBarPartView = statusBar;

		const viewMap = {
			[Parts.ACTIVITYBAR_PART]: this.activityBarPartView,
			[Parts.BANNER_PART]: this.bannerPartView,
			[Parts.TITLEBAR_PART]: this.titleBarPartView,
			[Parts.EDITOR_PART]: this.editorPartView,
			[Parts.PANEL_PART]: this.panelPartView,
			[Parts.SIDEBAR_PART]: this.sideBarPartView,
			[Parts.STATUSBAR_PART]: this.statusBarPartView,
			[Parts.AUXILIARYBAR_PART]: this.auxiliaryBarPartView
		};

		const fromJSON = ({ type }: { type: Parts }) => viewMap[type];
		const workbenchGrid = SerializableGrid.deserialize(
			this.createGridDescriptor(),
			{ fromJSON },
			{ proportionalLayout: false }
		);

		this.container.prepend(workbenchGrid.element);
		this.container.setAttribute('role', 'application');
		this.workbenchGrid = workbenchGrid;
		this.workbenchGrid.edgeSnapping = this.state.runtime.fullscreen;

		for (const part of [titleBar, editorPart, activityBar, panelPart, sideBar, statusBar, auxiliaryBarPart, bannerPart]) {
			this._register(part.onDidVisibilityChange((visible) => {
				if (part === sideBar) {
					this.setSideBarHidden(!visible, true);
				} else if (part === panelPart) {
					this.setPanelHidden(!visible, true);
				} else if (part === auxiliaryBarPart) {
					this.setAuxiliaryBarHidden(!visible, true);
				} else if (part === editorPart) {
					this.setEditorHidden(!visible, true);
				}
				this._onDidChangePartVisibility.fire();
				this.handleContainerDidLayout(this.container, this._mainContainerDimension);
			}));
		}

		this._register(this.storageService.onWillSaveState(willSaveState => {
			if (willSaveState.reason === WillSaveStateReason.SHUTDOWN) {
				// Side Bar Size
				const sideBarSize = this.stateModel.getRuntimeValue(LayoutStateKeys.SIDEBAR_HIDDEN)
					? this.workbenchGrid.getViewCachedVisibleSize(this.sideBarPartView)
					: this.workbenchGrid.getViewSize(this.sideBarPartView).width;
				this.stateModel.setInitializationValue(LayoutStateKeys.SIDEBAR_SIZE, sideBarSize as number);

				// Panel Size
				const panelSize = this.stateModel.getRuntimeValue(LayoutStateKeys.PANEL_HIDDEN)
					? this.workbenchGrid.getViewCachedVisibleSize(this.panelPartView)
					: (this.stateModel.getRuntimeValue(LayoutStateKeys.PANEL_POSITION) === Position.BOTTOM ? this.workbenchGrid.getViewSize(this.panelPartView).height : this.workbenchGrid.getViewSize(this.panelPartView).width);
				this.stateModel.setInitializationValue(LayoutStateKeys.PANEL_SIZE, panelSize as number);

				// Auxiliary Bar Size
				const auxiliaryBarSize = this.stateModel.getRuntimeValue(LayoutStateKeys.AUXILIARYBAR_HIDDEN)
					? this.workbenchGrid.getViewCachedVisibleSize(this.auxiliaryBarPartView)
					: this.workbenchGrid.getViewSize(this.auxiliaryBarPartView).width;
				this.stateModel.setInitializationValue(LayoutStateKeys.AUXILIARYBAR_SIZE, auxiliaryBarSize as number);

				this.stateModel.save(true, true);
			}
		}));
	}

	layout(): void {
		if (!this.disposed) {
			this._mainContainerDimension = getClientArea(this.parent);
			this.logService.trace(`Layout#layout, height: ${this._mainContainerDimension.height}, width: ${this._mainContainerDimension.width}`);

			position(this.container, 0, 0, 0, 0, 'relative');
			size(this.container, this._mainContainerDimension.width, this._mainContainerDimension.height);

			// Layout the grid widget
			this.workbenchGrid.layout(this._mainContainerDimension.width, this._mainContainerDimension.height);
			this.initialized = true;

			// Emit as event
			this.handleContainerDidLayout(this.container, this._mainContainerDimension);
		}
	}

	isEditorLayoutCentered(): boolean {
		return this.stateModel.getRuntimeValue(LayoutStateKeys.EDITOR_CENTERED);
	}

	centerEditorLayout(active: boolean, skipLayout?: boolean): void {
		this.stateModel.setRuntimeValue(LayoutStateKeys.EDITOR_CENTERED, active);

		const activeEditor = this.editorService.activeEditor;

		let isEditorComplex = false;
		if (activeEditor instanceof DiffEditorInput) {
			isEditorComplex = this.configurationService.getValue('diffEditor.renderSideBySide');
		} else if (activeEditor?.hasCapability(EditorInputCapabilities.MultipleEditors)) {
			isEditorComplex = true;
		}

		const isCenteredLayoutAutoResizing = this.configurationService.getValue('workbench.editor.centeredLayoutAutoResize');
		if (
			isCenteredLayoutAutoResizing &&
			(this.editorGroupService.groups.length > 1 || isEditorComplex)
		) {
			active = false; // disable centered layout for complex editors or when there is more than one group
		}

		if (this.editorGroupService.isLayoutCentered() !== active) {
			this.editorGroupService.centerLayout(active);

			if (!skipLayout) {
				this.layout();
			}
		}

		this._onDidChangeCenteredLayout.fire(this.stateModel.getRuntimeValue(LayoutStateKeys.EDITOR_CENTERED));
	}

	resizePart(part: Parts, sizeChangeWidth: number, sizeChangeHeight: number): void {
		const sizeChangePxWidth = Math.sign(sizeChangeWidth) * computeScreenAwareSize(getActiveWindow(), Math.abs(sizeChangeWidth));
		const sizeChangePxHeight = Math.sign(sizeChangeHeight) * computeScreenAwareSize(getActiveWindow(), Math.abs(sizeChangeHeight));

		let viewSize: IViewSize;

		switch (part) {
			case Parts.SIDEBAR_PART:
				viewSize = this.workbenchGrid.getViewSize(this.sideBarPartView);
				this.workbenchGrid.resizeView(this.sideBarPartView,
					{
						width: viewSize.width + sizeChangePxWidth,
						height: viewSize.height
					});

				break;
			case Parts.PANEL_PART:
				viewSize = this.workbenchGrid.getViewSize(this.panelPartView);

				this.workbenchGrid.resizeView(this.panelPartView,
					{
						width: viewSize.width + (this.getPanelPosition() !== Position.BOTTOM ? sizeChangePxWidth : 0),
						height: viewSize.height + (this.getPanelPosition() !== Position.BOTTOM ? 0 : sizeChangePxHeight)
					});

				break;
			case Parts.AUXILIARYBAR_PART:
				viewSize = this.workbenchGrid.getViewSize(this.auxiliaryBarPartView);
				this.workbenchGrid.resizeView(this.auxiliaryBarPartView,
					{
						width: viewSize.width + sizeChangePxWidth,
						height: viewSize.height
					});
				break;
			case Parts.EDITOR_PART:
				viewSize = this.workbenchGrid.getViewSize(this.editorPartView);

				// Single Editor Group
				if (this.editorGroupService.count === 1) {
					this.workbenchGrid.resizeView(this.editorPartView,
						{
							width: viewSize.width + sizeChangePxWidth,
							height: viewSize.height + sizeChangePxHeight
						});
				} else {
					const activeGroup = this.editorGroupService.activeGroup;

					const { width, height } = this.editorGroupService.getSize(activeGroup);
					this.editorGroupService.setSize(activeGroup, { width: width + sizeChangePxWidth, height: height + sizeChangePxHeight });

					// After resizing the editor group
					// if it does not change in either direction
					// try resizing the full editor part
					const { width: newWidth, height: newHeight } = this.editorGroupService.getSize(activeGroup);
					if ((sizeChangePxHeight && height === newHeight) || (sizeChangePxWidth && width === newWidth)) {
						this.workbenchGrid.resizeView(this.editorPartView,
							{
								width: viewSize.width + (sizeChangePxWidth && width === newWidth ? sizeChangePxWidth : 0),
								height: viewSize.height + (sizeChangePxHeight && height === newHeight ? sizeChangePxHeight : 0)
							});
					}
				}

				break;
			default:
				return; // Cannot resize other parts
		}
	}

	private setActivityBarHidden(hidden: boolean, skipLayout?: boolean): void {
		if (hidden && !this.canActivityBarBeHidden()) {
			return;
		}
		this.stateModel.setRuntimeValue(LayoutStateKeys.ACTIVITYBAR_HIDDEN, hidden);
		// Propagate to grid
		this.workbenchGrid.setViewVisible(this.activityBarPartView, !hidden);
	}

	private canActivityBarBeHidden(): boolean {
		return !(this.configurationService.getValue(LayoutSettings.ACTIVITY_BAR_LOCATION) === ActivityBarPosition.TOP && !this.isVisible(Parts.TITLEBAR_PART));
	}

	private setBannerHidden(hidden: boolean): void {
		this.workbenchGrid.setViewVisible(this.bannerPartView, !hidden);
	}

	private setEditorHidden(hidden: boolean, skipLayout?: boolean): void {
		this.stateModel.setRuntimeValue(LayoutStateKeys.EDITOR_HIDDEN, hidden);

		// Adjust CSS
		if (hidden) {
			this.container.classList.add(LayoutClasses.EDITOR_HIDDEN);
		} else {
			this.container.classList.remove(LayoutClasses.EDITOR_HIDDEN);
		}

		// Propagate to grid
		this.workbenchGrid.setViewVisible(this.editorPartView, !hidden);

		// The editor and panel cannot be hidden at the same time
		if (hidden && !this.isVisible(Parts.PANEL_PART)) {
			this.setPanelHidden(false, true);
		}
	}

	getLayoutClasses(): string[] {
		return coalesce([
			!this.isVisible(Parts.SIDEBAR_PART) ? LayoutClasses.SIDEBAR_HIDDEN : undefined,
			!this.isVisible(Parts.EDITOR_PART) ? LayoutClasses.EDITOR_HIDDEN : undefined,
			!this.isVisible(Parts.PANEL_PART) ? LayoutClasses.PANEL_HIDDEN : undefined,
			!this.isVisible(Parts.AUXILIARYBAR_PART) ? LayoutClasses.AUXILIARYBAR_HIDDEN : undefined,
			!this.isVisible(Parts.STATUSBAR_PART) ? LayoutClasses.STATUSBAR_HIDDEN : undefined,
			this.state.runtime.fullscreen ? LayoutClasses.FULLSCREEN : undefined
		]);
	}

	private setSideBarHidden(hidden: boolean, skipLayout?: boolean): void {
		this.stateModel.setRuntimeValue(LayoutStateKeys.SIDEBAR_HIDDEN, hidden);

		// Adjust CSS
		if (hidden) {
			this.container.classList.add(LayoutClasses.SIDEBAR_HIDDEN);
		} else {
			this.container.classList.remove(LayoutClasses.SIDEBAR_HIDDEN);
		}

		// If sidebar becomes hidden, also hide the current active Viewlet if any
		if (hidden && this.paneCompositeService.getActivePaneComposite(ViewContainerLocation.Sidebar)) {
			this.paneCompositeService.hideActivePaneComposite(ViewContainerLocation.Sidebar);

			// Pass Focus to Editor or Panel if Sidebar is now hidden
			const activePanel = this.paneCompositeService.getActivePaneComposite(ViewContainerLocation.Panel);
			if (this.hasFocus(Parts.PANEL_PART) && activePanel) {
				activePanel.focus();
			} else {
				this.focus();
			}
		}

		// If sidebar becomes visible, show last active Viewlet or default viewlet
		else if (!hidden && !this.paneCompositeService.getActivePaneComposite(ViewContainerLocation.Sidebar)) {
			const viewletToOpen = this.paneCompositeService.getLastActivePaneCompositeId(ViewContainerLocation.Sidebar);
			if (viewletToOpen) {
				const viewlet = this.paneCompositeService.openPaneComposite(viewletToOpen, ViewContainerLocation.Sidebar, true);
				if (!viewlet) {
					this.paneCompositeService.openPaneComposite(this.viewDescriptorService.getDefaultViewContainer(ViewContainerLocation.Sidebar)?.id, ViewContainerLocation.Sidebar, true);
				}
			}
		}

		// Propagate to grid
		this.workbenchGrid.setViewVisible(this.sideBarPartView, !hidden);
	}

	private hasViews(id: string): boolean {
		const viewContainer = this.viewDescriptorService.getViewContainerById(id);
		if (!viewContainer) {
			return false;
		}

		const viewContainerModel = this.viewDescriptorService.getViewContainerModel(viewContainer);
		if (!viewContainerModel) {
			return false;
		}

		return viewContainerModel.activeViewDescriptors.length >= 1;
	}

	private adjustPartPositions(sideBarPosition: Position, panelAlignment: PanelAlignment, panelPosition: Position): void {

		// Move activity bar and side bars
		const sideBarSiblingToEditor = panelPosition !== Position.BOTTOM || !(panelAlignment === 'center' || (sideBarPosition === Position.LEFT && panelAlignment === 'right') || (sideBarPosition === Position.RIGHT && panelAlignment === 'left'));
		const auxiliaryBarSiblingToEditor = panelPosition !== Position.BOTTOM || !(panelAlignment === 'center' || (sideBarPosition === Position.RIGHT && panelAlignment === 'right') || (sideBarPosition === Position.LEFT && panelAlignment === 'left'));
		const preMovePanelWidth = !this.isVisible(Parts.PANEL_PART) ? Sizing.Invisible(this.workbenchGrid.getViewCachedVisibleSize(this.panelPartView) ?? this.panelPartView.minimumWidth) : this.workbenchGrid.getViewSize(this.panelPartView).width;
		const preMovePanelHeight = !this.isVisible(Parts.PANEL_PART) ? Sizing.Invisible(this.workbenchGrid.getViewCachedVisibleSize(this.panelPartView) ?? this.panelPartView.minimumHeight) : this.workbenchGrid.getViewSize(this.panelPartView).height;
		const preMoveSideBarSize = !this.isVisible(Parts.SIDEBAR_PART) ? Sizing.Invisible(this.workbenchGrid.getViewCachedVisibleSize(this.sideBarPartView) ?? this.sideBarPartView.minimumWidth) : this.workbenchGrid.getViewSize(this.sideBarPartView).width;
		const preMoveAuxiliaryBarSize = !this.isVisible(Parts.AUXILIARYBAR_PART) ? Sizing.Invisible(this.workbenchGrid.getViewCachedVisibleSize(this.auxiliaryBarPartView) ?? this.auxiliaryBarPartView.minimumWidth) : this.workbenchGrid.getViewSize(this.auxiliaryBarPartView).width;

		if (sideBarPosition === Position.LEFT) {
			this.workbenchGrid.moveViewTo(this.activityBarPartView, [2, 0]);
			this.workbenchGrid.moveView(this.sideBarPartView, preMoveSideBarSize, sideBarSiblingToEditor ? this.editorPartView : this.activityBarPartView, sideBarSiblingToEditor ? Direction.Left : Direction.Right);
			if (auxiliaryBarSiblingToEditor) {
				this.workbenchGrid.moveView(this.auxiliaryBarPartView, preMoveAuxiliaryBarSize, this.editorPartView, Direction.Right);
			} else {
				this.workbenchGrid.moveViewTo(this.auxiliaryBarPartView, [2, -1]);
			}
		} else {
			this.workbenchGrid.moveViewTo(this.activityBarPartView, [2, -1]);
			this.workbenchGrid.moveView(this.sideBarPartView, preMoveSideBarSize, sideBarSiblingToEditor ? this.editorPartView : this.activityBarPartView, sideBarSiblingToEditor ? Direction.Right : Direction.Left);
			if (auxiliaryBarSiblingToEditor) {
				this.workbenchGrid.moveView(this.auxiliaryBarPartView, preMoveAuxiliaryBarSize, this.editorPartView, Direction.Left);
			} else {
				this.workbenchGrid.moveViewTo(this.auxiliaryBarPartView, [2, 0]);
			}
		}

		// We moved all the side parts based on the editor and ignored the panel
		// Now, we need to put the panel back in the right position when it is next to the editor
		if (panelPosition !== Position.BOTTOM) {
			this.workbenchGrid.moveView(this.panelPartView, preMovePanelWidth, this.editorPartView, panelPosition === Position.LEFT ? Direction.Left : Direction.Right);
			this.workbenchGrid.resizeView(this.panelPartView, {
				height: preMovePanelHeight as number,
				width: preMovePanelWidth as number
			});
		}

		// Moving views in the grid can cause them to re-distribute sizing unnecessarily
		// Resize visible parts to the width they were before the operation
		if (this.isVisible(Parts.SIDEBAR_PART)) {
			this.workbenchGrid.resizeView(this.sideBarPartView, {
				height: this.workbenchGrid.getViewSize(this.sideBarPartView).height,
				width: preMoveSideBarSize as number
			});
		}

		if (this.isVisible(Parts.AUXILIARYBAR_PART)) {
			this.workbenchGrid.resizeView(this.auxiliaryBarPartView, {
				height: this.workbenchGrid.getViewSize(this.auxiliaryBarPartView).height,
				width: preMoveAuxiliaryBarSize as number
			});
		}
	}

	setPanelAlignment(alignment: PanelAlignment, skipLayout?: boolean): void {

		// Panel alignment only applies to a panel in the bottom position
		if (this.getPanelPosition() !== Position.BOTTOM) {
			this.setPanelPosition(Position.BOTTOM);
		}

		// the workbench grid currently prevents us from supporting panel maximization with non-center panel alignment
		if (alignment !== 'center' && this.isPanelMaximized()) {
			this.toggleMaximizedPanel();
		}

		this.stateModel.setRuntimeValue(LayoutStateKeys.PANEL_ALIGNMENT, alignment);

		this.adjustPartPositions(this.getSideBarPosition(), alignment, this.getPanelPosition());

		this._onDidChangePanelAlignment.fire(alignment);
	}

	private setPanelHidden(hidden: boolean, skipLayout?: boolean): void {

		// Return if not initialized fully #105480
		if (!this.workbenchGrid) {
			return;
		}

		const wasHidden = !this.isVisible(Parts.PANEL_PART);

		this.stateModel.setRuntimeValue(LayoutStateKeys.PANEL_HIDDEN, hidden);

		const isPanelMaximized = this.isPanelMaximized();
		const panelOpensMaximized = this.panelOpensMaximized();

		// Adjust CSS
		if (hidden) {
			this.container.classList.add(LayoutClasses.PANEL_HIDDEN);
		} else {
			this.container.classList.remove(LayoutClasses.PANEL_HIDDEN);
		}

		// If panel part becomes hidden, also hide the current active panel if any
		let focusEditor = false;
		if (hidden && this.paneCompositeService.getActivePaneComposite(ViewContainerLocation.Panel)) {
			this.paneCompositeService.hideActivePaneComposite(ViewContainerLocation.Panel);
			focusEditor = isIOS ? false : true; // Do not auto focus on ios #127832
		}

		// If panel part becomes visible, show last active panel or default panel
		else if (!hidden && !this.paneCompositeService.getActivePaneComposite(ViewContainerLocation.Panel)) {
			let panelToOpen: string | undefined = this.paneCompositeService.getLastActivePaneCompositeId(ViewContainerLocation.Panel);

			// verify that the panel we try to open has views before we default to it
			// otherwise fall back to any view that has views still refs #111463
			if (!panelToOpen || !this.hasViews(panelToOpen)) {
				panelToOpen = this.viewDescriptorService
					.getViewContainersByLocation(ViewContainerLocation.Panel)
					.find(viewContainer => this.hasViews(viewContainer.id))?.id;
			}

			if (panelToOpen) {
				const focus = !skipLayout;
				this.paneCompositeService.openPaneComposite(panelToOpen, ViewContainerLocation.Panel, focus);
			}
		}

		// If maximized and in process of hiding, unmaximize before hiding to allow caching of non-maximized size
		if (hidden && isPanelMaximized) {
			this.toggleMaximizedPanel();
		}

		// Don't proceed if we have already done this before
		if (wasHidden === hidden) {
			return;
		}

		// Propagate layout changes to grid
		this.workbenchGrid.setViewVisible(this.panelPartView, !hidden);

		// If in process of showing, toggle whether or not panel is maximized
		if (!hidden) {
			if (!skipLayout && isPanelMaximized !== panelOpensMaximized) {
				this.toggleMaximizedPanel();
			}
		}
		else {
			// If in process of hiding, remember whether the panel is maximized or not
			this.stateModel.setRuntimeValue(LayoutStateKeys.PANEL_WAS_LAST_MAXIMIZED, isPanelMaximized);
		}

		if (focusEditor) {
			this.editorGroupService.activeGroup.focus(); // Pass focus to editor group if panel part is now hidden
		}
	}

	toggleMaximizedPanel(): void {
		const size = this.workbenchGrid.getViewSize(this.panelPartView);
		const panelPosition = this.getPanelPosition();
		const isMaximized = this.isPanelMaximized();
		if (!isMaximized) {
			if (this.isVisible(Parts.PANEL_PART)) {
				if (panelPosition === Position.BOTTOM) {
					this.stateModel.setRuntimeValue(LayoutStateKeys.PANEL_LAST_NON_MAXIMIZED_HEIGHT, size.height);
				} else {
					this.stateModel.setRuntimeValue(LayoutStateKeys.PANEL_LAST_NON_MAXIMIZED_WIDTH, size.width);
				}
			}

			this.setEditorHidden(true);
		} else {
			this.setEditorHidden(false);
			this.workbenchGrid.resizeView(this.panelPartView, {
				width: panelPosition === Position.BOTTOM ? size.width : this.stateModel.getRuntimeValue(LayoutStateKeys.PANEL_LAST_NON_MAXIMIZED_WIDTH),
				height: panelPosition === Position.BOTTOM ? this.stateModel.getRuntimeValue(LayoutStateKeys.PANEL_LAST_NON_MAXIMIZED_HEIGHT) : size.height
			});
		}
		this.stateModel.setRuntimeValue(LayoutStateKeys.PANEL_WAS_LAST_MAXIMIZED, !isMaximized);
	}

	/**
	 * Returns whether or not the panel opens maximized
	 */
	private panelOpensMaximized(): boolean {

		// The workbench grid currently prevents us from supporting panel maximization with non-center panel alignment
		if (this.getPanelAlignment() !== 'center' && this.getPanelPosition() === Position.BOTTOM) {
			return false;
		}

		const panelOpensMaximized = panelOpensMaximizedFromString(this.configurationService.getValue<string>(WorkbenchLayoutSettings.PANEL_OPENS_MAXIMIZED));
		const panelLastIsMaximized = this.stateModel.getRuntimeValue(LayoutStateKeys.PANEL_WAS_LAST_MAXIMIZED);

		return panelOpensMaximized === PanelOpensMaximizedOptions.ALWAYS || (panelOpensMaximized === PanelOpensMaximizedOptions.REMEMBER_LAST && panelLastIsMaximized);
	}

	private setAuxiliaryBarHidden(hidden: boolean, skipLayout?: boolean): void {
		this.stateModel.setRuntimeValue(LayoutStateKeys.AUXILIARYBAR_HIDDEN, hidden);

		// Adjust CSS
		if (hidden) {
			this.container.classList.add(LayoutClasses.AUXILIARYBAR_HIDDEN);
		} else {
			this.container.classList.remove(LayoutClasses.AUXILIARYBAR_HIDDEN);
		}

		// If auxiliary bar becomes hidden, also hide the current active pane composite if any
		if (hidden && this.paneCompositeService.getActivePaneComposite(ViewContainerLocation.AuxiliaryBar)) {
			this.paneCompositeService.hideActivePaneComposite(ViewContainerLocation.AuxiliaryBar);

			// Pass Focus to Editor or Panel if Auxiliary Bar is now hidden
			const activePanel = this.paneCompositeService.getActivePaneComposite(ViewContainerLocation.Panel);
			if (this.hasFocus(Parts.PANEL_PART) && activePanel) {
				activePanel.focus();
			} else {
				this.focus();
			}
		}

		// If auxiliary bar becomes visible, show last active pane composite or default pane composite
		else if (!hidden && !this.paneCompositeService.getActivePaneComposite(ViewContainerLocation.AuxiliaryBar)) {
			let panelToOpen: string | undefined = this.paneCompositeService.getLastActivePaneCompositeId(ViewContainerLocation.AuxiliaryBar);

			// verify that the panel we try to open has views before we default to it
			// otherwise fall back to any view that has views still refs #111463
			if (!panelToOpen || !this.hasViews(panelToOpen)) {
				panelToOpen = this.viewDescriptorService
					.getViewContainersByLocation(ViewContainerLocation.AuxiliaryBar)
					.find(viewContainer => this.hasViews(viewContainer.id))?.id;
			}

			if (panelToOpen) {
				const focus = !skipLayout;
				this.paneCompositeService.openPaneComposite(panelToOpen, ViewContainerLocation.AuxiliaryBar, focus);
			}
		}

		// Propagate to grid
		this.workbenchGrid.setViewVisible(this.auxiliaryBarPartView, !hidden);
	}

	setPartHidden(hidden: boolean, part: Parts): void {
		switch (part) {
			case Parts.ACTIVITYBAR_PART:
				return this.setActivityBarHidden(hidden);
			case Parts.SIDEBAR_PART:
				return this.setSideBarHidden(hidden);
			case Parts.EDITOR_PART:
				return this.setEditorHidden(hidden);
			case Parts.BANNER_PART:
				return this.setBannerHidden(hidden);
			case Parts.AUXILIARYBAR_PART:
				return this.setAuxiliaryBarHidden(hidden);
			case Parts.PANEL_PART:
				return this.setPanelHidden(hidden);
		}
	}

	hasWindowBorder(): boolean {
		return this.state.runtime.windowBorder;
	}

	getWindowBorderWidth(): number {
		return this.state.runtime.windowBorder ? 2 : 0;
	}

	getWindowBorderRadius(): string | undefined {
		return this.state.runtime.windowBorder && isMacintosh ? '5px' : undefined;
	}

	isPanelMaximized(): boolean {

		// the workbench grid currently prevents us from supporting panel maximization with non-center panel alignment
		return (this.getPanelAlignment() === 'center' || this.getPanelPosition() !== Position.BOTTOM) && !this.isVisible(Parts.EDITOR_PART);
	}

	getSideBarPosition(): Position {
		return this.stateModel.getRuntimeValue(LayoutStateKeys.SIDEBAR_POSITON);
	}

	getPanelAlignment(): PanelAlignment {
		return this.stateModel.getRuntimeValue(LayoutStateKeys.PANEL_ALIGNMENT);
	}

	updateMenubarVisibility(skipLayout: boolean): void {
		const shouldShowTitleBar = this.shouldShowTitleBar();
		if (!skipLayout && this.workbenchGrid && shouldShowTitleBar !== this.isVisible(Parts.TITLEBAR_PART)) {
			this.workbenchGrid.setViewVisible(this.titleBarPartView, shouldShowTitleBar);
		}
	}

	toggleMenuBar(): void {
		let currentVisibilityValue = getMenuBarVisibility(this.configurationService);
		if (typeof currentVisibilityValue !== 'string') {
			currentVisibilityValue = 'classic';
		}

		let newVisibilityValue: string;
		if (currentVisibilityValue === 'visible' || currentVisibilityValue === 'classic') {
			newVisibilityValue = getTitleBarStyle(this.configurationService) === 'native' ? 'toggle' : 'compact';
		} else {
			newVisibilityValue = 'classic';
		}

		this.configurationService.updateValue('window.menuBarVisibility', newVisibilityValue);
	}

	getPanelPosition(): Position {
		return this.stateModel.getRuntimeValue(LayoutStateKeys.PANEL_POSITION);
	}

	setPanelPosition(position: Position): void {
		if (!this.isVisible(Parts.PANEL_PART)) {
			this.setPanelHidden(false);
		}

		const panelPart = this.getPart(Parts.PANEL_PART);
		const oldPositionValue = positionToString(this.getPanelPosition());
		const newPositionValue = positionToString(position);

		// Adjust CSS
		const panelContainer = assertIsDefined(panelPart.getContainer());
		panelContainer.classList.remove(oldPositionValue);
		panelContainer.classList.add(newPositionValue);

		// Update Styles
		panelPart.updateStyles();

		// Layout
		const size = this.workbenchGrid.getViewSize(this.panelPartView);
		const sideBarSize = this.workbenchGrid.getViewSize(this.sideBarPartView);
		const auxiliaryBarSize = this.workbenchGrid.getViewSize(this.auxiliaryBarPartView);

		let editorHidden = !this.isVisible(Parts.EDITOR_PART);

		// Save last non-maximized size for panel before move
		if (newPositionValue !== oldPositionValue && !editorHidden) {

			// Save the current size of the panel for the new orthogonal direction
			// If moving down, save the width of the panel
			// Otherwise, save the height of the panel
			if (position === Position.BOTTOM) {
				this.stateModel.setRuntimeValue(LayoutStateKeys.PANEL_LAST_NON_MAXIMIZED_WIDTH, size.width);
			} else if (positionFromString(oldPositionValue) === Position.BOTTOM) {
				this.stateModel.setRuntimeValue(LayoutStateKeys.PANEL_LAST_NON_MAXIMIZED_HEIGHT, size.height);
			}
		}

		if (position === Position.BOTTOM && this.getPanelAlignment() !== 'center' && editorHidden) {
			this.toggleMaximizedPanel();
			editorHidden = false;
		}

		this.stateModel.setRuntimeValue(LayoutStateKeys.PANEL_POSITION, position);

		const sideBarVisible = this.isVisible(Parts.SIDEBAR_PART);
		const auxiliaryBarVisible = this.isVisible(Parts.AUXILIARYBAR_PART);

		if (position === Position.BOTTOM) {
			this.workbenchGrid.moveView(this.panelPartView, editorHidden ? size.height : this.stateModel.getRuntimeValue(LayoutStateKeys.PANEL_LAST_NON_MAXIMIZED_HEIGHT), this.editorPartView, Direction.Down);
		} else if (position === Position.RIGHT) {
			this.workbenchGrid.moveView(this.panelPartView, editorHidden ? size.width : this.stateModel.getRuntimeValue(LayoutStateKeys.PANEL_LAST_NON_MAXIMIZED_WIDTH), this.editorPartView, Direction.Right);
		} else {
			this.workbenchGrid.moveView(this.panelPartView, editorHidden ? size.width : this.stateModel.getRuntimeValue(LayoutStateKeys.PANEL_LAST_NON_MAXIMIZED_WIDTH), this.editorPartView, Direction.Left);
		}

		// Reset sidebar to original size before shifting the panel
		this.workbenchGrid.resizeView(this.sideBarPartView, sideBarSize);
		if (!sideBarVisible) {
			this.setSideBarHidden(true);
		}

		this.workbenchGrid.resizeView(this.auxiliaryBarPartView, auxiliaryBarSize);
		if (!auxiliaryBarVisible) {
			this.setAuxiliaryBarHidden(true);
		}

		if (position === Position.BOTTOM) {
			this.adjustPartPositions(this.getSideBarPosition(), this.getPanelAlignment(), position);
		}

		this._onDidChangePanelPosition.fire(newPositionValue);
	}

	isWindowMaximized() {
		return this.state.runtime.maximized;
	}

	updateWindowMaximizedState(maximized: boolean) {
		this.container.classList.toggle(LayoutClasses.MAXIMIZED, maximized);

		if (this.state.runtime.maximized === maximized) {
			return;
		}

		this.state.runtime.maximized = maximized;

		this.updateWindowBorder();
		this._onDidChangeWindowMaximized.fire(maximized);
	}

	getVisibleNeighborPart(part: Parts, direction: Direction): Parts | undefined {
		if (!this.workbenchGrid) {
			return undefined;
		}

		if (!this.isVisible(part)) {
			return undefined;
		}

		const neighborViews = this.workbenchGrid.getNeighborViews(this.getPart(part), direction, false);

		if (!neighborViews) {
			return undefined;
		}

		for (const neighborView of neighborViews) {
			const neighborPart =
				[Parts.ACTIVITYBAR_PART, Parts.EDITOR_PART, Parts.PANEL_PART, Parts.AUXILIARYBAR_PART, Parts.SIDEBAR_PART, Parts.STATUSBAR_PART, Parts.TITLEBAR_PART]
					.find(partId => this.getPart(partId) === neighborView && this.isVisible(partId));

			if (neighborPart !== undefined) {
				return neighborPart;
			}
		}

		return undefined;
	}

	private onDidChangeWCO(): void {
		const bannerFirst = this.workbenchGrid.getNeighborViews(this.titleBarPartView, Direction.Up, false).length > 0;
		const shouldBannerBeFirst = this.shouldShowBannerFirst();

		if (bannerFirst !== shouldBannerBeFirst) {
			this.workbenchGrid.moveView(this.bannerPartView, Sizing.Distribute, this.titleBarPartView, shouldBannerBeFirst ? Direction.Up : Direction.Down);
		}

		this.workbenchGrid.setViewVisible(this.titleBarPartView, this.shouldShowTitleBar());
	}

	private arrangeEditorNodes(nodes: { editor: ISerializedNode; sideBar?: ISerializedNode; auxiliaryBar?: ISerializedNode }, availableHeight: number, availableWidth: number): ISerializedNode {
		if (!nodes.sideBar && !nodes.auxiliaryBar) {
			nodes.editor.size = availableHeight;
			return nodes.editor;
		}

		const result = [nodes.editor];
		nodes.editor.size = availableWidth;
		if (nodes.sideBar) {
			if (this.stateModel.getRuntimeValue(LayoutStateKeys.SIDEBAR_POSITON) === Position.LEFT) {
				result.splice(0, 0, nodes.sideBar);
			} else {
				result.push(nodes.sideBar);
			}

			nodes.editor.size -= this.stateModel.getRuntimeValue(LayoutStateKeys.SIDEBAR_HIDDEN) ? 0 : nodes.sideBar.size;
		}

		if (nodes.auxiliaryBar) {
			if (this.stateModel.getRuntimeValue(LayoutStateKeys.SIDEBAR_POSITON) === Position.RIGHT) {
				result.splice(0, 0, nodes.auxiliaryBar);
			} else {
				result.push(nodes.auxiliaryBar);
			}

			nodes.editor.size -= this.stateModel.getRuntimeValue(LayoutStateKeys.AUXILIARYBAR_HIDDEN) ? 0 : nodes.auxiliaryBar.size;
		}

		return {
			type: 'branch',
			data: result,
			size: availableHeight
		};
	}

	private arrangeMiddleSectionNodes(nodes: { editor: ISerializedNode; panel: ISerializedNode; activityBar: ISerializedNode; sideBar: ISerializedNode; auxiliaryBar: ISerializedNode }, availableWidth: number, availableHeight: number): ISerializedNode[] {
		const activityBarSize = this.stateModel.getRuntimeValue(LayoutStateKeys.ACTIVITYBAR_HIDDEN) ? 0 : nodes.activityBar.size;
		const sideBarSize = this.stateModel.getRuntimeValue(LayoutStateKeys.SIDEBAR_HIDDEN) ? 0 : nodes.sideBar.size;
		const auxiliaryBarSize = this.stateModel.getRuntimeValue(LayoutStateKeys.AUXILIARYBAR_HIDDEN) ? 0 : nodes.auxiliaryBar.size;
		const panelSize = this.stateModel.getInitializationValue(LayoutStateKeys.PANEL_SIZE) ? 0 : nodes.panel.size;

		const result = [] as ISerializedNode[];
		if (this.stateModel.getRuntimeValue(LayoutStateKeys.PANEL_POSITION) !== Position.BOTTOM) {
			result.push(nodes.editor);
			nodes.editor.size = availableWidth - activityBarSize - sideBarSize - panelSize - auxiliaryBarSize;
			if (this.stateModel.getRuntimeValue(LayoutStateKeys.PANEL_POSITION) === Position.RIGHT) {
				result.push(nodes.panel);
			} else {
				result.splice(0, 0, nodes.panel);
			}

			if (this.stateModel.getRuntimeValue(LayoutStateKeys.SIDEBAR_POSITON) === Position.LEFT) {
				result.push(nodes.auxiliaryBar);
				result.splice(0, 0, nodes.sideBar);
				result.splice(0, 0, nodes.activityBar);
			} else {
				result.splice(0, 0, nodes.auxiliaryBar);
				result.push(nodes.sideBar);
				result.push(nodes.activityBar);
			}
		} else {
			const panelAlignment = this.stateModel.getRuntimeValue(LayoutStateKeys.PANEL_ALIGNMENT);
			const sideBarPosition = this.stateModel.getRuntimeValue(LayoutStateKeys.SIDEBAR_POSITON);
			const sideBarNextToEditor = !(panelAlignment === 'center' || (sideBarPosition === Position.LEFT && panelAlignment === 'right') || (sideBarPosition === Position.RIGHT && panelAlignment === 'left'));
			const auxiliaryBarNextToEditor = !(panelAlignment === 'center' || (sideBarPosition === Position.RIGHT && panelAlignment === 'right') || (sideBarPosition === Position.LEFT && panelAlignment === 'left'));

			const editorSectionWidth = availableWidth - activityBarSize - (sideBarNextToEditor ? 0 : sideBarSize) - (auxiliaryBarNextToEditor ? 0 : auxiliaryBarSize);
			result.push({
				type: 'branch',
				data: [this.arrangeEditorNodes({
					editor: nodes.editor,
					sideBar: sideBarNextToEditor ? nodes.sideBar : undefined,
					auxiliaryBar: auxiliaryBarNextToEditor ? nodes.auxiliaryBar : undefined
				}, availableHeight - panelSize, editorSectionWidth), nodes.panel],
				size: editorSectionWidth
			});

			if (!sideBarNextToEditor) {
				if (sideBarPosition === Position.LEFT) {
					result.splice(0, 0, nodes.sideBar);
				} else {
					result.push(nodes.sideBar);
				}
			}

			if (!auxiliaryBarNextToEditor) {
				if (sideBarPosition === Position.RIGHT) {
					result.splice(0, 0, nodes.auxiliaryBar);
				} else {
					result.push(nodes.auxiliaryBar);
				}
			}

			if (sideBarPosition === Position.LEFT) {
				result.splice(0, 0, nodes.activityBar);
			} else {
				result.push(nodes.activityBar);
			}
		}

		return result;
	}

	private createGridDescriptor(): ISerializedGrid {
		const { width, height } = this.stateModel.getInitializationValue(LayoutStateKeys.GRID_SIZE);
		const sideBarSize = this.stateModel.getInitializationValue(LayoutStateKeys.SIDEBAR_SIZE);
		const auxiliaryBarPartSize = this.stateModel.getInitializationValue(LayoutStateKeys.AUXILIARYBAR_SIZE);
		const panelSize = this.stateModel.getInitializationValue(LayoutStateKeys.PANEL_SIZE);

		const titleBarHeight = this.titleBarPartView.minimumHeight;
		const bannerHeight = this.bannerPartView.minimumHeight;
		const statusBarHeight = this.statusBarPartView.minimumHeight;
		const activityBarWidth = this.activityBarPartView.minimumWidth;
		const middleSectionHeight = height - titleBarHeight - statusBarHeight;

		const titleAndBanner: ISerializedNode[] = [
			{
				type: 'leaf',
				data: { type: Parts.TITLEBAR_PART },
				size: titleBarHeight,
				visible: this.isVisible(Parts.TITLEBAR_PART)
			},
			{
				type: 'leaf',
				data: { type: Parts.BANNER_PART },
				size: bannerHeight,
				visible: false
			}
		];

		const activityBarNode: ISerializedLeafNode = {
			type: 'leaf',
			data: { type: Parts.ACTIVITYBAR_PART },
			size: activityBarWidth,
			visible: !this.stateModel.getRuntimeValue(LayoutStateKeys.ACTIVITYBAR_HIDDEN)
		};

		const sideBarNode: ISerializedLeafNode = {
			type: 'leaf',
			data: { type: Parts.SIDEBAR_PART },
			size: sideBarSize,
			visible: !this.stateModel.getRuntimeValue(LayoutStateKeys.SIDEBAR_HIDDEN)
		};

		const auxiliaryBarNode: ISerializedLeafNode = {
			type: 'leaf',
			data: { type: Parts.AUXILIARYBAR_PART },
			size: auxiliaryBarPartSize,
			visible: this.isVisible(Parts.AUXILIARYBAR_PART)
		};

		const editorNode: ISerializedLeafNode = {
			type: 'leaf',
			data: { type: Parts.EDITOR_PART },
			size: 0, // Update based on sibling sizes
			visible: !this.stateModel.getRuntimeValue(LayoutStateKeys.EDITOR_HIDDEN)
		};

		const panelNode: ISerializedLeafNode = {
			type: 'leaf',
			data: { type: Parts.PANEL_PART },
			size: panelSize,
			visible: !this.stateModel.getRuntimeValue(LayoutStateKeys.PANEL_HIDDEN)
		};


		const middleSection: ISerializedNode[] = this.arrangeMiddleSectionNodes({
			activityBar: activityBarNode,
			auxiliaryBar: auxiliaryBarNode,
			editor: editorNode,
			panel: panelNode,
			sideBar: sideBarNode
		}, width, middleSectionHeight);

		const result: ISerializedGrid = {
			root: {
				type: 'branch',
				size: width,
				data: [
					...(this.shouldShowBannerFirst() ? titleAndBanner.reverse() : titleAndBanner),
					{
						type: 'branch',
						data: middleSection,
						size: middleSectionHeight
					},
					{
						type: 'leaf',
						data: { type: Parts.STATUSBAR_PART },
						size: statusBarHeight,
						visible: !this.stateModel.getRuntimeValue(LayoutStateKeys.STATUSBAR_HIDDEN)
					}
				]
			},
			orientation: Orientation.VERTICAL,
			width,
			height
		};

		type StartupLayoutEvent = {
			activityBarVisible: boolean;
			sideBarVisible: boolean;
			auxiliaryBarVisible: boolean;
			panelVisible: boolean;
			statusbarVisible: boolean;
			sideBarPosition: string;
			panelPosition: string;
		};

		type StartupLayoutEventClassification = {
			owner: 'sbatten';
			comment: 'Information about the layout of the workbench during statup';
			activityBarVisible: { classification: 'SystemMetaData'; purpose: 'FeatureInsight'; isMeasurement: true; comment: 'Whether or the not the activity bar is visible' };
			sideBarVisible: { classification: 'SystemMetaData'; purpose: 'FeatureInsight'; isMeasurement: true; comment: 'Whether or the not the primary side bar is visible' };
			auxiliaryBarVisible: { classification: 'SystemMetaData'; purpose: 'FeatureInsight'; isMeasurement: true; comment: 'Whether or the not the secondary side bar is visible' };
			panelVisible: { classification: 'SystemMetaData'; purpose: 'FeatureInsight'; isMeasurement: true; comment: 'Whether or the not the panel is visible' };
			statusbarVisible: { classification: 'SystemMetaData'; purpose: 'FeatureInsight'; isMeasurement: true; comment: 'Whether or the not the status bar is visible' };
			sideBarPosition: { classification: 'SystemMetaData'; purpose: 'FeatureInsight'; comment: 'Whether the primary side bar is on the left or right' };
			panelPosition: { classification: 'SystemMetaData'; purpose: 'FeatureInsight'; comment: 'Whether the panel is on the bottom, left, or right' };
		};

		const layoutDescriptor: StartupLayoutEvent = {
			activityBarVisible: !this.stateModel.getRuntimeValue(LayoutStateKeys.ACTIVITYBAR_HIDDEN),
			sideBarVisible: !this.stateModel.getRuntimeValue(LayoutStateKeys.SIDEBAR_HIDDEN),
			auxiliaryBarVisible: !this.stateModel.getRuntimeValue(LayoutStateKeys.AUXILIARYBAR_HIDDEN),
			panelVisible: !this.stateModel.getRuntimeValue(LayoutStateKeys.PANEL_HIDDEN),
			statusbarVisible: !this.stateModel.getRuntimeValue(LayoutStateKeys.STATUSBAR_HIDDEN),
			sideBarPosition: positionToString(this.stateModel.getRuntimeValue(LayoutStateKeys.SIDEBAR_POSITON)),
			panelPosition: positionToString(this.stateModel.getRuntimeValue(LayoutStateKeys.PANEL_POSITION)),
		};

		this.telemetryService.publicLog2<StartupLayoutEvent, StartupLayoutEventClassification>('startupLayout', layoutDescriptor);

		return result;
	}

	override dispose(): void {
		super.dispose();

		this.disposed = true;
	}
}

type ZenModeConfiguration = {
	centerLayout: boolean;
	fullScreen: boolean;
	hideActivityBar: boolean;
	hideLineNumbers: boolean;
	hideStatusBar: boolean;
	showTabs: 'multiple' | 'single' | 'none';
	restore: boolean;
	silentNotifications: boolean;
};

function getZenModeConfiguration(configurationService: IConfigurationService): ZenModeConfiguration {
	return configurationService.getValue<ZenModeConfiguration>(WorkbenchLayoutSettings.ZEN_MODE_CONFIG);
}

//#endregion

//#region Layout State Model

interface IWorkbenchLayoutStateKey {
	readonly name: string;
	readonly runtime: boolean;
	readonly defaultValue: unknown;
	readonly scope: StorageScope;
	readonly target: StorageTarget;
	readonly zenModeIgnore?: boolean;
}

type StorageKeyType = string | boolean | number | object;

abstract class WorkbenchLayoutStateKey<T extends StorageKeyType> implements IWorkbenchLayoutStateKey {

	abstract readonly runtime: boolean;

	constructor(readonly name: string, readonly scope: StorageScope, readonly target: StorageTarget, public defaultValue: T) { }
}

class RuntimeStateKey<T extends StorageKeyType> extends WorkbenchLayoutStateKey<T> {

	readonly runtime = true;

	constructor(name: string, scope: StorageScope, target: StorageTarget, defaultValue: T, readonly zenModeIgnore?: boolean) {
		super(name, scope, target, defaultValue);
	}
}

class InitializationStateKey<T extends StorageKeyType> extends WorkbenchLayoutStateKey<T> {
	readonly runtime = false;
}

const LayoutStateKeys = {

	// Editor
	EDITOR_CENTERED: new RuntimeStateKey<boolean>('editor.centered', StorageScope.WORKSPACE, StorageTarget.MACHINE, false),

	// Zen Mode
	ZEN_MODE_ACTIVE: new RuntimeStateKey<boolean>('zenMode.active', StorageScope.WORKSPACE, StorageTarget.MACHINE, false),
	ZEN_MODE_EXIT_INFO: new RuntimeStateKey('zenMode.exitInfo', StorageScope.WORKSPACE, StorageTarget.MACHINE, {
		transitionedToCenteredEditorLayout: false,
		transitionedToFullScreen: false,
		handleNotificationsDoNotDisturbMode: false,
		wasVisible: {
			auxiliaryBar: false,
			panel: false,
			sideBar: false,
		},
	}),

	// Part Sizing
	GRID_SIZE: new InitializationStateKey('grid.size', StorageScope.PROFILE, StorageTarget.MACHINE, { width: 800, height: 600 }),
	SIDEBAR_SIZE: new InitializationStateKey<number>('sideBar.size', StorageScope.PROFILE, StorageTarget.MACHINE, 200),
	AUXILIARYBAR_SIZE: new InitializationStateKey<number>('auxiliaryBar.size', StorageScope.PROFILE, StorageTarget.MACHINE, 200),
	PANEL_SIZE: new InitializationStateKey<number>('panel.size', StorageScope.PROFILE, StorageTarget.MACHINE, 300),

	PANEL_LAST_NON_MAXIMIZED_HEIGHT: new RuntimeStateKey<number>('panel.lastNonMaximizedHeight', StorageScope.PROFILE, StorageTarget.MACHINE, 300),
	PANEL_LAST_NON_MAXIMIZED_WIDTH: new RuntimeStateKey<number>('panel.lastNonMaximizedWidth', StorageScope.PROFILE, StorageTarget.MACHINE, 300),
	PANEL_WAS_LAST_MAXIMIZED: new RuntimeStateKey<boolean>('panel.wasLastMaximized', StorageScope.WORKSPACE, StorageTarget.MACHINE, false),

	// Part Positions
	SIDEBAR_POSITON: new RuntimeStateKey<Position>('sideBar.position', StorageScope.WORKSPACE, StorageTarget.MACHINE, Position.LEFT),
	PANEL_POSITION: new RuntimeStateKey<Position>('panel.position', StorageScope.WORKSPACE, StorageTarget.MACHINE, Position.BOTTOM),
	PANEL_ALIGNMENT: new RuntimeStateKey<PanelAlignment>('panel.alignment', StorageScope.PROFILE, StorageTarget.USER, 'center'),

	// Part Visibility
	ACTIVITYBAR_HIDDEN: new RuntimeStateKey<boolean>('activityBar.hidden', StorageScope.WORKSPACE, StorageTarget.MACHINE, false, true),
	SIDEBAR_HIDDEN: new RuntimeStateKey<boolean>('sideBar.hidden', StorageScope.WORKSPACE, StorageTarget.MACHINE, false),
	EDITOR_HIDDEN: new RuntimeStateKey<boolean>('editor.hidden', StorageScope.WORKSPACE, StorageTarget.MACHINE, false),
	PANEL_HIDDEN: new RuntimeStateKey<boolean>('panel.hidden', StorageScope.WORKSPACE, StorageTarget.MACHINE, true),
	AUXILIARYBAR_HIDDEN: new RuntimeStateKey<boolean>('auxiliaryBar.hidden', StorageScope.WORKSPACE, StorageTarget.MACHINE, true),
	STATUSBAR_HIDDEN: new RuntimeStateKey<boolean>('statusBar.hidden', StorageScope.WORKSPACE, StorageTarget.MACHINE, false, true)

} as const;

interface ILayoutStateChangeEvent<T extends StorageKeyType> {
	readonly key: RuntimeStateKey<T>;
	readonly value: T;
}

enum WorkbenchLayoutSettings {
	PANEL_POSITION = 'workbench.panel.defaultLocation',
	PANEL_OPENS_MAXIMIZED = 'workbench.panel.opensMaximized',
	ZEN_MODE_CONFIG = 'zenMode',
	ZEN_MODE_SILENT_NOTIFICATIONS = 'zenMode.silentNotifications',
	EDITOR_CENTERED_LAYOUT_AUTO_RESIZE = 'workbench.editor.centeredLayoutAutoResize',
}

enum LegacyWorkbenchLayoutSettings {
	STATUSBAR_VISIBLE = 'workbench.statusBar.visible', // Deprecated to UI State
	SIDEBAR_POSITION = 'workbench.sideBar.location', // Deprecated to UI State
}

class LayoutStateModel extends Disposable {

	static readonly STORAGE_PREFIX = 'workbench.';

	private readonly _onDidChangeState = this._register(new Emitter<ILayoutStateChangeEvent<StorageKeyType>>());
	readonly onDidChangeState = this._onDidChangeState.event;

	private readonly stateCache = new Map<string, unknown>();

	constructor(
		private readonly storageService: IStorageService,
		private readonly configurationService: IConfigurationService,
		private readonly contextService: IWorkspaceContextService,
		private readonly container: HTMLElement
	) {
		super();

		this._register(this.configurationService.onDidChangeConfiguration(configurationChange => this.updateStateFromLegacySettings(configurationChange)));
	}

	private updateStateFromLegacySettings(configurationChangeEvent: IConfigurationChangeEvent): void {
		const isZenMode = this.getRuntimeValue(LayoutStateKeys.ZEN_MODE_ACTIVE);

		if (configurationChangeEvent.affectsConfiguration(LayoutSettings.ACTIVITY_BAR_LOCATION) && !isZenMode) {
			this.setRuntimeValueAndFire(LayoutStateKeys.ACTIVITYBAR_HIDDEN, this.isActivityBarHidden());
		}

		if (configurationChangeEvent.affectsConfiguration(LegacyWorkbenchLayoutSettings.STATUSBAR_VISIBLE) && !isZenMode) {
			this.setRuntimeValueAndFire(LayoutStateKeys.STATUSBAR_HIDDEN, !this.configurationService.getValue(LegacyWorkbenchLayoutSettings.STATUSBAR_VISIBLE));
		}

		if (configurationChangeEvent.affectsConfiguration(LegacyWorkbenchLayoutSettings.SIDEBAR_POSITION)) {
			this.setRuntimeValueAndFire(LayoutStateKeys.SIDEBAR_POSITON, positionFromString(this.configurationService.getValue(LegacyWorkbenchLayoutSettings.SIDEBAR_POSITION) ?? 'left'));
		}
	}

	private updateLegacySettingsFromState<T extends StorageKeyType>(key: RuntimeStateKey<T>, value: T): void {
		const isZenMode = this.getRuntimeValue(LayoutStateKeys.ZEN_MODE_ACTIVE);
		if (key.zenModeIgnore && isZenMode) {
			return;
		}

		if (key === LayoutStateKeys.ACTIVITYBAR_HIDDEN) {
			this.configurationService.updateValue(LayoutSettings.ACTIVITY_BAR_LOCATION, value ? ActivityBarPosition.HIDDEN : undefined);
		} else if (key === LayoutStateKeys.STATUSBAR_HIDDEN) {
			this.configurationService.updateValue(LegacyWorkbenchLayoutSettings.STATUSBAR_VISIBLE, !value);
		} else if (key === LayoutStateKeys.SIDEBAR_POSITON) {
			this.configurationService.updateValue(LegacyWorkbenchLayoutSettings.SIDEBAR_POSITION, positionToString(value as Position));
		}
	}

	load(): void {
		let key: keyof typeof LayoutStateKeys;

		// Load stored values for all keys
		for (key in LayoutStateKeys) {
			const stateKey = LayoutStateKeys[key] as WorkbenchLayoutStateKey<StorageKeyType>;
			const value = this.loadKeyFromStorage(stateKey);

			if (value !== undefined) {
				this.stateCache.set(stateKey.name, value);
			}
		}

		// Apply legacy settings
		this.stateCache.set(LayoutStateKeys.ACTIVITYBAR_HIDDEN.name, this.isActivityBarHidden());
		this.stateCache.set(LayoutStateKeys.STATUSBAR_HIDDEN.name, !this.configurationService.getValue(LegacyWorkbenchLayoutSettings.STATUSBAR_VISIBLE));
		this.stateCache.set(LayoutStateKeys.SIDEBAR_POSITON.name, positionFromString(this.configurationService.getValue(LegacyWorkbenchLayoutSettings.SIDEBAR_POSITION) ?? 'left'));

		// Set dynamic defaults: part sizing and side bar visibility
		const workbenchDimensions = getClientArea(this.container);
		LayoutStateKeys.PANEL_POSITION.defaultValue = positionFromString(this.configurationService.getValue(WorkbenchLayoutSettings.PANEL_POSITION) ?? 'bottom');
		LayoutStateKeys.GRID_SIZE.defaultValue = { height: workbenchDimensions.height, width: workbenchDimensions.width };
		LayoutStateKeys.SIDEBAR_SIZE.defaultValue = Math.min(300, workbenchDimensions.width / 4);
		LayoutStateKeys.AUXILIARYBAR_SIZE.defaultValue = Math.min(300, workbenchDimensions.width / 4);
		LayoutStateKeys.PANEL_SIZE.defaultValue = (this.stateCache.get(LayoutStateKeys.PANEL_POSITION.name) ?? LayoutStateKeys.PANEL_POSITION.defaultValue) === 'bottom' ? workbenchDimensions.height / 3 : workbenchDimensions.width / 4;
		LayoutStateKeys.SIDEBAR_HIDDEN.defaultValue = this.contextService.getWorkbenchState() === WorkbenchState.EMPTY;

		// Apply all defaults
		for (key in LayoutStateKeys) {
			const stateKey = LayoutStateKeys[key];
			if (this.stateCache.get(stateKey.name) === undefined) {
				this.stateCache.set(stateKey.name, stateKey.defaultValue);
			}
		}

		// Register for runtime key changes
		this._register(this.storageService.onDidChangeValue(StorageScope.PROFILE, undefined, this._register(new DisposableStore()))(storageChangeEvent => {
			let key: keyof typeof LayoutStateKeys;
			for (key in LayoutStateKeys) {
				const stateKey = LayoutStateKeys[key] as WorkbenchLayoutStateKey<StorageKeyType>;
				if (stateKey instanceof RuntimeStateKey && stateKey.scope === StorageScope.PROFILE && stateKey.target === StorageTarget.USER) {
					if (`${LayoutStateModel.STORAGE_PREFIX}${stateKey.name}` === storageChangeEvent.key) {
						const value = this.loadKeyFromStorage(stateKey) ?? stateKey.defaultValue;
						if (this.stateCache.get(stateKey.name) !== value) {
							this.stateCache.set(stateKey.name, value);
							this._onDidChangeState.fire({ key: stateKey, value });
						}
					}
				}
			}
		}));
	}

	save(workspace: boolean, global: boolean): void {
		let key: keyof typeof LayoutStateKeys;

		const isZenMode = this.getRuntimeValue(LayoutStateKeys.ZEN_MODE_ACTIVE);

		for (key in LayoutStateKeys) {
			const stateKey = LayoutStateKeys[key] as WorkbenchLayoutStateKey<StorageKeyType>;
			if ((workspace && stateKey.scope === StorageScope.WORKSPACE) ||
				(global && stateKey.scope === StorageScope.PROFILE)) {
				if (isZenMode && stateKey instanceof RuntimeStateKey && stateKey.zenModeIgnore) {
					continue; // Don't write out specific keys while in zen mode
				}

				this.saveKeyToStorage(stateKey);
			}
		}
	}

	getInitializationValue<T extends StorageKeyType>(key: InitializationStateKey<T>): T {
		return this.stateCache.get(key.name) as T;
	}

	setInitializationValue<T extends StorageKeyType>(key: InitializationStateKey<T>, value: T): void {
		this.stateCache.set(key.name, value);
	}

	getRuntimeValue<T extends StorageKeyType>(key: RuntimeStateKey<T>, fallbackToSetting?: boolean): T {
		if (fallbackToSetting) {
			switch (key) {
				case LayoutStateKeys.ACTIVITYBAR_HIDDEN:
					this.stateCache.set(key.name, this.isActivityBarHidden());
					break;
				case LayoutStateKeys.STATUSBAR_HIDDEN:
					this.stateCache.set(key.name, !this.configurationService.getValue(LegacyWorkbenchLayoutSettings.STATUSBAR_VISIBLE));
					break;
				case LayoutStateKeys.SIDEBAR_POSITON:
					this.stateCache.set(key.name, this.configurationService.getValue(LegacyWorkbenchLayoutSettings.SIDEBAR_POSITION) ?? 'left');
					break;
			}
		}

		return this.stateCache.get(key.name) as T;
	}

	setRuntimeValue<T extends StorageKeyType>(key: RuntimeStateKey<T>, value: T): void {
		this.stateCache.set(key.name, value);
		const isZenMode = this.getRuntimeValue(LayoutStateKeys.ZEN_MODE_ACTIVE);

		if (key.scope === StorageScope.PROFILE) {
			if (!isZenMode || !key.zenModeIgnore) {
				this.saveKeyToStorage<T>(key);
				this.updateLegacySettingsFromState(key, value);
			}
		}
	}

	private isActivityBarHidden(): boolean {
		const oldValue = this.configurationService.getValue<boolean | undefined>('workbench.activityBar.visible');
		if (oldValue !== undefined) {
			return !oldValue;
		}
		return this.configurationService.getValue(LayoutSettings.ACTIVITY_BAR_LOCATION) !== ActivityBarPosition.SIDE;
	}

	private setRuntimeValueAndFire<T extends StorageKeyType>(key: RuntimeStateKey<T>, value: T): void {
		const previousValue = this.stateCache.get(key.name);
		if (previousValue === value) {
			return;
		}

		this.setRuntimeValue(key, value);
		this._onDidChangeState.fire({ key, value });
	}

	private saveKeyToStorage<T extends StorageKeyType>(key: WorkbenchLayoutStateKey<T>): void {
		const value = this.stateCache.get(key.name) as T;
		this.storageService.store(`${LayoutStateModel.STORAGE_PREFIX}${key.name}`, typeof value === 'object' ? JSON.stringify(value) : value, key.scope, key.target);
	}

	private loadKeyFromStorage<T extends StorageKeyType>(key: WorkbenchLayoutStateKey<T>): T | undefined {
		let value: any = this.storageService.get(`${LayoutStateModel.STORAGE_PREFIX}${key.name}`, key.scope);

		if (value !== undefined) {
			switch (typeof key.defaultValue) {
				case 'boolean': value = value === 'true'; break;
				case 'number': value = parseInt(value); break;
				case 'object': value = JSON.parse(value); break;
			}
		}

		return value as T | undefined;
	}
}

//#endregion<|MERGE_RESOLUTION|>--- conflicted
+++ resolved
@@ -5,11 +5,7 @@
 
 import { Disposable, DisposableStore, toDisposable } from 'vs/base/common/lifecycle';
 import { Event, Emitter } from 'vs/base/common/event';
-<<<<<<< HEAD
-import { EventType, addDisposableListener, getClientArea, Dimension, position, size, IDimension, isAncestorUsingFlowTo, computeScreenAwareSize, getActiveDocument, getWindows } from 'vs/base/browser/dom';
-=======
 import { EventType, addDisposableListener, getClientArea, Dimension, position, size, IDimension, isAncestorUsingFlowTo, computeScreenAwareSize, getActiveDocument, getWindows, getActiveWindow, focusWindow, isActiveDocument, getWindow } from 'vs/base/browser/dom';
->>>>>>> 0e98f35f
 import { onDidChangeFullscreen, isFullscreen, isWCOEnabled } from 'vs/base/browser/browser';
 import { IWorkingCopyBackupService } from 'vs/workbench/services/workingCopy/common/workingCopyBackup';
 import { isWindows, isLinux, isMacintosh, isWeb, isNative, isIOS } from 'vs/base/common/platform';
@@ -174,11 +170,7 @@
 	get activeContainer() { return this.getContainerFromDocument(getActiveDocument()); }
 	get containers(): Iterable<HTMLElement> {
 		const containers: HTMLElement[] = [];
-<<<<<<< HEAD
-		for (const window of getWindows()) {
-=======
 		for (const { window } of getWindows()) {
->>>>>>> 0e98f35f
 			containers.push(this.getContainerFromDocument(window.document));
 		}
 
@@ -187,17 +179,11 @@
 
 	private getContainerFromDocument(document: Document): HTMLElement {
 		if (document === this.container.ownerDocument) {
-<<<<<<< HEAD
-			return this.container;
-		} else {
-			return document.body.children[0] as HTMLElement; // TODO@bpasero a bit of a hack
-=======
 			// main window
 			return this.container;
 		} else {
 			// auxiliary window
 			return document.body.getElementsByClassName('monaco-workbench')[0] as HTMLElement;
->>>>>>> 0e98f35f
 		}
 	}
 
