--- conflicted
+++ resolved
@@ -486,12 +486,7 @@
 		const configurationService = accessor.get(IConfigurationService);
 		const quickInputService = accessor.get(IQuickInputService);
 
-<<<<<<< HEAD
-		const [column, options] = columnAndOptions;
-		const group = editorGroupsService.getGroup(viewColumnToEditorGroup(editorGroupsService, column)) ?? editorGroupsService.activeGroup;
-		const textOptions: ITextEditorOptions = options ? { ...options, override: false } : { override: false };
-=======
-		const [resource, id, optionsArg, columnArg] = payload;
+		const [columnArg, options] = columnAndOptions;
 		let group: IEditorGroup | undefined = undefined;
 
 		if (columnArg === SIDE_GROUP) {
@@ -507,8 +502,7 @@
 		}
 
 		const textOptions: ITextEditorOptions = optionsArg ? { ...optionsArg, override: false } : { override: false };
->>>>>>> 6062ebe3
-
+      
 		const input = editorService.createEditorInput({ resource: URI.revive(resource) });
 		return openEditorWith(input, id, textOptions, group, editorService, configurationService, quickInputService);
 	});
