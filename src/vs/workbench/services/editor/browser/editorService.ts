--- conflicted
+++ resolved
@@ -524,24 +524,9 @@
 
 			// Override handling: request override from override service
 			if (resolvedOptions?.override !== EditorOverride.DISABLED) {
-<<<<<<< HEAD
 				const resolvedInputWithOptionsAndGroup = await this.editorOverrideService.resolveEditorOverride(resolvedEditor, resolvedOptions, resolvedGroup);
 				// If we get an override open it
 				if (resolvedInputWithOptionsAndGroup) {
-=======
-
-				// TODO@lramos15 this will get cleaned up soon, but since the override
-				// service no longer uses the override flow we must check that
-				const resolvedInputWithOptionsAndGroup = await this.editorOverrideService.resolveEditorOverride(resolvedEditor, resolvedOptions, resolvedGroup);
-
-				// If we didn't override try the legacy overrides
-				if (!resolvedInputWithOptionsAndGroup || resolvedEditor.matches(resolvedInputWithOptionsAndGroup.editor)) {
-					const override = this.doOverrideOpenEditor(resolvedEditor, resolvedOptions, resolvedGroup);
-					if (override) {
-						return override;
-					}
-				} else {
->>>>>>> 70c87f0d
 					return (resolvedInputWithOptionsAndGroup.group ?? resolvedGroup).openEditor(
 						resolvedInputWithOptionsAndGroup.editor,
 						this.toOptions(resolvedInputWithOptionsAndGroup.options) ?? resolvedOptions
