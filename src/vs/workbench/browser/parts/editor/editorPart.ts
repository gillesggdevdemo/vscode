/*---------------------------------------------------------------------------------------------
 *  Copyright (c) Microsoft Corporation. All rights reserved.
 *  Licensed under the MIT License. See License.txt in the project root for license information.
 *--------------------------------------------------------------------------------------------*/

import 'vs/workbench/browser/parts/editor/editor.contribution';
import { IThemeService } from 'vs/platform/theme/common/themeService';
import { Part } from 'vs/workbench/browser/part';
import { Dimension, isAncestor, $, EventHelper, addDisposableGenericMouseDownListner } from 'vs/base/browser/dom';
import { Event, Emitter, Relay } from 'vs/base/common/event';
import { contrastBorder, editorBackground } from 'vs/platform/theme/common/colorRegistry';
import { GroupDirection, IAddGroupOptions, GroupsArrangement, GroupOrientation, IMergeGroupOptions, MergeGroupMode, GroupsOrder, GroupChangeKind, GroupLocation, IFindGroupScope, EditorGroupLayout, GroupLayoutArgument, IEditorGroupsService } from 'vs/workbench/services/editor/common/editorGroupsService';
import { IInstantiationService } from 'vs/platform/instantiation/common/instantiation';
import { IView, orthogonal, LayoutPriority, IViewSize, Direction, SerializableGrid, Sizing, ISerializedGrid, Orientation, GridBranchNode, isGridBranchNode, GridNode, createSerializedGrid, Grid } from 'vs/base/browser/ui/grid/grid';
import { GroupIdentifier, IEditorPartOptions, IEditorPartOptionsChangeEvent } from 'vs/workbench/common/editor';
import { EDITOR_GROUP_BORDER, EDITOR_PANE_BACKGROUND } from 'vs/workbench/common/theme';
import { distinct, coalesce } from 'vs/base/common/arrays';
import { IEditorGroupsAccessor, IEditorGroupView, getEditorPartOptions, impactsEditorPartOptions, IEditorPartCreationOptions } from 'vs/workbench/browser/parts/editor/editor';
import { EditorGroupView } from 'vs/workbench/browser/parts/editor/editorGroupView';
import { IConfigurationService, IConfigurationChangeEvent } from 'vs/platform/configuration/common/configuration';
import { IDisposable, dispose, toDisposable, DisposableStore } from 'vs/base/common/lifecycle';
import { IStorageService, StorageScope, StorageTarget } from 'vs/platform/storage/common/storage';
import { ISerializedEditorGroup, isSerializedEditorGroup } from 'vs/workbench/common/editor/editorGroup';
import { EditorDropTarget, IEditorDropTargetDelegate } from 'vs/workbench/browser/parts/editor/editorDropTarget';
import { IEditorDropService } from 'vs/workbench/services/editor/browser/editorDropService';
import { Color } from 'vs/base/common/color';
import { CenteredViewLayout } from 'vs/base/browser/ui/centered/centeredViewLayout';
<<<<<<< HEAD
import { IView, orthogonal } from 'vs/base/browser/ui/grid/gridview';
=======
import { onUnexpectedError } from 'vs/base/common/errors';
import { Parts, IWorkbenchLayoutService, Position } from 'vs/workbench/services/layout/browser/layoutService';
import { registerSingleton } from 'vs/platform/instantiation/common/extensions';
import { MementoObject } from 'vs/workbench/common/memento';
import { assertIsDefined } from 'vs/base/common/types';
import { IBoundarySashes } from 'vs/base/browser/ui/grid/gridview';
import { CompositeDragAndDropObserver } from 'vs/workbench/browser/dnd';
>>>>>>> 05a5209b

interface IEditorPartUIState {
	serializedGrid: ISerializedGrid;
	activeGroup: GroupIdentifier;
	mostRecentActiveGroups: GroupIdentifier[];
}

class GridWidgetView<T extends IView> implements IView {

	readonly element: HTMLElement = $('.grid-view-container');

	get minimumWidth(): number { return this.gridWidget ? this.gridWidget.minimumWidth : 0; }
	get maximumWidth(): number { return this.gridWidget ? this.gridWidget.maximumWidth : Number.POSITIVE_INFINITY; }
	get minimumHeight(): number { return this.gridWidget ? this.gridWidget.minimumHeight : 0; }
	get maximumHeight(): number { return this.gridWidget ? this.gridWidget.maximumHeight : Number.POSITIVE_INFINITY; }

	private _onDidChange = new Relay<{ width: number; height: number; } | undefined>();
	readonly onDidChange = this._onDidChange.event;

	private _gridWidget: Grid<T> | undefined;

	get gridWidget(): Grid<T> | undefined {
		return this._gridWidget;
	}

	set gridWidget(grid: Grid<T> | undefined) {
		this.element.innerText = '';

		if (grid) {
			this.element.appendChild(grid.element);
			this._onDidChange.input = grid.onDidChange;
		} else {
			this._onDidChange.input = Event.None;
		}

		this._gridWidget = grid;
	}

	layout(width: number, height: number): void {
		if (this.gridWidget) {
			this.gridWidget.layout(width, height);
		}
	}

	dispose(): void {
		this._onDidChange.dispose();
	}
}

export class EditorPart extends Part implements IEditorGroupsService, IEditorGroupsAccessor, IEditorDropService {

	declare readonly _serviceBrand: undefined;

	private static readonly EDITOR_PART_UI_STATE_STORAGE_KEY = 'editorpart.state';
	private static readonly EDITOR_PART_CENTERED_VIEW_STORAGE_KEY = 'editorpart.centeredview';

	//#region Events

	private readonly _onDidLayout = this._register(new Emitter<Dimension>());
	readonly onDidLayout = this._onDidLayout.event;

	private readonly _onDidActiveGroupChange = this._register(new Emitter<IEditorGroupView>());
	readonly onDidActiveGroupChange = this._onDidActiveGroupChange.event;

	private readonly _onDidGroupIndexChange = this._register(new Emitter<IEditorGroupView>());
	readonly onDidGroupIndexChange = this._onDidGroupIndexChange.event;

	private readonly _onDidActivateGroup = this._register(new Emitter<IEditorGroupView>());
	readonly onDidActivateGroup = this._onDidActivateGroup.event;

	private readonly _onDidAddGroup = this._register(new Emitter<IEditorGroupView>());
	readonly onDidAddGroup = this._onDidAddGroup.event;

	private readonly _onDidRemoveGroup = this._register(new Emitter<IEditorGroupView>());
	readonly onDidRemoveGroup = this._onDidRemoveGroup.event;

	private readonly _onDidMoveGroup = this._register(new Emitter<IEditorGroupView>());
	readonly onDidMoveGroup = this._onDidMoveGroup.event;

	private readonly onDidSetGridWidget = this._register(new Emitter<{ width: number; height: number; } | undefined>());

	private readonly _onDidSizeConstraintsChange = this._register(new Relay<{ width: number; height: number; } | undefined>());
	readonly onDidSizeConstraintsChange = Event.any(this.onDidSetGridWidget.event, this._onDidSizeConstraintsChange.event);

	private readonly _onDidEditorPartOptionsChange = this._register(new Emitter<IEditorPartOptionsChangeEvent>());
	readonly onDidEditorPartOptionsChange = this._onDidEditorPartOptionsChange.event;

	//#endregion

	private readonly workspaceMemento: MementoObject;
	private readonly globalMemento: MementoObject;

	private readonly groupViews = new Map<GroupIdentifier, IEditorGroupView>();
	private mostRecentActiveGroups: GroupIdentifier[] = [];

	private container: HTMLElement | undefined;

	private centeredLayoutWidget!: CenteredViewLayout;

	private gridWidget!: SerializableGrid<IEditorGroupView>;
	private gridWidgetView: GridWidgetView<IEditorGroupView>;

	private _whenRestored: Promise<void>;
	private whenRestoredResolve: (() => void) | undefined;

	constructor(
		@IInstantiationService private readonly instantiationService: IInstantiationService,
		@IThemeService themeService: IThemeService,
		@IConfigurationService private readonly configurationService: IConfigurationService,
		@IStorageService storageService: IStorageService,
		@IWorkbenchLayoutService layoutService: IWorkbenchLayoutService
	) {
		super(Parts.EDITOR_PART, { hasTitle: false }, themeService, storageService, layoutService);

		this.gridWidgetView = new GridWidgetView<IEditorGroupView>();

		this.workspaceMemento = this.getMemento(StorageScope.WORKSPACE, StorageTarget.MACHINE);
		this.globalMemento = this.getMemento(StorageScope.GLOBAL, StorageTarget.MACHINE);

		this._whenRestored = new Promise(resolve => (this.whenRestoredResolve = resolve));

		this.registerListeners();
	}

	private registerListeners(): void {
		this._register(this.configurationService.onDidChangeConfiguration(e => this.onConfigurationUpdated(e)));
		this._register(this.themeService.onDidFileIconThemeChange(() => this.handleChangedPartOptions()));
	}

	private onConfigurationUpdated(event: IConfigurationChangeEvent): void {
		if (impactsEditorPartOptions(event)) {
			this.handleChangedPartOptions();
		}
	}

	private handleChangedPartOptions(): void {
		const oldPartOptions = this._partOptions;
		const newPartOptions = getEditorPartOptions(this.configurationService, this.themeService);

		this.enforcedPartOptions.forEach(enforcedPartOptions => {
			Object.assign(newPartOptions, enforcedPartOptions); // check for overrides
		});

		this._partOptions = newPartOptions;

		this._onDidEditorPartOptionsChange.fire({ oldPartOptions, newPartOptions });
	}

	//#region IEditorGroupsService

	private enforcedPartOptions: IEditorPartOptions[] = [];

	private _partOptions = getEditorPartOptions(this.configurationService, this.themeService);
	get partOptions(): IEditorPartOptions { return this._partOptions; }

	enforcePartOptions(options: IEditorPartOptions): IDisposable {
		this.enforcedPartOptions.push(options);
		this.handleChangedPartOptions();

		return toDisposable(() => {
			this.enforcedPartOptions.splice(this.enforcedPartOptions.indexOf(options), 1);
			this.handleChangedPartOptions();
		});
	}

	private _contentDimension!: Dimension;
	get contentDimension(): Dimension { return this._contentDimension; }

	private _activeGroup!: IEditorGroupView;
	get activeGroup(): IEditorGroupView {
		return this._activeGroup;
	}

	get groups(): IEditorGroupView[] {
		return Array.from(this.groupViews.values());
	}

	get count(): number {
		return this.groupViews.size;
	}

	get orientation(): GroupOrientation {
		return (this.gridWidget && this.gridWidget.orientation === Orientation.VERTICAL) ? GroupOrientation.VERTICAL : GroupOrientation.HORIZONTAL;
	}

	get whenRestored(): Promise<void> {
		return this._whenRestored;
	}

	get willRestoreEditors(): boolean {
		return !!this.workspaceMemento[EditorPart.EDITOR_PART_UI_STATE_STORAGE_KEY];
	}

	getGroups(order = GroupsOrder.CREATION_TIME): IEditorGroupView[] {
		switch (order) {
			case GroupsOrder.CREATION_TIME:
				return this.groups;

			case GroupsOrder.MOST_RECENTLY_ACTIVE:
				const mostRecentActive = coalesce(this.mostRecentActiveGroups.map(groupId => this.getGroup(groupId)));

				// there can be groups that got never active, even though they exist. in this case
				// make sure to just append them at the end so that all groups are returned properly
				return distinct([...mostRecentActive, ...this.groups]);

			case GroupsOrder.GRID_APPEARANCE:
				const views: IEditorGroupView[] = [];
				if (this.gridWidget) {
					this.fillGridNodes(views, this.gridWidget.getViews());
				}

				return views;
		}
	}

	private fillGridNodes(target: IEditorGroupView[], node: GridBranchNode<IEditorGroupView> | GridNode<IEditorGroupView>): void {
		if (isGridBranchNode(node)) {
			node.children.forEach(child => this.fillGridNodes(target, child));
		} else {
			target.push(node.view);
		}
	}

	getGroup(identifier: GroupIdentifier): IEditorGroupView | undefined {
		return this.groupViews.get(identifier);
	}

	findGroup(scope: IFindGroupScope, source: IEditorGroupView | GroupIdentifier = this.activeGroup, wrap?: boolean): IEditorGroupView {

		// by direction
		if (typeof scope.direction === 'number') {
			return this.doFindGroupByDirection(scope.direction, source, wrap);
		}

		// by location
		if (typeof scope.location === 'number') {
			return this.doFindGroupByLocation(scope.location, source, wrap);
		}

		throw new Error('invalid arguments');
	}

	private doFindGroupByDirection(direction: GroupDirection, source: IEditorGroupView | GroupIdentifier, wrap?: boolean): IEditorGroupView {
		const sourceGroupView = this.assertGroupView(source);

		// Find neighbours and sort by our MRU list
		const neighbours = this.gridWidget.getNeighborViews(sourceGroupView, this.toGridViewDirection(direction), wrap);
		neighbours.sort(((n1, n2) => this.mostRecentActiveGroups.indexOf(n1.id) - this.mostRecentActiveGroups.indexOf(n2.id)));

		return neighbours[0];
	}

	private doFindGroupByLocation(location: GroupLocation, source: IEditorGroupView | GroupIdentifier, wrap?: boolean): IEditorGroupView {
		const sourceGroupView = this.assertGroupView(source);
		const groups = this.getGroups(GroupsOrder.GRID_APPEARANCE);
		const index = groups.indexOf(sourceGroupView);

		switch (location) {
			case GroupLocation.FIRST:
				return groups[0];
			case GroupLocation.LAST:
				return groups[groups.length - 1];
			case GroupLocation.NEXT:
				let nextGroup = groups[index + 1];
				if (!nextGroup && wrap) {
					nextGroup = this.doFindGroupByLocation(GroupLocation.FIRST, source);
				}

				return nextGroup;
			case GroupLocation.PREVIOUS:
				let previousGroup = groups[index - 1];
				if (!previousGroup && wrap) {
					previousGroup = this.doFindGroupByLocation(GroupLocation.LAST, source);
				}

				return previousGroup;
		}
	}

	activateGroup(group: IEditorGroupView | GroupIdentifier): IEditorGroupView {
		const groupView = this.assertGroupView(group);
		this.doSetGroupActive(groupView);

		this._onDidActivateGroup.fire(groupView);
		return groupView;
	}

	restoreGroup(group: IEditorGroupView | GroupIdentifier): IEditorGroupView {
		const groupView = this.assertGroupView(group);
		this.doRestoreGroup(groupView);

		return groupView;
	}

	getSize(group: IEditorGroupView | GroupIdentifier): { width: number, height: number } {
		const groupView = this.assertGroupView(group);

		return this.gridWidget.getViewSize(groupView);
	}

	setSize(group: IEditorGroupView | GroupIdentifier, size: { width: number, height: number }): void {
		const groupView = this.assertGroupView(group);

		this.gridWidget.resizeView(groupView, size);
	}

	arrangeGroups(arrangement: GroupsArrangement, target = this.activeGroup): void {
		if (this.count < 2) {
			return; // require at least 2 groups to show
		}

		if (!this.gridWidget) {
			return; // we have not been created yet
		}

		switch (arrangement) {
			case GroupsArrangement.EVEN:
				this.gridWidget.distributeViewSizes();
				break;
			case GroupsArrangement.MINIMIZE_OTHERS:
				this.gridWidget.maximizeViewSize(target);
				break;
			case GroupsArrangement.TOGGLE:
				if (this.isGroupMaximized(target)) {
					this.arrangeGroups(GroupsArrangement.EVEN);
				} else {
					this.arrangeGroups(GroupsArrangement.MINIMIZE_OTHERS);
				}

				break;
		}
	}

	private isGroupMaximized(targetGroup: IEditorGroupView): boolean {
		for (const group of this.groups) {
			if (group === targetGroup) {
				continue; // ignore target group
			}

			if (!group.isMinimized) {
				return false; // target cannot be maximized if one group is not minimized
			}
		}

		return true;
	}

	setGroupOrientation(orientation: GroupOrientation): void {
		if (!this.gridWidget) {
			return; // we have not been created yet
		}

		const newOrientation = (orientation === GroupOrientation.HORIZONTAL) ? Orientation.HORIZONTAL : Orientation.VERTICAL;
		if (this.gridWidget.orientation !== newOrientation) {
			this.gridWidget.orientation = newOrientation;
		}
	}

	applyLayout(layout: EditorGroupLayout): void {
		const restoreFocus = this.shouldRestoreFocus(this.container);

		// Determine how many groups we need overall
		let layoutGroupsCount = 0;
		function countGroups(groups: GroupLayoutArgument[]): void {
			groups.forEach(group => {
				if (Array.isArray(group.groups)) {
					countGroups(group.groups);
				} else {
					layoutGroupsCount++;
				}
			});
		}
		countGroups(layout.groups);

		// If we currently have too many groups, merge them into the last one
		let currentGroupViews = this.getGroups(GroupsOrder.GRID_APPEARANCE);
		if (layoutGroupsCount < currentGroupViews.length) {
			const lastGroupInLayout = currentGroupViews[layoutGroupsCount - 1];
			currentGroupViews.forEach((group, index) => {
				if (index >= layoutGroupsCount) {
					this.mergeGroup(group, lastGroupInLayout);
				}
			});

			currentGroupViews = this.getGroups(GroupsOrder.GRID_APPEARANCE);
		}

		const activeGroup = this.activeGroup;

		// Prepare grid descriptor to create new grid from
		const gridDescriptor = createSerializedGrid({
			orientation: this.toGridViewOrientation(
				layout.orientation,
				this.isTwoDimensionalGrid() ?
					this.gridWidget.orientation :			// preserve original orientation for 2-dimensional grids
<<<<<<< HEAD
					orthogonal(this.gridWidget.orientation) // otherwise flip (fix https://github.com/Microsoft/vscode/issues/52975)
=======
					orthogonal(this.gridWidget.orientation) // otherwise flip (fix https://github.com/microsoft/vscode/issues/52975)
>>>>>>> 05a5209b
			),
			groups: layout.groups
		});

		// Recreate gridwidget with descriptor
		this.doCreateGridControlWithState(gridDescriptor, activeGroup.id, currentGroupViews);

		// Layout
		this.doLayout(this._contentDimension);

		// Update container
		this.updateContainer();

		// Events for groups that got added
		this.getGroups(GroupsOrder.GRID_APPEARANCE).forEach(groupView => {
			if (!currentGroupViews.includes(groupView)) {
				this._onDidAddGroup.fire(groupView);
			}
		});

		// Notify group index change given layout has changed
		this.notifyGroupIndexChange();

		// Restore focus as needed
		if (restoreFocus) {
			this._activeGroup.focus();
		}
	}

<<<<<<< HEAD
=======
	private shouldRestoreFocus(target: Element | undefined): boolean {
		if (!target) {
			return false;
		}

		const activeElement = document.activeElement;

		if (activeElement === document.body) {
			return true; // always restore focus if nothing is focused currently
		}

		// otherwise check for the active element being an ancestor of the target
		return isAncestor(activeElement, target);
	}

>>>>>>> 05a5209b
	private isTwoDimensionalGrid(): boolean {
		const views = this.gridWidget.getViews();
		if (isGridBranchNode(views)) {
			// the grid is 2-dimensional if any children
			// of the grid is a branch node
			return views.children.some(child => isGridBranchNode(child));
		}

		return false;
	}

	addGroup(location: IEditorGroupView | GroupIdentifier, direction: GroupDirection, options?: IAddGroupOptions): IEditorGroupView {
		const locationView = this.assertGroupView(location);

		const group = this.doAddGroup(locationView, direction);

		if (options?.activate) {
			this.doSetGroupActive(group);
		}

		return group;
	}

	private doAddGroup(locationView: IEditorGroupView, direction: GroupDirection, groupToCopy?: IEditorGroupView): IEditorGroupView {
		const newGroupView = this.doCreateGroupView(groupToCopy);

		// Add to grid widget
		this.gridWidget.addView(
			newGroupView,
			this.getSplitSizingStyle(),
			locationView,
			this.toGridViewDirection(direction),
		);

		// Update container
		this.updateContainer();

		// Event
		this._onDidAddGroup.fire(newGroupView);

		// Notify group index change given a new group was added
		this.notifyGroupIndexChange();

		return newGroupView;
	}

	private getSplitSizingStyle(): Sizing {
		return this._partOptions.splitSizing === 'split' ? Sizing.Split : Sizing.Distribute;
	}

	private doCreateGroupView(from?: IEditorGroupView | ISerializedEditorGroup | null): IEditorGroupView {

		// Create group view
		let groupView: IEditorGroupView;
		if (from instanceof EditorGroupView) {
			groupView = EditorGroupView.createCopy(from, this, this.count, this.instantiationService);
		} else if (isSerializedEditorGroup(from)) {
			groupView = EditorGroupView.createFromSerialized(from, this, this.count, this.instantiationService);
		} else {
			groupView = EditorGroupView.createNew(this, this.count, this.instantiationService);
		}

		// Keep in map
		this.groupViews.set(groupView.id, groupView);

		// Track focus
		const groupDisposables = new DisposableStore();
		groupDisposables.add(groupView.onDidFocus(() => {
			this.doSetGroupActive(groupView);
		}));

		// Track editor change
		groupDisposables.add(groupView.onDidGroupChange(e => {
			switch (e.kind) {
				case GroupChangeKind.EDITOR_ACTIVE:
					this.updateContainer();
					break;
				case GroupChangeKind.GROUP_INDEX:
					this._onDidGroupIndexChange.fire(groupView);
					break;
			}
		}));

		// Track dispose
		Event.once(groupView.onWillDispose)(() => {
			dispose(groupDisposables);
			this.groupViews.delete(groupView.id);
			this.doUpdateMostRecentActive(groupView);
		});

		return groupView;
	}

	private doSetGroupActive(group: IEditorGroupView): void {
		if (this._activeGroup === group) {
			return; // return if this is already the active group
		}

		const previousActiveGroup = this._activeGroup;
		this._activeGroup = group;

		// Update list of most recently active groups
		this.doUpdateMostRecentActive(group, true);

		// Mark previous one as inactive
		if (previousActiveGroup) {
			previousActiveGroup.setActive(false);
		}

		// Mark group as new active
		group.setActive(true);

		// Maximize the group if it is currently minimized
		this.doRestoreGroup(group);

		// Event
		this._onDidActiveGroupChange.fire(group);
	}

	private doRestoreGroup(group: IEditorGroupView): void {
		if (this.gridWidget) {
			const viewSize = this.gridWidget.getViewSize(group);
			if (viewSize.width === group.minimumWidth || viewSize.height === group.minimumHeight) {
				this.arrangeGroups(GroupsArrangement.MINIMIZE_OTHERS, group);
			}
		}
	}

	private doUpdateMostRecentActive(group: IEditorGroupView, makeMostRecentlyActive?: boolean): void {
		const index = this.mostRecentActiveGroups.indexOf(group.id);

		// Remove from MRU list
		if (index !== -1) {
			this.mostRecentActiveGroups.splice(index, 1);
		}

		// Add to front as needed
		if (makeMostRecentlyActive) {
			this.mostRecentActiveGroups.unshift(group.id);
		}
	}

	private toGridViewDirection(direction: GroupDirection): Direction {
		switch (direction) {
			case GroupDirection.UP: return Direction.Up;
			case GroupDirection.DOWN: return Direction.Down;
			case GroupDirection.LEFT: return Direction.Left;
			case GroupDirection.RIGHT: return Direction.Right;
		}
	}

	private toGridViewOrientation(orientation: GroupOrientation, fallback: Orientation): Orientation {
		if (typeof orientation === 'number') {
			return orientation === GroupOrientation.HORIZONTAL ? Orientation.HORIZONTAL : Orientation.VERTICAL;
		}

		return fallback;
	}

	removeGroup(group: IEditorGroupView | GroupIdentifier): void {
		const groupView = this.assertGroupView(group);
		if (this.groupViews.size === 1) {
			return; // Cannot remove the last root group
		}

		// Remove empty group
		if (groupView.isEmpty) {
			return this.doRemoveEmptyGroup(groupView);
		}

		// Remove group with editors
		this.doRemoveGroupWithEditors(groupView);
	}

	private doRemoveGroupWithEditors(groupView: IEditorGroupView): void {
		const mostRecentlyActiveGroups = this.getGroups(GroupsOrder.MOST_RECENTLY_ACTIVE);

		let lastActiveGroup: IEditorGroupView;
		if (this._activeGroup === groupView) {
			lastActiveGroup = mostRecentlyActiveGroups[1];
		} else {
			lastActiveGroup = mostRecentlyActiveGroups[0];
		}

		// Removing a group with editors should merge these editors into the
		// last active group and then remove this group.
		this.mergeGroup(groupView, lastActiveGroup);
	}

	private doRemoveEmptyGroup(groupView: IEditorGroupView): void {
		const restoreFocus = this.shouldRestoreFocus(this.container);

		// Activate next group if the removed one was active
		if (this._activeGroup === groupView) {
			const mostRecentlyActiveGroups = this.getGroups(GroupsOrder.MOST_RECENTLY_ACTIVE);
			const nextActiveGroup = mostRecentlyActiveGroups[1]; // [0] will be the current group we are about to dispose
			this.activateGroup(nextActiveGroup);
		}

		// Remove from grid widget & dispose
		this.gridWidget.removeView(groupView, this.getSplitSizingStyle());
		groupView.dispose();

		// Restore focus if we had it previously (we run this after gridWidget.removeView() is called
		// because removing a view can mean to reparent it and thus focus would be removed otherwise)
		if (restoreFocus) {
			this._activeGroup.focus();
		}

		// Notify group index change given a group was removed
		this.notifyGroupIndexChange();

		// Update container
		this.updateContainer();

		// Event
		this._onDidRemoveGroup.fire(groupView);
	}

	moveGroup(group: IEditorGroupView | GroupIdentifier, location: IEditorGroupView | GroupIdentifier, direction: GroupDirection): IEditorGroupView {
		const sourceView = this.assertGroupView(group);
		const targetView = this.assertGroupView(location);

		if (sourceView.id === targetView.id) {
			throw new Error('Cannot move group into its own');
		}

		const restoreFocus = this.shouldRestoreFocus(sourceView.element);

		// Move through grid widget API
		this.gridWidget.moveView(sourceView, this.getSplitSizingStyle(), targetView, this.toGridViewDirection(direction));

		// Restore focus if we had it previously (we run this after gridWidget.removeView() is called
		// because removing a view can mean to reparent it and thus focus would be removed otherwise)
		if (restoreFocus) {
			sourceView.focus();
		}

		// Event
		this._onDidMoveGroup.fire(sourceView);

		// Notify group index change given a group was moved
		this.notifyGroupIndexChange();

		return sourceView;
	}

	copyGroup(group: IEditorGroupView | GroupIdentifier, location: IEditorGroupView | GroupIdentifier, direction: GroupDirection): IEditorGroupView {
		const groupView = this.assertGroupView(group);
		const locationView = this.assertGroupView(location);

		const restoreFocus = this.shouldRestoreFocus(groupView.element);

		// Copy the group view
		const copiedGroupView = this.doAddGroup(locationView, direction, groupView);

		// Restore focus if we had it
		if (restoreFocus) {
			copiedGroupView.focus();
		}

		return copiedGroupView;
	}

	mergeGroup(group: IEditorGroupView | GroupIdentifier, target: IEditorGroupView | GroupIdentifier, options?: IMergeGroupOptions): IEditorGroupView {
		const sourceView = this.assertGroupView(group);
		const targetView = this.assertGroupView(target);

		// Move/Copy editors over into target
		let index = (options && typeof options.index === 'number') ? options.index : targetView.count;
		sourceView.editors.forEach(editor => {
			const inactive = !sourceView.isActive(editor) || this._activeGroup !== sourceView;
			const sticky = sourceView.isSticky(editor);
			const editorOptions = { index: !sticky ? index : undefined /* do not set index to preserve sticky flag */, inactive, preserveFocus: inactive };

			if (options?.mode === MergeGroupMode.COPY_EDITORS) {
				sourceView.copyEditor(editor, targetView, editorOptions);
			} else {
				sourceView.moveEditor(editor, targetView, editorOptions);
			}

			index++;
		});

		// Remove source if the view is now empty and not already removed
		if (sourceView.isEmpty && !sourceView.disposed /* could have been disposed already via workbench.editor.closeEmptyGroups setting */) {
			this.removeGroup(sourceView);
		}

		return targetView;
	}

	private assertGroupView(group: IEditorGroupView | GroupIdentifier): IEditorGroupView {
		let groupView: IEditorGroupView | undefined;
		if (typeof group === 'number') {
			groupView = this.getGroup(group);
		} else {
			groupView = group;
		}

		if (!groupView) {
			throw new Error('Invalid editor group provided!');
		}

		return groupView;
	}

	//#endregion

	//#region IEditorDropService

	createEditorDropTarget(container: HTMLElement, delegate: IEditorDropTargetDelegate): IDisposable {
		return this.instantiationService.createInstance(EditorDropTarget, this, container, delegate);
	}

	//#endregion

	//#region Part

	// TODO @sbatten @joao find something better to prevent editor taking over #79897
	get minimumWidth(): number { return Math.min(this.centeredLayoutWidget.minimumWidth, this.layoutService.getMaximumEditorDimensions().width); }
	get maximumWidth(): number { return this.centeredLayoutWidget.maximumWidth; }
	get minimumHeight(): number { return Math.min(this.centeredLayoutWidget.minimumHeight, this.layoutService.getMaximumEditorDimensions().height); }
	get maximumHeight(): number { return this.centeredLayoutWidget.maximumHeight; }

	readonly snap = true;

	get onDidChange(): Event<IViewSize | undefined> { return Event.any(this.centeredLayoutWidget.onDidChange, this.onDidSetGridWidget.event); }
	readonly priority: LayoutPriority = LayoutPriority.High;

	private get gridSeparatorBorder(): Color {
		return this.theme.getColor(EDITOR_GROUP_BORDER) || this.theme.getColor(contrastBorder) || Color.transparent;
	}

	updateStyles(): void {
		const container = assertIsDefined(this.container);
		container.style.backgroundColor = this.getColor(editorBackground) || '';

		const separatorBorderStyle = { separatorBorder: this.gridSeparatorBorder, background: this.theme.getColor(EDITOR_PANE_BACKGROUND) || Color.transparent };
		this.gridWidget.style(separatorBorderStyle);
		this.centeredLayoutWidget.styles(separatorBorderStyle);
	}

	createContentArea(parent: HTMLElement, options?: IEditorPartCreationOptions): HTMLElement {

		// Container
		this.element = parent;
		this.container = document.createElement('div');
		this.container.classList.add('content');
		parent.appendChild(this.container);

		// Grid control with center layout
		this.doCreateGridControl(options);

		this.centeredLayoutWidget = this._register(new CenteredViewLayout(this.container, this.gridWidgetView, this.globalMemento[EditorPart.EDITOR_PART_CENTERED_VIEW_STORAGE_KEY]));

		// Drop support
		this._register(this.createEditorDropTarget(this.container, Object.create(null)));

		// No drop in the editor
		const overlay = document.createElement('div');
		overlay.classList.add('drop-block-overlay');
		parent.appendChild(overlay);

		// Hide the block if a mouse down event occurs #99065
		this._register(addDisposableGenericMouseDownListner(overlay, () => {
			overlay.classList.remove('visible');
		}));

		this._register(CompositeDragAndDropObserver.INSTANCE.registerTarget(this.element, {
			onDragStart: e => {
				overlay.classList.add('visible');
			},
			onDragEnd: e => {
				overlay.classList.remove('visible');
			}
		}));

		let panelOpenerTimeout: any;
		this._register(CompositeDragAndDropObserver.INSTANCE.registerTarget(overlay, {
			onDragOver: e => {
				EventHelper.stop(e.eventData, true);
				if (e.eventData.dataTransfer) {
					e.eventData.dataTransfer.dropEffect = 'none';
				}

				if (!this.layoutService.isVisible(Parts.PANEL_PART)) {
					const boundingRect = overlay.getBoundingClientRect();

					let openPanel = false;
					const proximity = 100;
					switch (this.layoutService.getPanelPosition()) {
						case Position.BOTTOM:
							if (e.eventData.clientY > boundingRect.bottom - proximity) {
								openPanel = true;
							}
							break;
						case Position.LEFT:
							if (e.eventData.clientX < boundingRect.left + proximity) {
								openPanel = true;
							}
							break;
						case Position.RIGHT:
							if (e.eventData.clientX > boundingRect.right - proximity) {
								openPanel = true;
							}
							break;
					}

					if (!panelOpenerTimeout && openPanel) {
						panelOpenerTimeout = setTimeout(() => this.layoutService.setPanelHidden(false), 200);
					} else if (panelOpenerTimeout && !openPanel) {
						clearTimeout(panelOpenerTimeout);
						panelOpenerTimeout = undefined;
					}
				}
			},
			onDragLeave: () => {
				if (panelOpenerTimeout) {
					clearTimeout(panelOpenerTimeout);
					panelOpenerTimeout = undefined;
				}
			},
			onDragEnd: () => {
				if (panelOpenerTimeout) {
					clearTimeout(panelOpenerTimeout);
					panelOpenerTimeout = undefined;
				}
			},
			onDrop: () => {
				if (panelOpenerTimeout) {
					clearTimeout(panelOpenerTimeout);
					panelOpenerTimeout = undefined;
				}
			}
		}));

		return this.container;
	}

	centerLayout(active: boolean): void {
		this.centeredLayoutWidget.activate(active);

		this._activeGroup.focus();
	}

	isLayoutCentered(): boolean {
		if (this.centeredLayoutWidget) {
			return this.centeredLayoutWidget.isActive();
		}

		return false;
	}

	private doCreateGridControl(options?: IEditorPartCreationOptions): void {

		// Grid Widget (with previous UI state)
		let restoreError = false;
		if (!options || options.restorePreviousState) {
			restoreError = !this.doCreateGridControlWithPreviousState();
		}

		// Grid Widget (no previous UI state or failed to restore)
		if (!this.gridWidget || restoreError) {
			const initialGroup = this.doCreateGroupView();
			this.doSetGridWidget(new SerializableGrid(initialGroup));

			// Ensure a group is active
			this.doSetGroupActive(initialGroup);
		}

		// Signal restored
		Promise.all(this.groups.map(group => group.whenRestored)).finally(() => {
			if (this.whenRestoredResolve) {
				this.whenRestoredResolve();
			}
		});

		// Update container
		this.updateContainer();

		// Notify group index change we created the entire grid
		this.notifyGroupIndexChange();
	}

	private doCreateGridControlWithPreviousState(): boolean {
		const uiState: IEditorPartUIState = this.workspaceMemento[EditorPart.EDITOR_PART_UI_STATE_STORAGE_KEY];
		if (uiState?.serializedGrid) {
			try {

				// MRU
				this.mostRecentActiveGroups = uiState.mostRecentActiveGroups;

				// Grid Widget
				this.doCreateGridControlWithState(uiState.serializedGrid, uiState.activeGroup);

				// Ensure last active group has focus
				this._activeGroup.focus();
			} catch (error) {

				// Log error
				onUnexpectedError(new Error(`Error restoring editor grid widget: ${error} (with state: ${JSON.stringify(uiState)})`));

				// Clear any state we have from the failing restore
				this.groupViews.forEach(group => group.dispose());
				this.groupViews.clear();
				this.mostRecentActiveGroups = [];

				return false; // failure
			}
		}

		return true; // success
	}

	private doCreateGridControlWithState(serializedGrid: ISerializedGrid, activeGroupId: GroupIdentifier, editorGroupViewsToReuse?: IEditorGroupView[]): void {

		// Determine group views to reuse if any
		let reuseGroupViews: IEditorGroupView[];
		if (editorGroupViewsToReuse) {
			reuseGroupViews = editorGroupViewsToReuse.slice(0); // do not modify original array
		} else {
			reuseGroupViews = [];
		}

		// Create new
		const groupViews: IEditorGroupView[] = [];
		const gridWidget = SerializableGrid.deserialize(serializedGrid, {
			fromJSON: (serializedEditorGroup: ISerializedEditorGroup | null) => {
				let groupView: IEditorGroupView;
				if (reuseGroupViews.length > 0) {
					groupView = reuseGroupViews.shift()!;
				} else {
					groupView = this.doCreateGroupView(serializedEditorGroup);
				}

				groupViews.push(groupView);

				if (groupView.id === activeGroupId) {
					this.doSetGroupActive(groupView);
				}

				return groupView;
			}
		}, { styles: { separatorBorder: this.gridSeparatorBorder } });

		// If the active group was not found when restoring the grid
		// make sure to make at least one group active. We always need
		// an active group.
		if (!this._activeGroup) {
			this.doSetGroupActive(groupViews[0]);
		}

		// Validate MRU group views matches grid widget state
		if (this.mostRecentActiveGroups.some(groupId => !this.getGroup(groupId))) {
			this.mostRecentActiveGroups = groupViews.map(group => group.id);
		}

		// Set it
		this.doSetGridWidget(gridWidget);
	}

	private doSetGridWidget(gridWidget: SerializableGrid<IEditorGroupView>): void {
		let boundarySashes: IBoundarySashes = {};

		if (this.gridWidget) {
			boundarySashes = this.gridWidget.boundarySashes;
			this.gridWidget.dispose();
		}

		this.gridWidget = gridWidget;
		this.gridWidget.boundarySashes = boundarySashes;
		this.gridWidgetView.gridWidget = gridWidget;

		this._onDidSizeConstraintsChange.input = gridWidget.onDidChange;

		this.onDidSetGridWidget.fire(undefined);
	}

	private updateContainer(): void {
		const container = assertIsDefined(this.container);
		container.classList.toggle('empty', this.isEmpty);
	}

	private notifyGroupIndexChange(): void {
		this.getGroups(GroupsOrder.GRID_APPEARANCE).forEach((group, index) => group.notifyIndexChanged(index));
	}

	private get isEmpty(): boolean {
		return this.groupViews.size === 1 && this._activeGroup.isEmpty;
	}

	setBoundarySashes(sashes: IBoundarySashes): void {
		this.gridWidget.boundarySashes = sashes;
		this.centeredLayoutWidget.boundarySashes = sashes;
	}

	layout(width: number, height: number): void {

		// Layout contents
		const contentAreaSize = super.layoutContents(width, height).contentSize;

		// Layout editor container
		this.doLayout(Dimension.lift(contentAreaSize));
	}

	private doLayout(dimension: Dimension): void {
		this._contentDimension = dimension;

		// Layout Grid
		this.centeredLayoutWidget.layout(this._contentDimension.width, this._contentDimension.height);

		// Event
		this._onDidLayout.fire(dimension);
	}

	protected saveState(): void {

		// Persist grid UI state
		if (this.gridWidget) {
			const uiState: IEditorPartUIState = {
				serializedGrid: this.gridWidget.serialize(),
				activeGroup: this._activeGroup.id,
				mostRecentActiveGroups: this.mostRecentActiveGroups
			};

			if (this.isEmpty) {
				delete this.workspaceMemento[EditorPart.EDITOR_PART_UI_STATE_STORAGE_KEY];
			} else {
				this.workspaceMemento[EditorPart.EDITOR_PART_UI_STATE_STORAGE_KEY] = uiState;
			}
		}

		// Persist centered view state
		if (this.centeredLayoutWidget) {
			const centeredLayoutState = this.centeredLayoutWidget.state;
			if (this.centeredLayoutWidget.isDefault(centeredLayoutState)) {
				delete this.globalMemento[EditorPart.EDITOR_PART_CENTERED_VIEW_STORAGE_KEY];
			} else {
				this.globalMemento[EditorPart.EDITOR_PART_CENTERED_VIEW_STORAGE_KEY] = centeredLayoutState;
			}
		}

		super.saveState();
	}

	toJSON(): object {
		return {
			type: Parts.EDITOR_PART
		};
	}

	dispose(): void {

		// Forward to all groups
		this.groupViews.forEach(group => group.dispose());
		this.groupViews.clear();

		// Grid widget
		if (this.gridWidget) {
			this.gridWidget.dispose();
		}

		super.dispose();
	}

	//#endregion
}

class EditorDropService implements IEditorDropService {

	declare readonly _serviceBrand: undefined;

	constructor(@IEditorGroupsService private readonly editorPart: EditorPart) { }

	createEditorDropTarget(container: HTMLElement, delegate: IEditorDropTargetDelegate): IDisposable {
		return this.editorPart.createEditorDropTarget(container, delegate);
	}
}

registerSingleton(IEditorGroupsService, EditorPart);
registerSingleton(IEditorDropService, EditorDropService);<|MERGE_RESOLUTION|>--- conflicted
+++ resolved
@@ -25,9 +25,6 @@
 import { IEditorDropService } from 'vs/workbench/services/editor/browser/editorDropService';
 import { Color } from 'vs/base/common/color';
 import { CenteredViewLayout } from 'vs/base/browser/ui/centered/centeredViewLayout';
-<<<<<<< HEAD
-import { IView, orthogonal } from 'vs/base/browser/ui/grid/gridview';
-=======
 import { onUnexpectedError } from 'vs/base/common/errors';
 import { Parts, IWorkbenchLayoutService, Position } from 'vs/workbench/services/layout/browser/layoutService';
 import { registerSingleton } from 'vs/platform/instantiation/common/extensions';
@@ -35,7 +32,6 @@
 import { assertIsDefined } from 'vs/base/common/types';
 import { IBoundarySashes } from 'vs/base/browser/ui/grid/gridview';
 import { CompositeDragAndDropObserver } from 'vs/workbench/browser/dnd';
->>>>>>> 05a5209b
 
 interface IEditorPartUIState {
 	serializedGrid: ISerializedGrid;
@@ -431,11 +427,7 @@
 				layout.orientation,
 				this.isTwoDimensionalGrid() ?
 					this.gridWidget.orientation :			// preserve original orientation for 2-dimensional grids
-<<<<<<< HEAD
-					orthogonal(this.gridWidget.orientation) // otherwise flip (fix https://github.com/Microsoft/vscode/issues/52975)
-=======
 					orthogonal(this.gridWidget.orientation) // otherwise flip (fix https://github.com/microsoft/vscode/issues/52975)
->>>>>>> 05a5209b
 			),
 			groups: layout.groups
 		});
@@ -465,8 +457,6 @@
 		}
 	}
 
-<<<<<<< HEAD
-=======
 	private shouldRestoreFocus(target: Element | undefined): boolean {
 		if (!target) {
 			return false;
@@ -482,7 +472,6 @@
 		return isAncestor(activeElement, target);
 	}
 
->>>>>>> 05a5209b
 	private isTwoDimensionalGrid(): boolean {
 		const views = this.gridWidget.getViews();
 		if (isGridBranchNode(views)) {
