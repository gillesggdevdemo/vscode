--- conflicted
+++ resolved
@@ -4,12 +4,8 @@
  *--------------------------------------------------------------------------------------------*/
 'use strict';
 
-<<<<<<< HEAD
-import { join } from 'path';
 import { localize } from 'vs/nls';
-=======
 import { join, isAbsolute, relative } from 'path';
->>>>>>> 7e6dbe90
 import { TPromise, Promise } from 'vs/base/common/winjs.base';
 import { detectMimesFromFile, detectMimesFromStream } from 'vs/base/node/mime';
 import { realpath, exists } from 'vs/base/node/pfs';
