--- conflicted
+++ resolved
@@ -23,12 +23,8 @@
 import { ViewPane, IViewPaneOptions } from 'vs/workbench/browser/parts/views/viewPaneContainer';
 const $ = dom.$;
 
-<<<<<<< HEAD
 
 export class StartView extends ViewPane {
-=======
-export class StartView extends ViewletPane {
->>>>>>> a5ce0f26
 
 	static ID = 'workbench.debug.startView';
 	static LABEL = localize('start', "Start");
