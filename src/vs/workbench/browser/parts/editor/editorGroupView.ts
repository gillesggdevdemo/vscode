--- conflicted
+++ resolved
@@ -1621,15 +1621,7 @@
 		// Extract active vs. inactive replacements
 		let activeReplacement: EditorReplacement | undefined;
 		const inactiveReplacements: EditorReplacement[] = [];
-<<<<<<< HEAD
-		editors.forEach(({ editor, replacement, options }) => {
-			if (!editor.isUntitled() && editor.isDirty() && !editor.isSaving()) {
-				return; // we do not handle dirty in this method, so ignore all dirty
-			}
-
-=======
 		for (let { editor, replacement, options } of editors) {
->>>>>>> 78cb4cfc
 			const index = this.getIndexOfEditor(editor);
 			if (index >= 0) {
 				const isActiveEditor = this.isActive(editor);
