/*---------------------------------------------------------------------------------------------
 *  Copyright (c) Microsoft Corporation. All rights reserved.
 *  Licensed under the MIT License. See License.txt in the project root for license information.
 *--------------------------------------------------------------------------------------------*/

import { Disposable, DisposableStore, dispose, IDisposable } from 'vs/base/common/lifecycle';
import { Schemas } from 'vs/base/common/network';
import { isWeb } from 'vs/base/common/platform';
import { escape } from 'vs/base/common/strings';
import { URI, UriComponents } from 'vs/base/common/uri';
import * as modes from 'vs/editor/common/modes';
import { localize } from 'vs/nls';
import { ExtensionIdentifier } from 'vs/platform/extensions/common/extensions';
import { IInstantiationService } from 'vs/platform/instantiation/common/instantiation';
import { IOpenerService } from 'vs/platform/opener/common/opener';
import { IProductService } from 'vs/platform/product/common/productService';
import { ITelemetryService } from 'vs/platform/telemetry/common/telemetry';
import { CustomEditorModelType, MainThreadCustomEditors } from 'vs/workbench/api/browser/mainThreadCustomEditors';
import { MainThreadWebviewSerializers } from 'vs/workbench/api/browser/mainThreadWebviewSerializer';
import { MainThreadWebviewsViews } from 'vs/workbench/api/browser/mainThreadWebviewViews';
import * as extHostProtocol from 'vs/workbench/api/common/extHost.protocol';
import { editorGroupToViewColumn, EditorViewColumn, viewColumnToEditorGroup } from 'vs/workbench/api/common/shared/editor';
import { IEditorInput } from 'vs/workbench/common/editor';
import { DiffEditorInput } from 'vs/workbench/common/editor/diffEditorInput';
import { Webview, WebviewExtensionDescription, WebviewIcons, WebviewOverlay } from 'vs/workbench/contrib/webview/browser/webview';
import { WebviewInput } from 'vs/workbench/contrib/webview/browser/webviewEditorInput';
import { ICreateWebViewShowOptions, IWebviewWorkbenchService, WebviewInputOptions } from 'vs/workbench/contrib/webview/browser/webviewWorkbenchService';
import { IEditorGroup, IEditorGroupsService } from 'vs/workbench/services/editor/common/editorGroupsService';
import { IEditorService } from 'vs/workbench/services/editor/common/editorService';
import { extHostNamedCustomer } from '../common/extHostCustomers';

/**
 * Bi-directional map between webview handles and inputs.
 */
class WebviewInputStore {
	private readonly _handlesToInputs = new Map<string, WebviewInput>();
	private readonly _inputsToHandles = new Map<WebviewInput, string>();

	public add(handle: string, input: WebviewInput): void {
		this._handlesToInputs.set(handle, input);
		this._inputsToHandles.set(input, handle);
	}

	public getHandleForInput(input: WebviewInput): string | undefined {
		return this._inputsToHandles.get(input);
	}

	public getInputForHandle(handle: string): WebviewInput | undefined {
		return this._handlesToInputs.get(handle);
	}

	public delete(handle: string): void {
		const input = this.getInputForHandle(handle);
		this._handlesToInputs.delete(handle);
		if (input) {
			this._inputsToHandles.delete(input);
		}
	}

	public get size(): number {
		return this._handlesToInputs.size;
	}

	[Symbol.iterator](): Iterator<WebviewInput> {
		return this._handlesToInputs.values();
	}
}

class WebviewViewTypeTransformer {
	public constructor(
		public readonly prefix: string,
	) { }

	public fromExternal(viewType: string): string {
		return this.prefix + viewType;
	}

	public toExternal(viewType: string): string | undefined {
		return viewType.startsWith(this.prefix)
			? viewType.substr(this.prefix.length)
			: undefined;
	}
}

@extHostNamedCustomer(extHostProtocol.MainContext.MainThreadWebviews)
export class MainThreadWebviews extends Disposable implements extHostProtocol.MainThreadWebviewsShape {

	private static readonly standardSupportedLinkSchemes = new Set([
		Schemas.http,
		Schemas.https,
		Schemas.mailto,
		Schemas.vscode,
		'vscode-insider',
	]);

	public readonly webviewPanelViewType = new WebviewViewTypeTransformer('mainThreadWebview-');

	private readonly _proxy: extHostProtocol.ExtHostWebviewsShape;

	private readonly _webviews = new Map<string, Webview>();
	private readonly _webviewInputs = new WebviewInputStore();

	private readonly _editorProviders = new Map<string, IDisposable>();
	private readonly _webviewFromDiffEditorHandles = new Set<string>();

	private readonly serializers: MainThreadWebviewSerializers;
	private readonly customEditors: MainThreadCustomEditors;
	private readonly webviewViews: MainThreadWebviewsViews;

	constructor(
		context: extHostProtocol.IExtHostContext,
		@IEditorGroupsService private readonly _editorGroupService: IEditorGroupsService,
		@IEditorService private readonly _editorService: IEditorService,
		@IOpenerService private readonly _openerService: IOpenerService,
		@IProductService private readonly _productService: IProductService,
		@ITelemetryService private readonly _telemetryService: ITelemetryService,
		@IWebviewWorkbenchService private readonly _webviewWorkbenchService: IWebviewWorkbenchService,
		@IInstantiationService private readonly _instantiationService: IInstantiationService,
	) {
		super();

		this._proxy = context.getProxy(extHostProtocol.ExtHostContext.ExtHostWebviews);

		this.serializers = this._instantiationService.createInstance(MainThreadWebviewSerializers, this, context);
		this.customEditors = this._instantiationService.createInstance(MainThreadCustomEditors, this, context);
		this.webviewViews = this._instantiationService.createInstance(MainThreadWebviewsViews, this, context);

		this._register(_editorService.onDidActiveEditorChange(() => {
			const activeInput = this._editorService.activeEditor;
			if (activeInput instanceof DiffEditorInput && activeInput.primary instanceof WebviewInput && activeInput.secondary instanceof WebviewInput) {
				this.registerWebviewFromDiffEditorListeners(activeInput);
			}

			this.updateWebviewViewStates(activeInput);
		}));

		this._register(_editorService.onDidVisibleEditorsChange(() => {
			this.updateWebviewViewStates(this._editorService.activeEditor);
		}));
	}

	dispose() {
		super.dispose();

		for (const disposable of this._editorProviders.values()) {
			disposable.dispose();
		}
		this._editorProviders.clear();
	}

	public get webviewInputs(): Iterable<WebviewInput> { return this._webviewInputs; }

	public addWebviewInput(handle: extHostProtocol.WebviewPanelHandle, input: WebviewInput): void {
		this._webviewInputs.add(handle, input);
		this.addWebview(handle, input.webview);
	}

	public addWebview(handle: extHostProtocol.WebviewPanelHandle, webview: WebviewOverlay): void {
		this._webviews.set(handle, webview);
		this.hookupWebviewEventDelegate(handle, webview);
	}

	public $createWebviewPanel(
		extensionData: extHostProtocol.WebviewExtensionDescription,
		handle: extHostProtocol.WebviewPanelHandle,
		viewType: string,
		title: string,
		showOptions: { viewColumn?: EditorViewColumn, preserveFocus?: boolean; },
		options: WebviewInputOptions
	): void {
		const mainThreadShowOptions: ICreateWebViewShowOptions = Object.create(null);
		if (showOptions) {
			mainThreadShowOptions.preserveFocus = !!showOptions.preserveFocus;
			mainThreadShowOptions.group = viewColumnToEditorGroup(this._editorGroupService, showOptions.viewColumn);
		}

		const extension = reviveWebviewExtension(extensionData);
		const webview = this._webviewWorkbenchService.createWebview(handle, this.webviewPanelViewType.fromExternal(viewType), title, mainThreadShowOptions, reviveWebviewOptions(options), extension);
		this.hookupWebviewEventDelegate(handle, webview.webview);

		this._webviewInputs.add(handle, webview);

		/* __GDPR__
			"webviews:createWebviewPanel" : {
				"extensionId" : { "classification": "SystemMetaData", "purpose": "FeatureInsight" }
			}
		*/
		this._telemetryService.publicLog('webviews:createWebviewPanel', { extensionId: extension.id.value });
	}

	public $disposeWebview(handle: extHostProtocol.WebviewPanelHandle): void {
		const webview = this.getWebviewInput(handle);
		webview.dispose();
	}

	public $setTitle(handle: extHostProtocol.WebviewPanelHandle, value: string): void {
		const webview = this.getWebviewInput(handle);
		webview.setName(value);
	}

	public $setWebviewViewTitle(handle: extHostProtocol.WebviewPanelHandle, value: string | undefined): void {
		this.webviewViews.$setWebviewViewTitle(handle, value);
	}

	public $setIconPath(handle: extHostProtocol.WebviewPanelHandle, value: { light: UriComponents, dark: UriComponents; } | undefined): void {
		const webview = this.getWebviewInput(handle);
		webview.iconPath = reviveWebviewIcon(value);
	}

	public $setHtml(handle: extHostProtocol.WebviewPanelHandle, value: string): void {
		const webview = this.getWebview(handle);
		webview.html = value;
	}

	public $setOptions(handle: extHostProtocol.WebviewPanelHandle, options: modes.IWebviewOptions): void {
		const webview = this.getWebview(handle);
		webview.contentOptions = reviveWebviewOptions(options);
	}

	public $reveal(handle: extHostProtocol.WebviewPanelHandle, showOptions: extHostProtocol.WebviewPanelShowOptions): void {
		const webview = this.getWebviewInput(handle);
		if (webview.isDisposed()) {
			return;
		}

		const targetGroup = this._editorGroupService.getGroup(viewColumnToEditorGroup(this._editorGroupService, showOptions.viewColumn)) || this._editorGroupService.getGroup(webview.group || 0);
		if (targetGroup) {
			this._webviewWorkbenchService.revealWebview(webview, targetGroup, !!showOptions.preserveFocus);
		}
	}

	public async $postMessage(handle: extHostProtocol.WebviewPanelHandle, message: any): Promise<boolean> {
		const webview = this.getWebview(handle);
		webview.postMessage(message);
		return true;
	}

	public $registerSerializer(viewType: string): void {
		this.serializers.$registerSerializer(viewType);
	}

	public $unregisterSerializer(viewType: string): void {
		this.serializers.$unregisterSerializer(viewType);
	}

	public $registerWebviewViewProvider(viewType: string, options?: { retainContextWhenHidden?: boolean }): void {
		this.webviewViews.$registerWebviewViewProvider(viewType, options);
	}

	public $unregisterWebviewViewProvider(viewType: string): void {
		this.webviewViews.$unregisterWebviewViewProvider(viewType);
	}

	public $registerTextEditorProvider(extensionData: extHostProtocol.WebviewExtensionDescription, viewType: string, options: modes.IWebviewPanelOptions, capabilities: extHostProtocol.CustomTextEditorCapabilities): void {
		this.customEditors.registerEditorProvider(CustomEditorModelType.Text, reviveWebviewExtension(extensionData), viewType, options, capabilities, true);
	}

	public $registerCustomEditorProvider(extensionData: extHostProtocol.WebviewExtensionDescription, viewType: string, options: modes.IWebviewPanelOptions, supportsMultipleEditorsPerDocument: boolean): void {
		this.customEditors.registerEditorProvider(CustomEditorModelType.Custom, reviveWebviewExtension(extensionData), viewType, options, {}, supportsMultipleEditorsPerDocument);
	}

	public $unregisterEditorProvider(viewType: string): void {
		this.customEditors.$unregisterEditorProvider(viewType);
	}

	public async $onDidEdit(resourceComponents: UriComponents, viewType: string, editId: number, label: string | undefined): Promise<void> {
		this.customEditors.$onDidEdit(resourceComponents, viewType, editId, label);
	}

	public async $onContentChange(resourceComponents: UriComponents, viewType: string): Promise<void> {
		this.customEditors.$onContentChange(resourceComponents, viewType);
	}

	public hookupWebviewEventDelegate(handle: extHostProtocol.WebviewPanelHandle, webview: WebviewOverlay) {
		const disposables = new DisposableStore();

		disposables.add(webview.onDidClickLink((uri) => this.onDidClickLink(handle, uri)));
		disposables.add(webview.onMessage((message: any) => { this._proxy.$onMessage(handle, message); }));
		disposables.add(webview.onMissingCsp((extension: ExtensionIdentifier) => this._proxy.$onMissingCsp(handle, extension.value)));

		disposables.add(webview.onDispose(() => {
			disposables.dispose();

			this._proxy.$onDidDisposeWebviewPanel(handle).finally(() => {
				this._webviews.delete(handle);
				this._webviewInputs.delete(handle);
			});
		}));
	}

	private registerWebviewFromDiffEditorListeners(diffEditorInput: DiffEditorInput): void {
		const primary = diffEditorInput.primary as WebviewInput;
		const secondary = diffEditorInput.secondary as WebviewInput;

		if (this._webviewFromDiffEditorHandles.has(primary.id) || this._webviewFromDiffEditorHandles.has(secondary.id)) {
			return;
		}

		this._webviewFromDiffEditorHandles.add(primary.id);
		this._webviewFromDiffEditorHandles.add(secondary.id);

		const disposables = new DisposableStore();
		disposables.add(primary.webview.onDidFocus(() => this.updateWebviewViewStates(primary)));
		disposables.add(secondary.webview.onDidFocus(() => this.updateWebviewViewStates(secondary)));
		disposables.add(diffEditorInput.onDispose(() => {
			this._webviewFromDiffEditorHandles.delete(primary.id);
			this._webviewFromDiffEditorHandles.delete(secondary.id);
			dispose(disposables);
		}));
	}

	private updateWebviewViewStates(activeEditorInput: IEditorInput | undefined) {
		if (!this._webviewInputs.size) {
			return;
		}

		const viewStates: extHostProtocol.WebviewPanelViewStateData = {};

		const updateViewStatesForInput = (group: IEditorGroup, topLevelInput: IEditorInput, editorInput: IEditorInput) => {
			if (!(editorInput instanceof WebviewInput)) {
				return;
			}

			editorInput.updateGroup(group.id);

			const handle = this._webviewInputs.getHandleForInput(editorInput);
			if (handle) {
				viewStates[handle] = {
					visible: topLevelInput === group.activeEditor,
					active: editorInput === activeEditorInput,
					position: editorGroupToViewColumn(this._editorGroupService, group.id),
				};
			}
		};

		for (const group of this._editorGroupService.groups) {
			for (const input of group.editors) {
				if (input instanceof DiffEditorInput) {
					updateViewStatesForInput(group, input, input.primary);
					updateViewStatesForInput(group, input, input.secondary);
				} else {
					updateViewStatesForInput(group, input, input);
				}
			}
		}

		if (Object.keys(viewStates).length) {
			this._proxy.$onDidChangeWebviewPanelViewStates(viewStates);
		}
	}

	private onDidClickLink(handle: extHostProtocol.WebviewPanelHandle, link: string): void {
		const webview = this.getWebviewInput(handle);
		if (this.isSupportedLink(webview, URI.parse(link))) {
			this._openerService.open(link, { fromUserGesture: true });
		}
	}

	private isSupportedLink(webview: WebviewInput, link: URI): boolean {
		if (MainThreadWebviews.standardSupportedLinkSchemes.has(link.scheme)) {
			return true;
		}
		if (!isWeb && this._productService.urlProtocol === link.scheme) {
			return true;
		}
		return !!webview.webview.contentOptions.enableCommandUris && link.scheme === Schemas.command;
	}

	private getWebview(handle: extHostProtocol.WebviewPanelHandle): Webview {
		const webview = this._webviews.get(handle);
		if (!webview) {
			throw new Error(`Unknown webview handle:${handle}`);
		}
		return webview;
	}

	private getWebviewInput(handle: extHostProtocol.WebviewPanelHandle): WebviewInput {
		const webview = this.tryGetWebviewInput(handle);
		if (!webview) {
			throw new Error(`Unknown webview handle:${handle}`);
		}
		return webview;
	}

	private tryGetWebviewInput(handle: extHostProtocol.WebviewPanelHandle): WebviewInput | undefined {
		return this._webviewInputs.getInputForHandle(handle);
	}

	public getWebviewResolvedFailedContent(viewType: string) {
		return `<!DOCTYPE html>
		<html>
			<head>
				<meta http-equiv="Content-type" content="text/html;charset=UTF-8">
				<meta http-equiv="Content-Security-Policy" content="default-src 'none';">
			</head>
			<body>${localize('errorMessage', "An error occurred while loading view: {0}", escape(viewType))}</body>
		</html>`;
	}
}

function reviveWebviewExtension(extensionData: extHostProtocol.WebviewExtensionDescription): WebviewExtensionDescription {
	return { id: extensionData.id, location: URI.revive(extensionData.location) };
}

function reviveWebviewOptions(options: modes.IWebviewOptions): WebviewInputOptions {
	return {
		...options,
		allowScripts: options.enableScripts,
		localResourceRoots: Array.isArray(options.localResourceRoots) ? options.localResourceRoots.map(r => URI.revive(r)) : undefined,
	};
}

function reviveWebviewIcon(
	value: { light: UriComponents, dark: UriComponents; } | undefined
): WebviewIcons | undefined {
	return value
		? { light: URI.revive(value.light), dark: URI.revive(value.dark) }
		: undefined;
}
<<<<<<< HEAD

namespace HotExitState {
	export const enum Type {
		Allowed,
		NotAllowed,
		Pending,
	}

	export const Allowed = Object.freeze({ type: Type.Allowed } as const);
	export const NotAllowed = Object.freeze({ type: Type.NotAllowed } as const);

	export class Pending {
		readonly type = Type.Pending;

		constructor(
			public readonly operation: CancelablePromise<string>,
		) { }
	}

	export type State = typeof Allowed | typeof NotAllowed | Pending;
}


class MainThreadCustomEditorModel extends Disposable implements ICustomEditorModel, IWorkingCopy {

	private _fromBackup: boolean = false;
	private _hotExitState: HotExitState.State = HotExitState.Allowed;
	private _backupId: string | undefined;

	private _currentEditIndex: number = -1;
	private _savePoint: number = -1;
	private readonly _edits: Array<number> = [];
	private _isDirtyFromContentChange = false;

	private _ongoingSave?: CancelablePromise<void>;

	public static async create(
		instantiationService: IInstantiationService,
		proxy: extHostProtocol.ExtHostWebviewsShape,
		viewType: string,
		resource: URI,
		options: { backupId?: string },
		getEditors: () => CustomEditorInput[],
		cancellation: CancellationToken,
		_backupFileService: IBackupFileService,
	) {
		const { editable } = await proxy.$createCustomDocument(resource, viewType, options.backupId, cancellation);
		return instantiationService.createInstance(MainThreadCustomEditorModel, proxy, viewType, resource, !!options.backupId, editable, getEditors);
	}

	constructor(
		private readonly _proxy: extHostProtocol.ExtHostWebviewsShape,
		private readonly _viewType: string,
		private readonly _editorResource: URI,
		fromBackup: boolean,
		private readonly _editable: boolean,
		private readonly _getEditors: () => CustomEditorInput[],
		@IFileDialogService private readonly _fileDialogService: IFileDialogService,
		@IFileService private readonly _fileService: IFileService,
		@ILabelService private readonly _labelService: ILabelService,
		@IUndoRedoService private readonly _undoService: IUndoRedoService,
		@IWorkbenchEnvironmentService private readonly _environmentService: IWorkbenchEnvironmentService,
		@IWorkingCopyService workingCopyService: IWorkingCopyService,
	) {
		super();

		this._fromBackup = fromBackup;

		if (_editable) {
			this._register(workingCopyService.registerWorkingCopy(this));
		}
	}

	get editorResource() {
		return this._editorResource;
	}

	dispose() {
		if (this._editable) {
			this._undoService.removeElements(this._editorResource);
		}
		this._proxy.$disposeCustomDocument(this._editorResource, this._viewType);
		super.dispose();
	}

	//#region IWorkingCopy

	public get resource() {
		// Make sure each custom editor has a unique resource for backup and edits
		return MainThreadCustomEditorModel.toWorkingCopyResource(this._viewType, this._editorResource);
	}

	private static toWorkingCopyResource(viewType: string, resource: URI) {
		return URI.from({
			scheme: Schemas.vscodeCustomEditor,
			authority: viewType,
			path: resource.path,
			query: JSON.stringify(resource.toJSON()),
		});
	}

	public get name() {
		return basename(this._labelService.getUriLabel(this._editorResource));
	}

	public get capabilities(): WorkingCopyCapabilities {
		return WorkingCopyCapabilities.None;
	}

	public isDirty(): boolean {
		if (this._isDirtyFromContentChange) {
			return true;
		}
		if (this._edits.length > 0) {
			return this._savePoint !== this._currentEditIndex;
		}
		return this._fromBackup;
	}

	private readonly _onDidChangeDirty: Emitter<void> = this._register(new Emitter<void>());
	readonly onDidChangeDirty: Event<void> = this._onDidChangeDirty.event;

	private readonly _onDidChangeContent: Emitter<void> = this._register(new Emitter<void>());
	readonly onDidChangeContent: Event<void> = this._onDidChangeContent.event;

	//#endregion

	public isReadonly() {
		return !this._editable;
	}

	public get viewType() {
		return this._viewType;
	}

	public get backupId() {
		return this._backupId;
	}

	public pushEdit(editId: number, label: string | undefined) {
		if (!this._editable) {
			throw new Error('Document is not editable');
		}

		this.change(() => {
			this.spliceEdits(editId);
			this._currentEditIndex = this._edits.length - 1;
		});

		this._undoService.pushElement({
			type: UndoRedoElementType.Resource,
			resource: this._editorResource,
			label: label ?? localize('defaultEditLabel', "Edit"),
			undo: () => this.undo(),
			redo: () => this.redo(),
		});
	}

	public changeContent() {
		this.change(() => {
			this._isDirtyFromContentChange = true;
		});
	}

	private async undo(): Promise<void> {
		if (!this._editable) {
			return;
		}

		if (this._currentEditIndex < 0) {
			// nothing to undo
			return;
		}

		const undoneEdit = this._edits[this._currentEditIndex];
		this.change(() => {
			--this._currentEditIndex;
		});
		await this._proxy.$undo(this._editorResource, this.viewType, undoneEdit, this.isDirty());
	}

	private async redo(): Promise<void> {
		if (!this._editable) {
			return;
		}

		if (this._currentEditIndex >= this._edits.length - 1) {
			// nothing to redo
			return;
		}

		const redoneEdit = this._edits[this._currentEditIndex + 1];
		this.change(() => {
			++this._currentEditIndex;
		});
		await this._proxy.$redo(this._editorResource, this.viewType, redoneEdit, this.isDirty());
	}

	private spliceEdits(editToInsert?: number) {
		const start = this._currentEditIndex + 1;
		const toRemove = this._edits.length - this._currentEditIndex;

		const removedEdits = typeof editToInsert === 'number'
			? this._edits.splice(start, toRemove, editToInsert)
			: this._edits.splice(start, toRemove);

		if (removedEdits.length) {
			this._proxy.$disposeEdits(this._editorResource, this._viewType, removedEdits);
		}
	}

	private change(makeEdit: () => void): void {
		const wasDirty = this.isDirty();
		makeEdit();
		this._onDidChangeContent.fire();

		if (this.isDirty() !== wasDirty) {
			this._onDidChangeDirty.fire();
		}
	}

	public async revert(_options?: IRevertOptions) {
		if (!this._editable) {
			return;
		}

		if (this._currentEditIndex === this._savePoint && !this._isDirtyFromContentChange && !this._fromBackup) {
			return;
		}

		this._proxy.$revert(this._editorResource, this.viewType, CancellationToken.None);
		this.change(() => {
			this._isDirtyFromContentChange = false;
			this._fromBackup = false;
			this._currentEditIndex = this._savePoint;
			this.spliceEdits();
		});
	}

	public async save(options?: ISaveOptions): Promise<boolean> {
		return !!await this.saveCustomEditor(options);
	}

	public async saveCustomEditor(options?: ISaveOptions): Promise<URI | undefined> {
		if (!this._editable) {
			return undefined;
		}

		if (this._editorResource.scheme === Schemas.untitled) {
			const targetUri = await this.suggestUntitledSavePath(options);
			if (!targetUri) {
				return undefined;
			}

			await this.saveCustomEditorAs(this._editorResource, targetUri, options);
			return targetUri;
		}

		const savePromise = createCancelablePromise(token => this._proxy.$onSave(this._editorResource, this.viewType, token));
		this._ongoingSave?.cancel();
		this._ongoingSave = savePromise;

		this.change(() => {
			this._isDirtyFromContentChange = false;
			this._savePoint = this._currentEditIndex;
			this._fromBackup = false;
		});

		try {
			await savePromise;
		} finally {
			if (this._ongoingSave === savePromise) {
				this._ongoingSave = undefined;
			}
		}
		return this._editorResource;
	}

	private suggestUntitledSavePath(options: ISaveOptions | undefined): Promise<URI | undefined> {
		if (this._editorResource.scheme !== Schemas.untitled) {
			throw new Error('Resource is not untitled');
		}

		const remoteAuthority = this._environmentService.configuration.remoteAuthority;
		const localResrouce = toLocalResource(this._editorResource, remoteAuthority);


		return this._fileDialogService.pickFileToSave(localResrouce, options?.availableFileSystems);
	}

	public async saveCustomEditorAs(resource: URI, targetResource: URI, _options?: ISaveOptions): Promise<boolean> {
		if (this._editable) {
			// TODO: handle cancellation
			await createCancelablePromise(token => this._proxy.$onSaveAs(this._editorResource, this.viewType, targetResource, token));
			this.change(() => {
				this._savePoint = this._currentEditIndex;
			});
			return true;
		} else {
			// Since the editor is readonly, just copy the file over
			await this._fileService.copy(resource, targetResource, false /* overwrite */);
			return true;
		}
	}

	public async backup(): Promise<IWorkingCopyBackup> {
		const editors = this._getEditors();
		if (!editors.length) {
			throw new Error('No editors found for resource, cannot back up');
		}
		const primaryEditor = editors[0];

		const backupData: IWorkingCopyBackup<CustomDocumentBackupData> = {
			meta: {
				viewType: this.viewType,
				editorResource: this._editorResource,
				backupId: '',
				extension: primaryEditor.extension ? {
					id: primaryEditor.extension.id.value,
					location: primaryEditor.extension.location,
				} : undefined,
				webview: {
					id: primaryEditor.id,
					options: primaryEditor.webview.options,
					state: primaryEditor.webview.state,
				}
			}
		};

		if (!this._editable) {
			return backupData;
		}

		if (this._hotExitState.type === HotExitState.Type.Pending) {
			this._hotExitState.operation.cancel();
		}

		const pendingState = new HotExitState.Pending(
			createCancelablePromise(token =>
				this._proxy.$backup(this._editorResource.toJSON(), this.viewType, token)));
		this._hotExitState = pendingState;

		try {
			const backupId = await pendingState.operation;
			// Make sure state has not changed in the meantime
			if (this._hotExitState === pendingState) {
				this._hotExitState = HotExitState.Allowed;
				backupData.meta!.backupId = backupId;
				this._backupId = backupId;
			}
		} catch (e) {
			if (isPromiseCanceledError(e)) {
				// This is expected
				throw e;
			}

			// Otherwise it could be a real error. Make sure state has not changed in the meantime.
			if (this._hotExitState === pendingState) {
				this._hotExitState = HotExitState.NotAllowed;
			}
		}

		if (this._hotExitState === HotExitState.Allowed) {
			return backupData;
		}

		throw new Error('Cannot back up in this state');
	}
}
=======
>>>>>>> 1689304b
<|MERGE_RESOLUTION|>--- conflicted
+++ resolved
@@ -417,375 +417,3 @@
 		? { light: URI.revive(value.light), dark: URI.revive(value.dark) }
 		: undefined;
 }
-<<<<<<< HEAD
-
-namespace HotExitState {
-	export const enum Type {
-		Allowed,
-		NotAllowed,
-		Pending,
-	}
-
-	export const Allowed = Object.freeze({ type: Type.Allowed } as const);
-	export const NotAllowed = Object.freeze({ type: Type.NotAllowed } as const);
-
-	export class Pending {
-		readonly type = Type.Pending;
-
-		constructor(
-			public readonly operation: CancelablePromise<string>,
-		) { }
-	}
-
-	export type State = typeof Allowed | typeof NotAllowed | Pending;
-}
-
-
-class MainThreadCustomEditorModel extends Disposable implements ICustomEditorModel, IWorkingCopy {
-
-	private _fromBackup: boolean = false;
-	private _hotExitState: HotExitState.State = HotExitState.Allowed;
-	private _backupId: string | undefined;
-
-	private _currentEditIndex: number = -1;
-	private _savePoint: number = -1;
-	private readonly _edits: Array<number> = [];
-	private _isDirtyFromContentChange = false;
-
-	private _ongoingSave?: CancelablePromise<void>;
-
-	public static async create(
-		instantiationService: IInstantiationService,
-		proxy: extHostProtocol.ExtHostWebviewsShape,
-		viewType: string,
-		resource: URI,
-		options: { backupId?: string },
-		getEditors: () => CustomEditorInput[],
-		cancellation: CancellationToken,
-		_backupFileService: IBackupFileService,
-	) {
-		const { editable } = await proxy.$createCustomDocument(resource, viewType, options.backupId, cancellation);
-		return instantiationService.createInstance(MainThreadCustomEditorModel, proxy, viewType, resource, !!options.backupId, editable, getEditors);
-	}
-
-	constructor(
-		private readonly _proxy: extHostProtocol.ExtHostWebviewsShape,
-		private readonly _viewType: string,
-		private readonly _editorResource: URI,
-		fromBackup: boolean,
-		private readonly _editable: boolean,
-		private readonly _getEditors: () => CustomEditorInput[],
-		@IFileDialogService private readonly _fileDialogService: IFileDialogService,
-		@IFileService private readonly _fileService: IFileService,
-		@ILabelService private readonly _labelService: ILabelService,
-		@IUndoRedoService private readonly _undoService: IUndoRedoService,
-		@IWorkbenchEnvironmentService private readonly _environmentService: IWorkbenchEnvironmentService,
-		@IWorkingCopyService workingCopyService: IWorkingCopyService,
-	) {
-		super();
-
-		this._fromBackup = fromBackup;
-
-		if (_editable) {
-			this._register(workingCopyService.registerWorkingCopy(this));
-		}
-	}
-
-	get editorResource() {
-		return this._editorResource;
-	}
-
-	dispose() {
-		if (this._editable) {
-			this._undoService.removeElements(this._editorResource);
-		}
-		this._proxy.$disposeCustomDocument(this._editorResource, this._viewType);
-		super.dispose();
-	}
-
-	//#region IWorkingCopy
-
-	public get resource() {
-		// Make sure each custom editor has a unique resource for backup and edits
-		return MainThreadCustomEditorModel.toWorkingCopyResource(this._viewType, this._editorResource);
-	}
-
-	private static toWorkingCopyResource(viewType: string, resource: URI) {
-		return URI.from({
-			scheme: Schemas.vscodeCustomEditor,
-			authority: viewType,
-			path: resource.path,
-			query: JSON.stringify(resource.toJSON()),
-		});
-	}
-
-	public get name() {
-		return basename(this._labelService.getUriLabel(this._editorResource));
-	}
-
-	public get capabilities(): WorkingCopyCapabilities {
-		return WorkingCopyCapabilities.None;
-	}
-
-	public isDirty(): boolean {
-		if (this._isDirtyFromContentChange) {
-			return true;
-		}
-		if (this._edits.length > 0) {
-			return this._savePoint !== this._currentEditIndex;
-		}
-		return this._fromBackup;
-	}
-
-	private readonly _onDidChangeDirty: Emitter<void> = this._register(new Emitter<void>());
-	readonly onDidChangeDirty: Event<void> = this._onDidChangeDirty.event;
-
-	private readonly _onDidChangeContent: Emitter<void> = this._register(new Emitter<void>());
-	readonly onDidChangeContent: Event<void> = this._onDidChangeContent.event;
-
-	//#endregion
-
-	public isReadonly() {
-		return !this._editable;
-	}
-
-	public get viewType() {
-		return this._viewType;
-	}
-
-	public get backupId() {
-		return this._backupId;
-	}
-
-	public pushEdit(editId: number, label: string | undefined) {
-		if (!this._editable) {
-			throw new Error('Document is not editable');
-		}
-
-		this.change(() => {
-			this.spliceEdits(editId);
-			this._currentEditIndex = this._edits.length - 1;
-		});
-
-		this._undoService.pushElement({
-			type: UndoRedoElementType.Resource,
-			resource: this._editorResource,
-			label: label ?? localize('defaultEditLabel', "Edit"),
-			undo: () => this.undo(),
-			redo: () => this.redo(),
-		});
-	}
-
-	public changeContent() {
-		this.change(() => {
-			this._isDirtyFromContentChange = true;
-		});
-	}
-
-	private async undo(): Promise<void> {
-		if (!this._editable) {
-			return;
-		}
-
-		if (this._currentEditIndex < 0) {
-			// nothing to undo
-			return;
-		}
-
-		const undoneEdit = this._edits[this._currentEditIndex];
-		this.change(() => {
-			--this._currentEditIndex;
-		});
-		await this._proxy.$undo(this._editorResource, this.viewType, undoneEdit, this.isDirty());
-	}
-
-	private async redo(): Promise<void> {
-		if (!this._editable) {
-			return;
-		}
-
-		if (this._currentEditIndex >= this._edits.length - 1) {
-			// nothing to redo
-			return;
-		}
-
-		const redoneEdit = this._edits[this._currentEditIndex + 1];
-		this.change(() => {
-			++this._currentEditIndex;
-		});
-		await this._proxy.$redo(this._editorResource, this.viewType, redoneEdit, this.isDirty());
-	}
-
-	private spliceEdits(editToInsert?: number) {
-		const start = this._currentEditIndex + 1;
-		const toRemove = this._edits.length - this._currentEditIndex;
-
-		const removedEdits = typeof editToInsert === 'number'
-			? this._edits.splice(start, toRemove, editToInsert)
-			: this._edits.splice(start, toRemove);
-
-		if (removedEdits.length) {
-			this._proxy.$disposeEdits(this._editorResource, this._viewType, removedEdits);
-		}
-	}
-
-	private change(makeEdit: () => void): void {
-		const wasDirty = this.isDirty();
-		makeEdit();
-		this._onDidChangeContent.fire();
-
-		if (this.isDirty() !== wasDirty) {
-			this._onDidChangeDirty.fire();
-		}
-	}
-
-	public async revert(_options?: IRevertOptions) {
-		if (!this._editable) {
-			return;
-		}
-
-		if (this._currentEditIndex === this._savePoint && !this._isDirtyFromContentChange && !this._fromBackup) {
-			return;
-		}
-
-		this._proxy.$revert(this._editorResource, this.viewType, CancellationToken.None);
-		this.change(() => {
-			this._isDirtyFromContentChange = false;
-			this._fromBackup = false;
-			this._currentEditIndex = this._savePoint;
-			this.spliceEdits();
-		});
-	}
-
-	public async save(options?: ISaveOptions): Promise<boolean> {
-		return !!await this.saveCustomEditor(options);
-	}
-
-	public async saveCustomEditor(options?: ISaveOptions): Promise<URI | undefined> {
-		if (!this._editable) {
-			return undefined;
-		}
-
-		if (this._editorResource.scheme === Schemas.untitled) {
-			const targetUri = await this.suggestUntitledSavePath(options);
-			if (!targetUri) {
-				return undefined;
-			}
-
-			await this.saveCustomEditorAs(this._editorResource, targetUri, options);
-			return targetUri;
-		}
-
-		const savePromise = createCancelablePromise(token => this._proxy.$onSave(this._editorResource, this.viewType, token));
-		this._ongoingSave?.cancel();
-		this._ongoingSave = savePromise;
-
-		this.change(() => {
-			this._isDirtyFromContentChange = false;
-			this._savePoint = this._currentEditIndex;
-			this._fromBackup = false;
-		});
-
-		try {
-			await savePromise;
-		} finally {
-			if (this._ongoingSave === savePromise) {
-				this._ongoingSave = undefined;
-			}
-		}
-		return this._editorResource;
-	}
-
-	private suggestUntitledSavePath(options: ISaveOptions | undefined): Promise<URI | undefined> {
-		if (this._editorResource.scheme !== Schemas.untitled) {
-			throw new Error('Resource is not untitled');
-		}
-
-		const remoteAuthority = this._environmentService.configuration.remoteAuthority;
-		const localResrouce = toLocalResource(this._editorResource, remoteAuthority);
-
-
-		return this._fileDialogService.pickFileToSave(localResrouce, options?.availableFileSystems);
-	}
-
-	public async saveCustomEditorAs(resource: URI, targetResource: URI, _options?: ISaveOptions): Promise<boolean> {
-		if (this._editable) {
-			// TODO: handle cancellation
-			await createCancelablePromise(token => this._proxy.$onSaveAs(this._editorResource, this.viewType, targetResource, token));
-			this.change(() => {
-				this._savePoint = this._currentEditIndex;
-			});
-			return true;
-		} else {
-			// Since the editor is readonly, just copy the file over
-			await this._fileService.copy(resource, targetResource, false /* overwrite */);
-			return true;
-		}
-	}
-
-	public async backup(): Promise<IWorkingCopyBackup> {
-		const editors = this._getEditors();
-		if (!editors.length) {
-			throw new Error('No editors found for resource, cannot back up');
-		}
-		const primaryEditor = editors[0];
-
-		const backupData: IWorkingCopyBackup<CustomDocumentBackupData> = {
-			meta: {
-				viewType: this.viewType,
-				editorResource: this._editorResource,
-				backupId: '',
-				extension: primaryEditor.extension ? {
-					id: primaryEditor.extension.id.value,
-					location: primaryEditor.extension.location,
-				} : undefined,
-				webview: {
-					id: primaryEditor.id,
-					options: primaryEditor.webview.options,
-					state: primaryEditor.webview.state,
-				}
-			}
-		};
-
-		if (!this._editable) {
-			return backupData;
-		}
-
-		if (this._hotExitState.type === HotExitState.Type.Pending) {
-			this._hotExitState.operation.cancel();
-		}
-
-		const pendingState = new HotExitState.Pending(
-			createCancelablePromise(token =>
-				this._proxy.$backup(this._editorResource.toJSON(), this.viewType, token)));
-		this._hotExitState = pendingState;
-
-		try {
-			const backupId = await pendingState.operation;
-			// Make sure state has not changed in the meantime
-			if (this._hotExitState === pendingState) {
-				this._hotExitState = HotExitState.Allowed;
-				backupData.meta!.backupId = backupId;
-				this._backupId = backupId;
-			}
-		} catch (e) {
-			if (isPromiseCanceledError(e)) {
-				// This is expected
-				throw e;
-			}
-
-			// Otherwise it could be a real error. Make sure state has not changed in the meantime.
-			if (this._hotExitState === pendingState) {
-				this._hotExitState = HotExitState.NotAllowed;
-			}
-		}
-
-		if (this._hotExitState === HotExitState.Allowed) {
-			return backupData;
-		}
-
-		throw new Error('Cannot back up in this state');
-	}
-}
-=======
->>>>>>> 1689304b
