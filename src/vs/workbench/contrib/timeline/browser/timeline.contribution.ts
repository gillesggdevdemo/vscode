--- conflicted
+++ resolved
@@ -98,13 +98,8 @@
 	title: localize('filterTimeline', "Filter Timeline"),
 	group: 'navigation',
 	order: 100,
-<<<<<<< HEAD
 	icon: timelineFilter,
 	highlightFunction: (action) => { return action.actions.some(a => !(a instanceof Separator) && (typeof a.checked !== 'undefined') && !a.checked); }
-});
-=======
-	icon: timelineFilter
 } satisfies ISubmenuItem);
->>>>>>> e23a9db6
 
 registerSingleton(ITimelineService, TimelineService, InstantiationType.Delayed);