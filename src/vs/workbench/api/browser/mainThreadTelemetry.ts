/*---------------------------------------------------------------------------------------------
 *  Copyright (c) Microsoft Corporation. All rights reserved.
 *  Licensed under the MIT License. See License.txt in the project root for license information.
 *--------------------------------------------------------------------------------------------*/

import { ITelemetryService } from 'vs/platform/telemetry/common/telemetry';
import { MainThreadTelemetryShape, MainContext, IExtHostContext } from '../common/extHost.protocol';
import { extHostNamedCustomer } from 'vs/workbench/api/common/extHostCustomers';
<<<<<<< HEAD
import { ClassifiedEvent, IPropertyData, IGDPRProperty, StrictPropertyCheck } from 'vs/platform/telemetry/common/gdprTypings';
=======
import { ClassifiedEvent, StrictPropertyCheck, GDPRClassification } from 'vs/platform/telemetry/common/gdprTypings';
>>>>>>> 402281ba

@extHostNamedCustomer(MainContext.MainThreadTelemetry)
export class MainThreadTelemetry implements MainThreadTelemetryShape {

	private static readonly _name = 'pluginHostTelemetry';

	constructor(
		extHostContext: IExtHostContext,
		@ITelemetryService private readonly _telemetryService: ITelemetryService
	) {
		//
	}

	dispose(): void {
		//
	}

	$publicLog(eventName: string, data: any = Object.create(null)): void {
		// __GDPR__COMMON__ "pluginHostTelemetry" : { "classification": "SystemMetaData", "purpose": "FeatureInsight", "isMeasurement": true }
		data[MainThreadTelemetry._name] = true;
		this._telemetryService.publicLog(eventName, data);
	}

<<<<<<< HEAD
	$publicLog2<E extends ClassifiedEvent<T> = never, T extends { [_ in keyof T]: IPropertyData | IGDPRProperty | undefined } = never>(eventName: string, data: StrictPropertyCheck<E, ClassifiedEvent<T>, 'Type of classified event does not match event properties'>): void {
		// __GDPR__COMMON__ "pluginHostTelemetry" : { "classification": "SystemMetaData", "purpose": "FeatureInsight", "isMeasurement": true }
		data[MainThreadTelemetry._name] = true;
		this._telemetryService.publicLog2<E, T>(eventName, data);
	}
}
=======
	$publicLog2<E extends ClassifiedEvent<T> = never, T extends GDPRClassification<T> = never>(eventName: string, data: StrictPropertyCheck<T, E>): void {
		this.$publicLog(eventName, data as any);
	}
}

>>>>>>> 402281ba
<|MERGE_RESOLUTION|>--- conflicted
+++ resolved
@@ -6,11 +6,7 @@
 import { ITelemetryService } from 'vs/platform/telemetry/common/telemetry';
 import { MainThreadTelemetryShape, MainContext, IExtHostContext } from '../common/extHost.protocol';
 import { extHostNamedCustomer } from 'vs/workbench/api/common/extHostCustomers';
-<<<<<<< HEAD
-import { ClassifiedEvent, IPropertyData, IGDPRProperty, StrictPropertyCheck } from 'vs/platform/telemetry/common/gdprTypings';
-=======
 import { ClassifiedEvent, StrictPropertyCheck, GDPRClassification } from 'vs/platform/telemetry/common/gdprTypings';
->>>>>>> 402281ba
 
 @extHostNamedCustomer(MainContext.MainThreadTelemetry)
 export class MainThreadTelemetry implements MainThreadTelemetryShape {
@@ -34,17 +30,8 @@
 		this._telemetryService.publicLog(eventName, data);
 	}
 
-<<<<<<< HEAD
-	$publicLog2<E extends ClassifiedEvent<T> = never, T extends { [_ in keyof T]: IPropertyData | IGDPRProperty | undefined } = never>(eventName: string, data: StrictPropertyCheck<E, ClassifiedEvent<T>, 'Type of classified event does not match event properties'>): void {
-		// __GDPR__COMMON__ "pluginHostTelemetry" : { "classification": "SystemMetaData", "purpose": "FeatureInsight", "isMeasurement": true }
-		data[MainThreadTelemetry._name] = true;
-		this._telemetryService.publicLog2<E, T>(eventName, data);
-	}
-}
-=======
 	$publicLog2<E extends ClassifiedEvent<T> = never, T extends GDPRClassification<T> = never>(eventName: string, data: StrictPropertyCheck<T, E>): void {
 		this.$publicLog(eventName, data as any);
 	}
 }
 
->>>>>>> 402281ba
