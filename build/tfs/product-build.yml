phases:
- phase: Windows
  condition: eq(variables['VSCODE_BUILD_WIN32'], 'true')
  queue:
    name: Hosted VS2017
    parallel: 2
    matrix:
      x64:
        VSCODE_ARCH: x64
      ia32:
        VSCODE_ARCH: ia32

  steps:
  - task: NodeTool@0
    inputs:
      versionSpec: "8.9.1"

  - task: geeklearningio.gl-vsts-tasks-yarn.yarn-installer-task.YarnInstaller@2
    inputs:
      versionSpec: "1.3.2"

  - powershell: |
      "machine monacotools.visualstudio.com password $(VSO_PAT)" | Out-File "$env:USERPROFILE\_netrc" -Encoding ASCII
      $env:npm_config_arch="$(VSCODE_ARCH)"
      $env:CHILD_CONCURRENCY="1"
      yarn
      npm run gulp -- hygiene
      npm run monaco-compile-check
      $env:VSCODE_MIXIN_PASSWORD="$(VSCODE_MIXIN_PASSWORD)"
      npm run gulp -- mixin
      node build/tfs/common/installDistro.js

  - powershell: |
      $env:VSCODE_MIXIN_PASSWORD="$(VSCODE_MIXIN_PASSWORD)"
      npm run gulp -- "vscode-win32-$(VSCODE_ARCH)-min"
      npm run gulp -- "vscode-win32-$(VSCODE_ARCH)-copy-inno-updater"
    name: build

  - powershell: |
      npm run gulp -- "electron-$(VSCODE_ARCH)"
      .\scripts\test.bat --build --tfs
    name: test

  - task: SFP.build-tasks.custom-build-task-1.EsrpCodeSigning@1
    inputs:
      ConnectedServiceName: 'ESRP CodeSign'
      FolderPath: '$(agent.builddirectory)/VSCode-win32-$(VSCODE_ARCH)'
      Pattern: '*.dll,*.exe,*.node'
      signConfigType: inlineSignParams
      inlineOperation: |
        [
          {
            "keyCode": "CP-229803",
            "operationSetCode": "SigntoolSign",
            "parameters": [
              {
                "parameterName": "OpusName",
                "parameterValue": "Microsoft"
              },
              {
                "parameterName": "OpusInfo",
                "parameterValue": "http://www.microsoft.com"
              },
              {
                "parameterName": "PageHash",
                "parameterValue": "/NPH"
              },
              {
                "parameterName": "TimeStamp",
                "parameterValue": "/t \"http://ts4096.gtm.microsoft.com/TSS/AuthenticodeTS\""
              }
            ],
            "toolName": "sign",
            "toolVersion": "1.0"
          },
          {
            "keyCode": "CP-230012",
            "operationSetCode": "SigntoolSign",
            "parameters": [
              {
                "parameterName": "OpusName",
                "parameterValue": "Microsoft"
              },
              {
                "parameterName": "OpusInfo",
                "parameterValue": "http://www.microsoft.com"
              },
              {
                "parameterName": "Append",
                "parameterValue": "/as"
              },
              {
                "parameterName": "FileDigest",
                "parameterValue": "/fd \"SHA256\""
              },
              {
                "parameterName": "PageHash",
                "parameterValue": "/NPH"
              },
              {
                "parameterName": "TimeStamp",
                "parameterValue": "/tr \"http://rfc3161.gtm.corp.microsoft.com/TSS/HttpTspServer\" /td sha256"
              }
            ],
            "toolName": "sign",
            "toolVersion": "1.0"
          },
          {
            "keyCode": "CP-230012",
            "operationSetCode": "SigntoolVerify",
            "parameters": [
              {
                "parameterName": "VerifyAll",
                "parameterValue": "/all"
              }
            ],
            "toolName": "sign",
            "toolVersion": "1.0"
          }
        ]
      SessionTimeout: 120

  - powershell: |
      npm run gulp -- "vscode-win32-$(VSCODE_ARCH)-archive" "vscode-win32-$(VSCODE_ARCH)-setup"

  - task: SFP.build-tasks.custom-build-task-1.EsrpCodeSigning@1
    inputs:
      ConnectedServiceName: 'ESRP CodeSign'
      FolderPath: '$(agent.builddirectory)'
      Pattern: VSCodeSetup.exe
      signConfigType: inlineSignParams
      inlineOperation: |
        [
          {
            "keyCode": "CP-229803",
            "operationSetCode": "SigntoolSign",
            "parameters": [
              {
                "parameterName": "OpusName",
                "parameterValue": "Microsoft"
              },
              {
                "parameterName": "OpusInfo",
                "parameterValue": "http://www.microsoft.com"
              },
              {
                "parameterName": "PageHash",
                "parameterValue": "/NPH"
              },
              {
                "parameterName": "TimeStamp",
                "parameterValue": "/t \"http://ts4096.gtm.microsoft.com/TSS/AuthenticodeTS\""
              }
            ],
            "toolName": "sign",
            "toolVersion": "1.0"
          },
          {
            "keyCode": "CP-230012",
            "operationSetCode": "SigntoolSign",
            "parameters": [
              {
                "parameterName": "OpusName",
                "parameterValue": "Microsoft"
              },
              {
                "parameterName": "OpusInfo",
                "parameterValue": "http://www.microsoft.com"
              },
              {
                "parameterName": "Append",
                "parameterValue": "/as"
              },
              {
                "parameterName": "FileDigest",
                "parameterValue": "/fd \"SHA256\""
              },
              {
                "parameterName": "PageHash",
                "parameterValue": "/NPH"
              },
              {
                "parameterName": "TimeStamp",
                "parameterValue": "/tr \"http://rfc3161.gtm.corp.microsoft.com/TSS/HttpTspServer\" /td sha256"
              }
            ],
            "toolName": "sign",
            "toolVersion": "1.0"
          },
          {
            "keyCode": "CP-230012",
            "operationSetCode": "SigntoolVerify",
            "parameters": [
              {
                "parameterName": "VerifyAll",
                "parameterValue": "/all"
              }
            ],
            "toolName": "sign",
            "toolVersion": "1.0"
          }
        ]
      SessionTimeout: 120

  - powershell: |
      $Repo = "$(pwd)"
      $Root = "$Repo\.."
      $Exe = "$Repo\.build\win32-$(VSCODE_ARCH)\setup\VSCodeSetup.exe"
      $Zip = "$Repo\.build\win32-$(VSCODE_ARCH)\archive\VSCode-win32-$(VSCODE_ARCH).zip"
      $Build = "$Root\VSCode-win32-$(VSCODE_ARCH)"

      # get version
      $PackageJson = Get-Content -Raw -Path "$Build\resources\app\package.json" | ConvertFrom-Json
      $Version = $PackageJson.version
      $Quality = "$env:VSCODE_QUALITY"
      $env:AZURE_STORAGE_ACCESS_KEY_2 = "$(AZURE_STORAGE_ACCESS_KEY_2)"
      $env:MOONCAKE_STORAGE_ACCESS_KEY = "$(MOONCAKE_STORAGE_ACCESS_KEY)"
      $env:AZURE_DOCUMENTDB_MASTERKEY = "$(AZURE_DOCUMENTDB_MASTERKEY)"

      $assetPlatform = if ("$(VSCODE_ARCH)" -eq "ia32") { "win32" } else { "win32-x64" }

      node build/tfs/common/publish.js $Quality "$global:assetPlatform-archive" archive "VSCode-win32-$(VSCODE_ARCH)-$Version.zip" $Version true $Zip
      node build/tfs/common/publish.js $Quality "$global:assetPlatform" setup "VSCodeSetup-$(VSCODE_ARCH)-$Version.exe" $Version true $Exe

- phase: Linux
  condition: eq(variables['VSCODE_BUILD_LINUX'], 'true')
  queue: linux-x64
  variables:
    VSCODE_ARCH: x64

  steps:
  - task: NodeTool@0
    inputs:
      versionSpec: "8.9.1"

  - task: geeklearningio.gl-vsts-tasks-yarn.yarn-installer-task.YarnInstaller@2
    inputs:
      versionSpec: "1.3.2"

  - script: |
<<<<<<< HEAD
      # dependencies
      dpkg --add-architecture i386
      apt-get update

      DEPS=" \
        gcc-multilib g++-multilib \
        pkg-config \
        dbus \
        xvfb \
        fakeroot \
        bc \
        bsdmainutils \
        rpm \
      "

      if [[ "$(VSCODE_ARCH)" == "x64" ]]; then
        DEPS="$DEPS \
          dpkg-dev \
          libgconf-2-4 \
          libnss3 \
          libasound2 \
          libxtst6 \
          libx11-dev \
          libxkbfile-dev \
          libxss1 \
          libx11-xcb-dev \
          libsecret-1-dev \
          libgtk-3-dev \
        "
      else
        DEPS="$DEPS \
          dpkg-dev:i386 \
          libgconf-2-4:i386 \
          libnss3:i386 \
          libasound2:i386 \
          libxtst6:i386 \
          libnotify4:i386 \
          libx11-dev:i386 \
          libxkbfile-dev:i386 \
          libxss1:i386 \
          libx11-xcb-dev:i386 \
          libgl1-mesa-glx:i386 libgl1-mesa-dri:i386 \
          libgirepository-1.0-1:i386 \
          gir1.2-glib-2.0:i386 \
          gir1.2-secret-1:i386 \
          libsecret-1-dev:i386 \
          libgtk2.0-0:i386 \
        "
=======
      export npm_config_arch="$(VSCODE_ARCH)"
      if [[ "$(VSCODE_ARCH)" == "ia32" ]]; then
        export PKG_CONFIG_PATH="/usr/lib/i386-linux-gnu/pkgconfig"
>>>>>>> 65e502e8
      fi

      echo "machine monacotools.visualstudio.com password $(VSO_PAT)" > ~/.netrc
      yarn
      npm run gulp -- hygiene
      npm run monaco-compile-check
      VSCODE_MIXIN_PASSWORD="$(VSCODE_MIXIN_PASSWORD)" npm run gulp -- mixin
      node build/tfs/common/installDistro.js

  - script: |
      VSCODE_MIXIN_PASSWORD="$(VSCODE_MIXIN_PASSWORD)" npm run gulp -- vscode-linux-$(VSCODE_ARCH)-min
    name: build

  - script: |
      npm run gulp -- "electron-$(VSCODE_ARCH)"
      DISPLAY=:10 ./scripts/test.sh --build --tfs
    name: test

  - script: |
      npm run gulp -- "vscode-linux-$(VSCODE_ARCH)-build-deb"
      npm run gulp -- "vscode-linux-$(VSCODE_ARCH)-build-rpm"
      #npm run gulp -- "vscode-linux-$(VSCODE_ARCH)-build-snap"

      AZURE_DOCUMENTDB_MASTERKEY="$(AZURE_DOCUMENTDB_MASTERKEY)" \
      AZURE_STORAGE_ACCESS_KEY_2="$(AZURE_STORAGE_ACCESS_KEY_2)" \
      MOONCAKE_STORAGE_ACCESS_KEY="$(MOONCAKE_STORAGE_ACCESS_KEY)" \
      ./build/tfs/linux/release2.sh "$(VSCODE_ARCH)" "$(LINUX_REPO_PASSWORD)"

- phase: Linux32
  condition: eq(variables['VSCODE_BUILD_LINUX'], 'true')
  queue: linux-ia32
  variables:
    VSCODE_ARCH: ia32

  steps:
  - task: NodeTool@0
    inputs:
      versionSpec: "8.9.1"

  - task: geeklearningio.gl-vsts-tasks-yarn.yarn-installer-task.YarnInstaller@2
    inputs:
      versionSpec: "1.3.2"

  - script: |
      export npm_config_arch="$(VSCODE_ARCH)"
      if [[ "$(VSCODE_ARCH)" == "ia32" ]]; then
        export PKG_CONFIG_PATH="/usr/lib/i386-linux-gnu/pkgconfig"
      fi

      echo "machine monacotools.visualstudio.com password $(VSO_PAT)" > ~/.netrc
      yarn
      npm run gulp -- hygiene
      npm run monaco-compile-check
      VSCODE_MIXIN_PASSWORD="$(VSCODE_MIXIN_PASSWORD)" npm run gulp -- mixin
      node build/tfs/common/installDistro.js

  - script: |
      VSCODE_MIXIN_PASSWORD="$(VSCODE_MIXIN_PASSWORD)" npm run gulp -- vscode-linux-$(VSCODE_ARCH)-min
    name: build

  - script: |
      npm run gulp -- "electron-$(VSCODE_ARCH)"
      DISPLAY=:10 ./scripts/test.sh --build --tfs
    name: test

  - script: |
      npm run gulp -- "vscode-linux-$(VSCODE_ARCH)-build-deb"
      npm run gulp -- "vscode-linux-$(VSCODE_ARCH)-build-rpm"
      #npm run gulp -- "vscode-linux-$(VSCODE_ARCH)-build-snap"

      AZURE_DOCUMENTDB_MASTERKEY="$(AZURE_DOCUMENTDB_MASTERKEY)" \
      AZURE_STORAGE_ACCESS_KEY_2="$(AZURE_STORAGE_ACCESS_KEY_2)" \
      MOONCAKE_STORAGE_ACCESS_KEY="$(MOONCAKE_STORAGE_ACCESS_KEY)" \
      ./build/tfs/linux/release2.sh "$(VSCODE_ARCH)" "$(LINUX_REPO_PASSWORD)"

- phase: macOS
  condition: eq(variables['VSCODE_BUILD_MACOS'], 'true')
  queue: Hosted macOS Preview
  steps:
  - task: NodeTool@0
    inputs:
      versionSpec: "8.9.1"

  - task: geeklearningio.gl-vsts-tasks-yarn.yarn-installer-task.YarnInstaller@2
    inputs:
      versionSpec: "1.3.2"

  - script: |
      echo "machine monacotools.visualstudio.com password $(VSO_PAT)" > ~/.netrc
      yarn
      npm run gulp -- hygiene
      npm run monaco-compile-check
      VSCODE_MIXIN_PASSWORD="$(VSCODE_MIXIN_PASSWORD)" npm run gulp -- mixin
      node build/tfs/common/installDistro.js

  - script: |
      VSCODE_MIXIN_PASSWORD="$(VSCODE_MIXIN_PASSWORD)" \
      AZURE_STORAGE_ACCESS_KEY="$(AZURE_STORAGE_ACCESS_KEY)" \
      npm run gulp -- vscode-darwin-min upload-vscode-sourcemaps
    name: build

  - script: |
      ./scripts/test.sh --build --tfs
    name: test

  - script: |
      # archive the unsigned build
      pushd ../VSCode-darwin && zip -r -X -y ../VSCode-darwin-unsigned.zip * && popd

      # publish the unsigned build
      PACKAGEJSON=`ls ../VSCode-darwin/*.app/Contents/Resources/app/package.json`
      VERSION=`node -p "require(\"$PACKAGEJSON\").version"`
      AZURE_DOCUMENTDB_MASTERKEY="$(AZURE_DOCUMENTDB_MASTERKEY)" \
      AZURE_STORAGE_ACCESS_KEY_2="$(AZURE_STORAGE_ACCESS_KEY_2)" \
      MOONCAKE_STORAGE_ACCESS_KEY="$(MOONCAKE_STORAGE_ACCESS_KEY)" \
      node build/tfs/common/publish.js \
        "$(VSCODE_QUALITY)" \
        darwin \
        archive-unsigned \
        "VSCode-darwin-$(VSCODE_QUALITY)-unsigned.zip" \
        $VERSION \
        false \
        ../VSCode-darwin-unsigned.zip

      # enqueue the unsigned build
      AZURE_DOCUMENTDB_MASTERKEY="$(AZURE_DOCUMENTDB_MASTERKEY)" \
      AZURE_STORAGE_ACCESS_KEY_2="$(AZURE_STORAGE_ACCESS_KEY_2)" \
      node build/tfs/common/enqueue.js "$(VSCODE_QUALITY)"

      AZURE_STORAGE_ACCESS_KEY="$(AZURE_STORAGE_ACCESS_KEY)" \
      npm run gulp -- upload-vscode-configuration<|MERGE_RESOLUTION|>--- conflicted
+++ resolved
@@ -238,60 +238,9 @@
       versionSpec: "1.3.2"
 
   - script: |
-<<<<<<< HEAD
-      # dependencies
-      dpkg --add-architecture i386
-      apt-get update
-
-      DEPS=" \
-        gcc-multilib g++-multilib \
-        pkg-config \
-        dbus \
-        xvfb \
-        fakeroot \
-        bc \
-        bsdmainutils \
-        rpm \
-      "
-
-      if [[ "$(VSCODE_ARCH)" == "x64" ]]; then
-        DEPS="$DEPS \
-          dpkg-dev \
-          libgconf-2-4 \
-          libnss3 \
-          libasound2 \
-          libxtst6 \
-          libx11-dev \
-          libxkbfile-dev \
-          libxss1 \
-          libx11-xcb-dev \
-          libsecret-1-dev \
-          libgtk-3-dev \
-        "
-      else
-        DEPS="$DEPS \
-          dpkg-dev:i386 \
-          libgconf-2-4:i386 \
-          libnss3:i386 \
-          libasound2:i386 \
-          libxtst6:i386 \
-          libnotify4:i386 \
-          libx11-dev:i386 \
-          libxkbfile-dev:i386 \
-          libxss1:i386 \
-          libx11-xcb-dev:i386 \
-          libgl1-mesa-glx:i386 libgl1-mesa-dri:i386 \
-          libgirepository-1.0-1:i386 \
-          gir1.2-glib-2.0:i386 \
-          gir1.2-secret-1:i386 \
-          libsecret-1-dev:i386 \
-          libgtk2.0-0:i386 \
-        "
-=======
       export npm_config_arch="$(VSCODE_ARCH)"
       if [[ "$(VSCODE_ARCH)" == "ia32" ]]; then
         export PKG_CONFIG_PATH="/usr/lib/i386-linux-gnu/pkgconfig"
->>>>>>> 65e502e8
       fi
 
       echo "machine monacotools.visualstudio.com password $(VSO_PAT)" > ~/.netrc
