/*---------------------------------------------------------------------------------------------
 *  Copyright (c) Microsoft Corporation. All rights reserved.
 *  Licensed under the MIT License. See License.txt in the project root for license information.
 *--------------------------------------------------------------------------------------------*/

'use strict';

import 'vs/css!./media/tabstitle';
import nls = require('vs/nls');
import { TPromise } from 'vs/base/common/winjs.base';
import errors = require('vs/base/common/errors');
import DOM = require('vs/base/browser/dom');
import { isMacintosh } from 'vs/base/common/platform';
import { MIME_BINARY } from 'vs/base/common/mime';
import { shorten } from 'vs/base/common/labels';
import { ActionRunner, IAction } from 'vs/base/common/actions';
<<<<<<< HEAD
import { Position, IEditorInput } from 'vs/platform/editor/common/editor';
import { IEditorGroup, IGroupEvent, toResource } from 'vs/workbench/common/editor';
=======
import { Position, IEditorInput, Verbosity } from 'vs/platform/editor/common/editor';
import { IEditorGroup, toResource } from 'vs/workbench/common/editor';
>>>>>>> e1d6cb43
import { StandardKeyboardEvent } from 'vs/base/browser/keyboardEvent';
import { KeyCode } from 'vs/base/common/keyCodes';
import { EditorLabel } from 'vs/workbench/browser/labels';
import { ActionBar } from 'vs/base/browser/ui/actionbar/actionbar';
import { IWorkbenchEditorService } from 'vs/workbench/services/editor/common/editorService';
import { IContextMenuService } from 'vs/platform/contextview/browser/contextView';
import { IEditorGroupService } from 'vs/workbench/services/group/common/groupService';
import { IUntitledEditorService } from 'vs/workbench/services/untitled/common/untitledEditorService';
import { IMessageService } from 'vs/platform/message/common/message';
import { ITelemetryService } from 'vs/platform/telemetry/common/telemetry';
import { IInstantiationService } from 'vs/platform/instantiation/common/instantiation';
import { IKeybindingService } from 'vs/platform/keybinding/common/keybinding';
import { IContextKeyService } from 'vs/platform/contextkey/common/contextkey';
import { IMenuService } from 'vs/platform/actions/common/actions';
import { IWindowService } from 'vs/platform/windows/common/windows';
import { TitleControl } from 'vs/workbench/browser/parts/editor/titleControl';
import { IQuickOpenService } from 'vs/platform/quickOpen/common/quickOpen';
import { IDisposable, dispose, combinedDisposable } from 'vs/base/common/lifecycle';
import { ScrollableElement } from 'vs/base/browser/ui/scrollbar/scrollableElement';
import { ScrollbarVisibility } from 'vs/base/common/scrollable';
import { extractResources } from 'vs/base/browser/dnd';
import { LinkedMap } from 'vs/base/common/map';

interface IEditorInputLabel {
	editor: IEditorInput;
	name: string;
	hasAmbiguousName?: boolean;
	description?: string;
	title?: string;
}

export class TabsTitleControl extends TitleControl {
	private titleContainer: HTMLElement;
	private tabsContainer: HTMLElement;
	private activeTab: HTMLElement;
	private editorLabels: EditorLabel[];
	private scrollbar: ScrollableElement;
	private tabDisposeables: IDisposable[];
	private skipOnceRevealActiveTab: boolean;

	constructor(
		@IContextMenuService contextMenuService: IContextMenuService,
		@IInstantiationService instantiationService: IInstantiationService,
		@IWorkbenchEditorService editorService: IWorkbenchEditorService,
		@IEditorGroupService editorGroupService: IEditorGroupService,
		@IUntitledEditorService private untitledEditorService: IUntitledEditorService,
		@IContextKeyService contextKeyService: IContextKeyService,
		@IKeybindingService keybindingService: IKeybindingService,
		@ITelemetryService telemetryService: ITelemetryService,
		@IMessageService messageService: IMessageService,
		@IMenuService menuService: IMenuService,
		@IQuickOpenService quickOpenService: IQuickOpenService,
		@IWindowService private windowService: IWindowService
	) {
		super(contextMenuService, instantiationService, editorService, editorGroupService, contextKeyService, keybindingService, telemetryService, messageService, menuService, quickOpenService);

		this.tabDisposeables = [];
		this.editorLabels = [];
		this.skipOnceRevealActiveTab = false;
	}

	public setContext(group: IEditorGroup): void {
		super.setContext(group);

		this.editorActionsToolbar.context = { group };
	}

	public create(parent: HTMLElement): void {
		super.create(parent);

		this.titleContainer = parent;

		// Tabs Container
		this.tabsContainer = document.createElement('div');
		this.tabsContainer.setAttribute('role', 'tablist');
		DOM.addClass(this.tabsContainer, 'tabs-container');

		// Forward scrolling inside the container to our custom scrollbar
		this.toDispose.push(DOM.addDisposableListener(this.tabsContainer, DOM.EventType.SCROLL, e => {
			if (DOM.hasClass(this.tabsContainer, 'scroll')) {
				this.scrollbar.updateState({
					scrollLeft: this.tabsContainer.scrollLeft // during DND the  container gets scrolled so we need to update the custom scrollbar
				});
			}
		}));

		// New file when double clicking on tabs container (but not tabs)
		this.toDispose.push(DOM.addDisposableListener(this.tabsContainer, DOM.EventType.DBLCLICK, e => {
			const target = e.target;
			if (target instanceof HTMLElement && target.className.indexOf('tabs-container') === 0) {
				DOM.EventHelper.stop(e);

				const group = this.context;
				if (group) {
					this.editorService.openEditor(this.untitledEditorService.createOrGet(), { pinned: true, index: group.count /* always at the end */ }).done(null, errors.onUnexpectedError); // untitled are always pinned
				}
			}
		}));

		// Custom Scrollbar
		this.scrollbar = new ScrollableElement(this.tabsContainer, {
			horizontal: ScrollbarVisibility.Auto,
			vertical: ScrollbarVisibility.Hidden,
			scrollYToX: true,
			useShadows: false,
			canUseTranslate3d: true,
			horizontalScrollbarSize: 3
		});

		this.scrollbar.onScroll(e => {
			this.tabsContainer.scrollLeft = e.scrollLeft;
		});

		this.titleContainer.appendChild(this.scrollbar.getDomNode());

		// Drag over
		this.toDispose.push(DOM.addDisposableListener(this.tabsContainer, DOM.EventType.DRAG_OVER, (e: DragEvent) => {
			DOM.addClass(this.tabsContainer, 'scroll'); // enable support to scroll while dragging

			const target = e.target;
			if (target instanceof HTMLElement && target.className.indexOf('tabs-container') === 0) {
				DOM.addClass(this.tabsContainer, 'dropfeedback');
			}
		}));

		// Drag leave
		this.toDispose.push(DOM.addDisposableListener(this.tabsContainer, DOM.EventType.DRAG_LEAVE, (e: DragEvent) => {
			DOM.removeClass(this.tabsContainer, 'dropfeedback');
			DOM.removeClass(this.tabsContainer, 'scroll');
		}));

		// Drag end
		this.toDispose.push(DOM.addDisposableListener(this.tabsContainer, DOM.EventType.DRAG_END, (e: DragEvent) => {
			DOM.removeClass(this.tabsContainer, 'dropfeedback');
			DOM.removeClass(this.tabsContainer, 'scroll');
		}));

		// Drop onto tabs container
		this.toDispose.push(DOM.addDisposableListener(this.tabsContainer, DOM.EventType.DROP, (e: DragEvent) => {
			DOM.removeClass(this.tabsContainer, 'dropfeedback');
			DOM.removeClass(this.tabsContainer, 'scroll');

			const target = e.target;
			if (target instanceof HTMLElement && target.className.indexOf('tabs-container') === 0) {
				const group = this.context;
				if (group) {
					const targetPosition = this.stacks.positionOfGroup(group);
					const targetIndex = group.count;

					this.onDrop(e, group, targetPosition, targetIndex);
				}
			}
		}));

		// Editor Actions Container
		const editorActionsContainer = document.createElement('div');
		DOM.addClass(editorActionsContainer, 'editor-actions');
		this.titleContainer.appendChild(editorActionsContainer);

		// Editor Actions Toolbar
		this.createEditorActionsToolBar(editorActionsContainer);
	}

	public allowDragging(element: HTMLElement): boolean {
		return (element.className === 'tabs-container');
	}

	protected doUpdate(): void {
		if (!this.context) {
			return;
		}

		const group = this.context;

		// Tabs container activity state
		const isActive = this.stacks.isActive(group);
		if (isActive) {
			DOM.addClass(this.titleContainer, 'active');
		} else {
			DOM.removeClass(this.titleContainer, 'active');
		}

		// Compute labels and protect against duplicates
		const editorsOfGroup = this.context.getEditors();
		const labels = this.getUniqueTabLabels(editorsOfGroup);

		// Tab label and styles
		editorsOfGroup.forEach((editor, index) => {
			const tabContainer = this.tabsContainer.children[index];
			if (tabContainer instanceof HTMLElement) {
				const isPinned = group.isPinned(index);
				const isActive = group.isActive(editor);
				const isDirty = editor.isDirty();

				const label = labels[index];
				const name = label.name;
				const description = label.hasAmbiguousName && label.description ? label.description : '';
				const title = label.title || '';

				// Container
				tabContainer.setAttribute('aria-label', `${name}, tab`);
				tabContainer.title = title;
				const tabOptions = this.editorGroupService.getTabOptions();
				['off', 'left'].forEach(option => {
					const domAction = tabOptions.tabCloseButton === option ? DOM.addClass : DOM.removeClass;
					domAction(tabContainer, `close-button-${option}`);
				});

				// Label
				const tabLabel = this.editorLabels[index];
				tabLabel.setLabel({ name, description, resource: toResource(editor, { supportSideBySide: true }) }, { extraClasses: ['tab-label'], italic: !isPinned });

				// Active state
				if (isActive) {
					DOM.addClass(tabContainer, 'active');
					tabContainer.setAttribute('aria-selected', 'true');
					this.activeTab = tabContainer;
				} else {
					DOM.removeClass(tabContainer, 'active');
					tabContainer.setAttribute('aria-selected', 'false');
				}

				// Dirty State
				if (isDirty) {
					DOM.addClass(tabContainer, 'dirty');
				} else {
					DOM.removeClass(tabContainer, 'dirty');
				}
			}
		});

		// Update Editor Actions Toolbar
		this.updateEditorActionsToolbar();

		// Ensure the active tab is always revealed
		this.layout();
	}

	private getUniqueTabLabels(editors: IEditorInput[]): IEditorInputLabel[] {
		const labels: IEditorInputLabel[] = [];

		const mapLabelToDuplicates = new LinkedMap<string, IEditorInputLabel[]>();
		const mapLabelAndDescriptionToDuplicates = new LinkedMap<string, IEditorInputLabel[]>();

		// Build labels and descriptions for each editor
		editors.forEach(editor => {
			let description = editor.getDescription();
			const item: IEditorInputLabel = {
				editor,
				name: editor.getName(),
				description,
				title: editor.getTitle(Verbosity.LONG)
			};
			labels.push(item);

			mapLabelToDuplicates.getOrSet(item.name, []).push(item);

			if (typeof description === 'string') {
				mapLabelAndDescriptionToDuplicates.getOrSet(`${item.name}${item.description}`, []).push(item);
			}
		});

		// Mark duplicates and shorten their descriptions
		const labelDuplicates = mapLabelToDuplicates.values();
		labelDuplicates.forEach(duplicates => {
			if (duplicates.length > 1) {
				duplicates = duplicates.filter(d => {
					// we could have items with equal label and description. in that case it does not make much
					// sense to produce a shortened version of the label, so we ignore those kind of items
					return typeof d.description === 'string' && mapLabelAndDescriptionToDuplicates.get(`${d.name}${d.description}`).length === 1;
				});

				if (duplicates.length > 1) {
					const shortenedDescriptions = shorten(duplicates.map(duplicate => duplicate.editor.getDescription()));
					duplicates.forEach((duplicate, i) => {
						duplicate.description = shortenedDescriptions[i];
						duplicate.hasAmbiguousName = true;
					});
				}
			}
		});

		return labels;
	}

	protected doRefresh(): void {
		const group = this.context;
		const editor = group && group.activeEditor;
		if (!editor) {
			this.clearTabs();

			this.clearEditorActionsToolbar();

			return; // return early if we are being closed
		}

		// Handle Tabs
		this.handleTabs(group.count);
		DOM.addClass(this.titleContainer, 'shows-tabs');

		// Update Tabs
		this.doUpdate();
	}

	private clearTabs(): void {
		DOM.clearNode(this.tabsContainer);

		this.tabDisposeables = dispose(this.tabDisposeables);
		this.editorLabels = [];

		DOM.removeClass(this.titleContainer, 'shows-tabs');
	}

	private handleTabs(tabsNeeded: number): void {
		const tabs = this.tabsContainer.children;
		const tabsCount = tabs.length;

		// Nothing to do if count did not change
		if (tabsCount === tabsNeeded) {
			return;
		}

		// We need more tabs: create new ones
		if (tabsCount < tabsNeeded) {
			for (let i = tabsCount; i < tabsNeeded; i++) {
				this.tabsContainer.appendChild(this.createTab(i));
			}
		}

		// We need less tabs: delete the ones we do not need
		else {
			for (let i = 0; i < tabsCount - tabsNeeded; i++) {
				(this.tabsContainer.lastChild as HTMLElement).remove();
				this.editorLabels.pop();
				this.tabDisposeables.pop().dispose();
			}
		}
	}

	private createTab(index: number): HTMLElement {

		// Tab Container
		const tabContainer = document.createElement('div');
		tabContainer.draggable = true;
		tabContainer.tabIndex = 0;
		tabContainer.setAttribute('role', 'presentation'); // cannot use role "tab" here due to https://github.com/Microsoft/vscode/issues/8659
		DOM.addClass(tabContainer, 'tab monaco-editor-background');

		// Tab Editor Label
		const editorLabel = this.instantiationService.createInstance(EditorLabel, tabContainer, void 0);
		this.editorLabels.push(editorLabel);

		// Tab Close
		const tabCloseContainer = document.createElement('div');
		DOM.addClass(tabCloseContainer, 'tab-close');
		tabContainer.appendChild(tabCloseContainer);

		const bar = new ActionBar(tabCloseContainer, { ariaLabel: nls.localize('araLabelTabActions', "Tab actions"), actionRunner: new TabActionRunner(() => this.context, index) });
		bar.push(this.closeEditorNoLayoutTitleAreaAction, { icon: true, label: false, keybinding: this.getKeybindingLabel(this.closeEditorNoLayoutTitleAreaAction) });

		// Eventing
		const disposable = this.hookTabListeners(tabContainer, index);

		this.tabDisposeables.push(combinedDisposable([disposable, bar, editorLabel]));

		return tabContainer;
	}

	public layout(): void {
		if (!this.activeTab) {
			return;
		}

		const visibleContainerWidth = this.tabsContainer.offsetWidth;
		const totalContainerWidth = this.tabsContainer.scrollWidth;

		// Update scrollbar
		this.scrollbar.updateState({
			width: visibleContainerWidth,
			scrollWidth: totalContainerWidth
		});

		// Do not reveal active tab if told to skip once
		if (this.skipOnceRevealActiveTab) {
			this.skipOnceRevealActiveTab = false;
		} else {
			const containerScrollPosX = this.tabsContainer.scrollLeft;
			const activeTabPosX = this.activeTab.offsetLeft;
			const activeTabWidth = this.activeTab.offsetWidth;
			const activeTabFits = activeTabWidth <= visibleContainerWidth;

			// Tab is overflowing to the right: Scroll minimally until the element is fully visible to the right
			// Note: only try to do this if we actually have enough width to give to show the tab fully!
			if (activeTabFits && containerScrollPosX + visibleContainerWidth < activeTabPosX + activeTabWidth) {
				this.scrollbar.updateState({
					scrollLeft: containerScrollPosX + ((activeTabPosX + activeTabWidth) /* right corner of tab */ - (containerScrollPosX + visibleContainerWidth) /* right corner of view port */)
				});
			}

			// Tab is overflowing to the left or does not fit: Scroll it into view to the left
			else if (containerScrollPosX > activeTabPosX || !activeTabFits) {
				this.scrollbar.updateState({
					scrollLeft: this.activeTab.offsetLeft
				});
			}
		}
	}

	private hookTabListeners(tab: HTMLElement, index: number): IDisposable {
		const disposables: IDisposable[] = [];

		// Open on Click
		disposables.push(DOM.addDisposableListener(tab, DOM.EventType.MOUSE_DOWN, (e: MouseEvent) => {
			tab.blur();

			const { editor, position } = this.toTabContext(index);
			if (e.button === 0 /* Left Button */ && !DOM.findParentWithClass((e.target || e.srcElement) as HTMLElement, 'monaco-action-bar', 'tab')) {
				setTimeout(() => this.editorService.openEditor(editor, null, position).done(null, errors.onUnexpectedError)); // timeout to keep focus in editor after mouse up
			}
		}));

		// Close on mouse middle click
		disposables.push(DOM.addDisposableListener(tab, DOM.EventType.MOUSE_UP, (e: MouseEvent) => {
			DOM.EventHelper.stop(e);
			tab.blur();

			if (e.button === 1 /* Middle Button */) {
				const { editor, position } = this.toTabContext(index);
				this.skipOnceRevealActiveTab = true;

				this.editorService.closeEditor(position, editor).done(null, errors.onUnexpectedError);
			}
		}));

		// Context menu on Shift+F10
		disposables.push(DOM.addDisposableListener(tab, DOM.EventType.KEY_DOWN, (e: KeyboardEvent) => {
			const event = new StandardKeyboardEvent(e);
			if (event.shiftKey && event.keyCode === KeyCode.F10) {
				DOM.EventHelper.stop(e);

				const { group, editor } = this.toTabContext(index);

				this.onContextMenu({ group, editor }, e, tab);
			}
		}));

		// Keyboard accessibility
		disposables.push(DOM.addDisposableListener(tab, DOM.EventType.KEY_UP, (e: KeyboardEvent) => {
			const event = new StandardKeyboardEvent(e);
			let handled = false;

			const { group, position, editor } = this.toTabContext(index);

			// Run action on Enter/Space
			if (event.equals(KeyCode.Enter) || event.equals(KeyCode.Space)) {
				handled = true;
				this.editorService.openEditor(editor, null, position).done(null, errors.onUnexpectedError);
			}

			// Navigate in editors
			else if ([KeyCode.LeftArrow, KeyCode.RightArrow, KeyCode.UpArrow, KeyCode.DownArrow, KeyCode.Home, KeyCode.End].some(kb => event.equals(kb))) {
				let targetIndex: number;
				if (event.equals(KeyCode.LeftArrow) || event.equals(KeyCode.UpArrow)) {
					targetIndex = index - 1;
				} else if (event.equals(KeyCode.RightArrow) || event.equals(KeyCode.DownArrow)) {
					targetIndex = index + 1;
				} else if (event.equals(KeyCode.Home)) {
					targetIndex = 0;
				} else {
					targetIndex = group.count - 1;
				}

				const target = group.getEditor(targetIndex);
				if (target) {
					handled = true;
					this.editorService.openEditor(target, { preserveFocus: true }, position).done(null, errors.onUnexpectedError);
					(<HTMLElement>this.tabsContainer.childNodes[targetIndex]).focus();
				}
			}

			if (handled) {
				DOM.EventHelper.stop(e, true);
			}

			// moving in the tabs container can have an impact on scrolling position, so we need to update the custom scrollbar
			this.scrollbar.updateState({
				scrollLeft: this.tabsContainer.scrollLeft
			});
		}));

		// Pin on double click
		disposables.push(DOM.addDisposableListener(tab, DOM.EventType.DBLCLICK, (e: MouseEvent) => {
			DOM.EventHelper.stop(e);

			const { group, editor } = this.toTabContext(index);

			this.editorGroupService.pinEditor(group, editor);
		}));

		// Context menu
		disposables.push(DOM.addDisposableListener(tab, DOM.EventType.CONTEXT_MENU, (e: Event) => {
			DOM.EventHelper.stop(e, true);
			const { group, editor } = this.toTabContext(index);

			this.onContextMenu({ group, editor }, e, tab);
		}, true /* use capture to fix https://github.com/Microsoft/vscode/issues/19145 */));

		// Drag start
		disposables.push(DOM.addDisposableListener(tab, DOM.EventType.DRAG_START, (e: DragEvent) => {
			const { group, editor } = this.toTabContext(index);

			this.onEditorDragStart({ editor, group });
			e.dataTransfer.effectAllowed = 'copyMove';

			// Insert transfer accordingly
			const fileResource = toResource(editor, { supportSideBySide: true, filter: 'file' });
			if (fileResource) {
				const resource = fileResource.toString();
				e.dataTransfer.setData('URL', resource); // enables cross window DND of tabs
				e.dataTransfer.setData('DownloadURL', [MIME_BINARY, editor.getName(), resource].join(':')); // enables support to drag a tab as file to desktop
			}
		}));

		// We need to keep track of DRAG_ENTER and DRAG_LEAVE events because a tab is not just a div without children,
		// it contains a label and a close button. HTML gives us DRAG_ENTER and DRAG_LEAVE events when hovering over
		// these children and this can cause flicker of the drop feedback. The workaround is to count the events and only
		// remove the drop feedback when the counter is 0 (see https://github.com/Microsoft/vscode/issues/14470)
		let counter = 0;

		// Drag over
		disposables.push(DOM.addDisposableListener(tab, DOM.EventType.DRAG_ENTER, (e: DragEvent) => {
			counter++;
			DOM.addClass(tab, 'dropfeedback');
		}));

		// Drag leave
		disposables.push(DOM.addDisposableListener(tab, DOM.EventType.DRAG_LEAVE, (e: DragEvent) => {
			counter--;
			if (counter === 0) {
				DOM.removeClass(tab, 'dropfeedback');
			}
		}));

		// Drag end
		disposables.push(DOM.addDisposableListener(tab, DOM.EventType.DRAG_END, (e: DragEvent) => {
			counter = 0;
			DOM.removeClass(tab, 'dropfeedback');

			this.onEditorDragEnd();
		}));

		// Drop
		disposables.push(DOM.addDisposableListener(tab, DOM.EventType.DROP, (e: DragEvent) => {
			counter = 0;
			DOM.removeClass(tab, 'dropfeedback');

			const { group, position } = this.toTabContext(index);

			this.onDrop(e, group, position, index);
		}));

		return combinedDisposable(disposables);
	}

	private toTabContext(index: number): { group: IEditorGroup, position: Position, editor: IEditorInput } {
		const group = this.context;
		const position = this.stacks.positionOfGroup(group);
		const editor = group.getEditor(index);

		return { group, position, editor };
	}

	private onDrop(e: DragEvent, group: IEditorGroup, targetPosition: Position, targetIndex: number): void {
		DOM.removeClass(this.tabsContainer, 'dropfeedback');
		DOM.removeClass(this.tabsContainer, 'scroll');

		// Local DND
		const draggedEditor = TabsTitleControl.getDraggedEditor();
		if (draggedEditor) {
			DOM.EventHelper.stop(e, true);

			// Move editor to target position and index
			if (this.isMoveOperation(e, draggedEditor.group, group)) {
				this.editorGroupService.moveEditor(draggedEditor.editor, draggedEditor.group, group, targetIndex);
			}

			// Copy: just open editor at target index
			else {
				this.editorService.openEditor(draggedEditor.editor, { pinned: true, index: targetIndex }, targetPosition).done(null, errors.onUnexpectedError);
			}

			this.onEditorDragEnd();
		}

		// External DND
		else {
			this.handleExternalDrop(e, targetPosition, targetIndex);
		}
	}

	private handleExternalDrop(e: DragEvent, targetPosition: Position, targetIndex: number): void {
		const resources = extractResources(e).filter(d => d.resource.scheme === 'file' || d.resource.scheme === 'untitled');

		// Handle resources
		if (resources.length) {
			DOM.EventHelper.stop(e, true);

			// Add external ones to recently open list
			const externalResources = resources.filter(d => d.isExternal).map(d => d.resource);
			if (externalResources.length) {
				this.windowService.addToRecentlyOpen(externalResources.map(resource => {
					return {
						path: resource.fsPath,
						isFile: true
					};
				}));
			}

			// Open in Editor
			this.editorService.openEditors(resources.map(d => {
				return {
					input: { resource: d.resource, options: { pinned: true, index: targetIndex } },
					position: targetPosition
				};
			})).then(() => {
				this.editorGroupService.focusGroup(targetPosition);
				return this.windowService.focusWindow();
			}).done(null, errors.onUnexpectedError);
		}
	}

	private isMoveOperation(e: DragEvent, source: IEditorGroup, target: IEditorGroup) {
		const isCopy = (e.ctrlKey && !isMacintosh) || (e.altKey && isMacintosh);

		return !isCopy || source.id === target.id;
	}

	protected onEditorClosed(e: IGroupEvent): void {
		if (!e.layoutTitleArea) {
			this.skipOnceRevealActiveTab = true;
		}
	}
}

class TabActionRunner extends ActionRunner {

	constructor(private group: () => IEditorGroup, private index: number) {
		super();
	}

	public run(action: IAction, context?: any): TPromise<any> {
		const group = this.group();
		if (!group) {
			return TPromise.as(void 0);
		}

		return super.run(action, { group, editor: group.getEditor(this.index) });
	}
}<|MERGE_RESOLUTION|>--- conflicted
+++ resolved
@@ -14,13 +14,8 @@
 import { MIME_BINARY } from 'vs/base/common/mime';
 import { shorten } from 'vs/base/common/labels';
 import { ActionRunner, IAction } from 'vs/base/common/actions';
-<<<<<<< HEAD
-import { Position, IEditorInput } from 'vs/platform/editor/common/editor';
+import { Position, IEditorInput, Verbosity } from 'vs/platform/editor/common/editor';
 import { IEditorGroup, IGroupEvent, toResource } from 'vs/workbench/common/editor';
-=======
-import { Position, IEditorInput, Verbosity } from 'vs/platform/editor/common/editor';
-import { IEditorGroup, toResource } from 'vs/workbench/common/editor';
->>>>>>> e1d6cb43
 import { StandardKeyboardEvent } from 'vs/base/browser/keyboardEvent';
 import { KeyCode } from 'vs/base/common/keyCodes';
 import { EditorLabel } from 'vs/workbench/browser/labels';
