/*---------------------------------------------------------------------------------------------
 *  Copyright (c) Microsoft Corporation. All rights reserved.
 *  Licensed under the MIT License. See License.txt in the project root for license information.
 *--------------------------------------------------------------------------------------------*/

'use strict';

import 'vs/css!./actionbar';
import nls = require('vs/nls');
import lifecycle = require('vs/base/common/lifecycle');
import { TPromise } from 'vs/base/common/winjs.base';
import { Builder, $ } from 'vs/base/browser/builder';
import { SelectBox } from 'vs/base/browser/ui/selectBox/selectBox';
import { IAction, IActionRunner, Action, IActionChangeEvent, ActionRunner, IRunEvent } from 'vs/base/common/actions';
import DOM = require('vs/base/browser/dom');
import types = require('vs/base/common/types');
import { EventType, Gesture } from 'vs/base/browser/touch';
import { StandardKeyboardEvent } from 'vs/base/browser/keyboardEvent';
import { KeyCode, KeyMod } from 'vs/base/common/keyCodes';
<<<<<<< HEAD
import { IContextViewProvider } from 'vs/base/browser/ui/contextview/contextview';
=======
import Event, { Emitter } from 'vs/base/common/event';
>>>>>>> 71064cdf

export interface IActionItem {
	actionRunner: IActionRunner;
	setActionContext(context: any): void;
	render(element: HTMLElement): void;
	isEnabled(): boolean;
	focus(fromRight?: boolean): void;
	blur(): void;
	dispose(): void;
}

export interface IBaseActionItemOptions {
	draggable?: boolean;
	isMenu?: boolean;
}

export class BaseActionItem implements IActionItem {

	public builder: Builder;
	public _callOnDispose: lifecycle.IDisposable[];
	public _context: any;
	public _action: IAction;

	private _actionRunner: IActionRunner;

	constructor(context: any, action: IAction, protected options?: IBaseActionItemOptions) {
		this._callOnDispose = [];
		this._context = context || this;
		this._action = action;

		if (action instanceof Action) {
			this._callOnDispose.push(action.onDidChange(event => {
				if (!this.builder) {
					// we have not been rendered yet, so there
					// is no point in updating the UI
					return;
				}
				this._handleActionChangeEvent(event);
			}));
		}
	}

	protected _handleActionChangeEvent(event: IActionChangeEvent): void {
		if (event.enabled !== void 0) {
			this._updateEnabled();
		}
		if (event.checked !== void 0) {
			this._updateChecked();
		}
		if (event.class !== void 0) {
			this._updateClass();
		}
		if (event.label !== void 0) {
			this._updateLabel();
			this._updateTooltip();
		}
		if (event.tooltip !== void 0) {
			this._updateTooltip();
		}
	}

	public get callOnDispose() {
		return this._callOnDispose;
	}

	public set actionRunner(actionRunner: IActionRunner) {
		this._actionRunner = actionRunner;
	}

	public get actionRunner(): IActionRunner {
		return this._actionRunner;
	}

	public getAction(): IAction {
		return this._action;
	}

	public isEnabled(): boolean {
		return this._action.enabled;
	}

	public setActionContext(newContext: any): void {
		this._context = newContext;
	}

	public render(container: HTMLElement): void {
		this.builder = $(container);
		Gesture.addTarget(container);

		const enableDragging = this.options && this.options.draggable;
		if (enableDragging) {
			container.draggable = true;
		}

		this.builder.on(EventType.Tap, e => this.onClick(e));

		this.builder.on(DOM.EventType.MOUSE_DOWN, (e) => {
			if (!enableDragging) {
				DOM.EventHelper.stop(e, true); // do not run when dragging is on because that would disable it
			}

			const mouseEvent = e as MouseEvent;
			if (this._action.enabled && mouseEvent.button === 0) {
				this.builder.addClass('active');
			}
		});

		this.builder.on(DOM.EventType.CLICK, (e) => {
			DOM.EventHelper.stop(e, true);
			// See https://developer.mozilla.org/en-US/Add-ons/WebExtensions/Interact_with_the_clipboard
			// > Writing to the clipboard
			// > You can use the "cut" and "copy" commands without any special
			// permission if you are using them in a short-lived event handler
			// for a user action (for example, a click handler).

			// => to get the Copy and Paste context menu actions working on Firefox,
			// there should be no timeout here
			if (this.options && this.options.isMenu) {
				this.onClick(e);
			} else {
				setTimeout(() => this.onClick(e), 50);
			}
		});

		this.builder.on([DOM.EventType.MOUSE_UP, DOM.EventType.MOUSE_OUT], (e) => {
			DOM.EventHelper.stop(e);
			this.builder.removeClass('active');
		});
	}

	public onClick(event: DOM.EventLike): void {
		DOM.EventHelper.stop(event, true);

		let context: any;
		if (types.isUndefinedOrNull(this._context)) {
			context = event;
		} else {
			context = this._context;
			context.event = event;
		}

		this._actionRunner.run(this._action, context);
	}

	public focus(): void {
		if (this.builder) {
			this.builder.domFocus();
		}
	}

	public blur(): void {
		if (this.builder) {
			this.builder.domBlur();
		}
	}

	protected _updateEnabled(): void {
		// implement in subclass
	}

	protected _updateLabel(): void {
		// implement in subclass
	}

	protected _updateTooltip(): void {
		// implement in subclass
	}

	protected _updateClass(): void {
		// implement in subclass
	}

	protected _updateChecked(): void {
		// implement in subclass
	}

	public dispose(): void {
		if (this.builder) {
			this.builder.destroy();
			this.builder = null;
		}

		this._callOnDispose = lifecycle.dispose(this._callOnDispose);
	}
}

export class Separator extends Action {

	public static readonly ID = 'vs.actions.separator';

	constructor(label?: string, order?: number) {
		super(Separator.ID, label, label ? 'separator text' : 'separator');
		this.checked = false;
		this.radio = false;
		this.enabled = false;
		this.order = order;
	}
}

export interface IActionItemOptions extends IBaseActionItemOptions {
	icon?: boolean;
	label?: boolean;
	keybinding?: string;
}

export class ActionItem extends BaseActionItem {

	protected $e: Builder;
	protected options: IActionItemOptions;
	private cssClass: string;

	constructor(context: any, action: IAction, options: IActionItemOptions = {}) {
		super(context, action, options);

		this.options = options;
		this.options.icon = options.icon !== undefined ? options.icon : false;
		this.options.label = options.label !== undefined ? options.label : true;
		this.cssClass = '';
	}

	public render(container: HTMLElement): void {
		super.render(container);

		this.$e = $('a.action-label').appendTo(this.builder);
		if (this._action.id === Separator.ID) {
			// A separator is a presentation item
			this.$e.attr({ role: 'presentation' });
		} else {
			if (this.options.isMenu) {
				this.$e.attr({ role: 'menuitem' });
			} else {
				this.$e.attr({ role: 'button' });
			}
		}

		if (this.options.label && this.options.keybinding) {
			$('span.keybinding').text(this.options.keybinding).appendTo(this.builder);
		}

		this._updateClass();
		this._updateLabel();
		this._updateTooltip();
		this._updateEnabled();
		this._updateChecked();
	}

	public focus(): void {
		super.focus();
		this.$e.domFocus();
	}

	public _updateLabel(): void {
		if (this.options.label) {
			this.$e.text(this.getAction().label);
		}
	}

	public _updateTooltip(): void {
		let title: string = null;

		if (this.getAction().tooltip) {
			title = this.getAction().tooltip;

		} else if (!this.options.label && this.getAction().label && this.options.icon) {
			title = this.getAction().label;

			if (this.options.keybinding) {
				title = nls.localize({ key: 'titleLabel', comment: ['action title', 'action keybinding'] }, "{0} ({1})", title, this.options.keybinding);
			}
		}

		if (title) {
			this.$e.attr({ title: title });
		}
	}

	public _updateClass(): void {
		if (this.cssClass) {
			this.$e.removeClass(this.cssClass);
		}
		if (this.options.icon) {
			this.cssClass = this.getAction().class;
			this.$e.addClass('icon');
			if (this.cssClass) {
				this.$e.addClass(this.cssClass);
			}
			this._updateEnabled();
		} else {
			this.$e.removeClass('icon');
		}
	}

	public _updateEnabled(): void {
		if (this.getAction().enabled) {
			this.builder.removeClass('disabled');
			this.$e.removeClass('disabled');
			this.$e.attr({ tabindex: 0 });
		} else {
			this.builder.addClass('disabled');
			this.$e.addClass('disabled');
			DOM.removeTabIndexAndUpdateFocus(this.$e.getHTMLElement());
		}
	}

	public _updateChecked(): void {
		if (this.getAction().checked) {
			this.$e.addClass('checked');
		} else {
			this.$e.removeClass('checked');
		}
	}
}

export enum ActionsOrientation {
	HORIZONTAL,
	HORIZONTAL_REVERSE,
	VERTICAL,
	VERTICAL_REVERSE,
}

export interface IActionItemProvider {
	(action: IAction): IActionItem;
}

export interface IActionBarOptions {
	orientation?: ActionsOrientation;
	context?: any;
	actionItemProvider?: IActionItemProvider;
	actionRunner?: IActionRunner;
	ariaLabel?: string;
	animated?: boolean;
	isMenu?: boolean;
}

let defaultOptions: IActionBarOptions = {
	orientation: ActionsOrientation.HORIZONTAL,
	context: null
};

export interface IActionOptions extends IActionItemOptions {
	index?: number;
}

export class ActionBar implements IActionRunner {

	public options: IActionBarOptions;

	private _actionRunner: IActionRunner;
	private _context: any;

	// Items
	public items: IActionItem[];

	private focusedItem: number;
	private focusTracker: DOM.IFocusTracker;

	// Elements
	public domNode: HTMLElement;
	private actionsList: HTMLElement;

	private toDispose: lifecycle.IDisposable[];

	private _onDidBlur = new Emitter<void>();
	private _onDidCancel = new Emitter<void>();
	private _onDidRun = new Emitter<IRunEvent>();
	private _onDidBeforeRun = new Emitter<IRunEvent>();

	constructor(container: HTMLElement | Builder, options: IActionBarOptions = defaultOptions) {
		this.options = options;
		this._context = options.context;
		this.toDispose = [];
		this._actionRunner = this.options.actionRunner;

		if (!this._actionRunner) {
			this._actionRunner = new ActionRunner();
			this.toDispose.push(this._actionRunner);
		}

		this.toDispose.push(this._actionRunner.onDidRun(e => this._onDidRun.fire(e)));
		this.toDispose.push(this._actionRunner.onDidBeforeRun(e => this._onDidBeforeRun.fire(e)));

		this.items = [];
		this.focusedItem = undefined;

		this.domNode = document.createElement('div');
		this.domNode.className = 'monaco-action-bar';

		if (options.animated !== false) {
			DOM.addClass(this.domNode, 'animated');
		}

		let previousKey: KeyCode;
		let nextKey: KeyCode;

		switch (this.options.orientation) {
			case ActionsOrientation.HORIZONTAL:
				previousKey = KeyCode.LeftArrow;
				nextKey = KeyCode.RightArrow;
				break;
			case ActionsOrientation.HORIZONTAL_REVERSE:
				previousKey = KeyCode.RightArrow;
				nextKey = KeyCode.LeftArrow;
				this.domNode.className += ' reverse';
				break;
			case ActionsOrientation.VERTICAL:
				previousKey = KeyCode.UpArrow;
				nextKey = KeyCode.DownArrow;
				this.domNode.className += ' vertical';
				break;
			case ActionsOrientation.VERTICAL_REVERSE:
				previousKey = KeyCode.DownArrow;
				nextKey = KeyCode.UpArrow;
				this.domNode.className += ' vertical reverse';
				break;
		}

		$(this.domNode).on(DOM.EventType.KEY_DOWN, (e) => {
			let event = new StandardKeyboardEvent(e as KeyboardEvent);
			let eventHandled = true;

			if (event.equals(previousKey)) {
				this.focusPrevious();
			} else if (event.equals(nextKey)) {
				this.focusNext();
			} else if (event.equals(KeyCode.Escape)) {
				this.cancel();
			} else if (event.equals(KeyCode.Enter) || event.equals(KeyCode.Space)) {
				// Nothing, just staying out of the else branch
			} else {
				eventHandled = false;
			}

			if (eventHandled) {
				event.preventDefault();
				event.stopPropagation();
			}
		});

		$(this.domNode).on(DOM.EventType.KEY_UP, (e) => {
			let event = new StandardKeyboardEvent(e as KeyboardEvent);

			// Run action on Enter/Space
			if (event.equals(KeyCode.Enter) || event.equals(KeyCode.Space)) {
				this.doTrigger(event);
				event.preventDefault();
				event.stopPropagation();
			}

			// Recompute focused item
			else if (event.equals(KeyCode.Tab) || event.equals(KeyMod.Shift | KeyCode.Tab)) {
				this.updateFocusedItem();
			}
		});

		this.focusTracker = DOM.trackFocus(this.domNode);
		this.toDispose.push(this.focusTracker.onDidBlur(() => {
			if (document.activeElement === this.domNode || !DOM.isAncestor(document.activeElement, this.domNode)) {
				this._onDidBlur.fire();
				this.focusedItem = undefined;
			}
		}));

		this.toDispose.push(this.focusTracker.onDidFocus(() => this.updateFocusedItem()));

		this.actionsList = document.createElement('ul');
		this.actionsList.className = 'actions-container';
		if (this.options.isMenu) {
			this.actionsList.setAttribute('role', 'menubar');
		} else {
			this.actionsList.setAttribute('role', 'toolbar');
		}
		if (this.options.ariaLabel) {
			this.actionsList.setAttribute('aria-label', this.options.ariaLabel);
		}

		this.domNode.appendChild(this.actionsList);

		((container instanceof Builder) ? container.getHTMLElement() : container).appendChild(this.domNode);
	}

	public get onDidBlur(): Event<void> {
		return this._onDidBlur.event;
	}

	public get onDidCancel(): Event<void> {
		return this._onDidCancel.event;
	}

	public get onDidRun(): Event<IRunEvent> {
		return this._onDidRun.event;
	}

	public get onDidBeforeRun(): Event<IRunEvent> {
		return this._onDidBeforeRun.event;
	}

	public setAriaLabel(label: string): void {
		if (label) {
			this.actionsList.setAttribute('aria-label', label);
		} else {
			this.actionsList.removeAttribute('aria-label');
		}
	}

	private updateFocusedItem(): void {
		for (let i = 0; i < this.actionsList.children.length; i++) {
			let elem = this.actionsList.children[i];
			if (DOM.isAncestor(document.activeElement, elem)) {
				this.focusedItem = i;
				break;
			}
		}
	}

	public get context(): any {
		return this._context;
	}

	public set context(context: any) {
		this._context = context;
		this.items.forEach(i => i.setActionContext(context));
	}

	public get actionRunner(): IActionRunner {
		return this._actionRunner;
	}

	public set actionRunner(actionRunner: IActionRunner) {
		if (actionRunner) {
			this._actionRunner = actionRunner;
			this.items.forEach(item => item.actionRunner = actionRunner);
		}
	}

	public getContainer(): Builder {
		return $(this.domNode);
	}

	public push(arg: IAction | IAction[], options: IActionOptions = {}): void {

		const actions: IAction[] = !Array.isArray(arg) ? [arg] : arg;

		let index = types.isNumber(options.index) ? options.index : null;

		actions.forEach((action: IAction) => {
			const actionItemElement = document.createElement('li');
			actionItemElement.className = 'action-item';
			actionItemElement.setAttribute('role', 'presentation');

			// Prevent native context menu on actions
			$(actionItemElement).on(DOM.EventType.CONTEXT_MENU, (e: DOM.EventLike) => {
				e.preventDefault();
				e.stopPropagation();
			});

			let item: IActionItem = null;

			if (this.options.actionItemProvider) {
				item = this.options.actionItemProvider(action);
			}

			if (!item) {
				item = new ActionItem(this.context, action, options);
			}

			item.actionRunner = this._actionRunner;
			item.setActionContext(this.context);
			item.render(actionItemElement);

			if (index === null || index < 0 || index >= this.actionsList.children.length) {
				this.actionsList.appendChild(actionItemElement);
			} else {
				this.actionsList.insertBefore(actionItemElement, this.actionsList.children[index++]);
			}

			this.items.push(item);
		});
	}

	public getWidth(index: number): number {
		if (index >= 0 && index < this.actionsList.children.length) {
			return this.actionsList.children.item(index).clientWidth;
		}

		return 0;
	}

	public getHeight(index: number): number {
		if (index >= 0 && index < this.actionsList.children.length) {
			return this.actionsList.children.item(index).clientHeight;
		}

		return 0;
	}

	public pull(index: number): void {
		if (index >= 0 && index < this.items.length) {
			this.items.splice(index, 1);
			this.actionsList.removeChild(this.actionsList.childNodes[index]);
		}
	}

	public clear(): void {
		this.items = lifecycle.dispose(this.items);
		$(this.actionsList).empty();
	}

	public length(): number {
		return this.items.length;
	}

	public isEmpty(): boolean {
		return this.items.length === 0;
	}

	public focus(selectFirst?: boolean): void {
		if (selectFirst && typeof this.focusedItem === 'undefined') {
			this.focusedItem = 0;
		}

		this.updateFocus();
	}

	private focusNext(): void {
		if (typeof this.focusedItem === 'undefined') {
			this.focusedItem = this.items.length - 1;
		}

		let startIndex = this.focusedItem;
		let item: IActionItem;

		do {
			this.focusedItem = (this.focusedItem + 1) % this.items.length;
			item = this.items[this.focusedItem];
		} while (this.focusedItem !== startIndex && !item.isEnabled());

		if (this.focusedItem === startIndex && !item.isEnabled()) {
			this.focusedItem = undefined;
		}

		this.updateFocus();
	}

	private focusPrevious(): void {
		if (typeof this.focusedItem === 'undefined') {
			this.focusedItem = 0;
		}

		let startIndex = this.focusedItem;
		let item: IActionItem;

		do {
			this.focusedItem = this.focusedItem - 1;

			if (this.focusedItem < 0) {
				this.focusedItem = this.items.length - 1;
			}

			item = this.items[this.focusedItem];
		} while (this.focusedItem !== startIndex && !item.isEnabled());

		if (this.focusedItem === startIndex && !item.isEnabled()) {
			this.focusedItem = undefined;
		}

		this.updateFocus(true);
	}

	private updateFocus(fromRight?: boolean): void {
		if (typeof this.focusedItem === 'undefined') {
			this.domNode.focus();
			return;
		}

		for (let i = 0; i < this.items.length; i++) {
			let item = this.items[i];

			let actionItem = <any>item;

			if (i === this.focusedItem) {
				if (types.isFunction(actionItem.focus)) {
					actionItem.focus(fromRight);
				}
			} else {
				if (types.isFunction(actionItem.blur)) {
					actionItem.blur();
				}
			}
		}
	}

	private doTrigger(event: StandardKeyboardEvent): void {
		if (typeof this.focusedItem === 'undefined') {
			return; //nothing to focus
		}

		// trigger action
		let actionItem = this.items[this.focusedItem];
		if (actionItem instanceof BaseActionItem) {
			const context = (actionItem._context === null || actionItem._context === undefined) ? event : actionItem._context;
			this.run(actionItem._action, context).done();
		}
	}

	private cancel(): void {
		if (document.activeElement instanceof HTMLElement) {
			(<HTMLElement>document.activeElement).blur(); // remove focus from focused action
		}

		this._onDidCancel.fire();
	}

	public run(action: IAction, context?: any): TPromise<void> {
		return this._actionRunner.run(action, context);
	}

	public dispose(): void {
		if (this.items !== null) {
			lifecycle.dispose(this.items);
		}
		this.items = null;

		if (this.focusTracker) {
			this.focusTracker.dispose();
			this.focusTracker = null;
		}

		this.toDispose = lifecycle.dispose(this.toDispose);

		this.getContainer().destroy();
	}
}

export class SelectActionItem extends BaseActionItem {
	protected selectBox: SelectBox;
	protected toDispose: lifecycle.IDisposable[];

	constructor(ctx: any, action: IAction, options: string[], selected: number, contextViewProvider: IContextViewProvider
	) {
		super(ctx, action);
		this.selectBox = new SelectBox(options, selected, contextViewProvider);

		this.toDispose = [];
		this.toDispose.push(this.selectBox);
		this.registerListeners();
	}

	public setOptions(options: string[], selected?: number): void {
		this.selectBox.setOptions(options, selected);
	}

	public select(index: number): void {
		this.selectBox.select(index);
	}

	private registerListeners(): void {
		this.toDispose.push(this.selectBox.onDidSelect(e => {
			this.actionRunner.run(this._action, this.getActionContext(e.selected)).done();
		}));
	}

	protected getActionContext(option: string) {
		return option;
	}

	public focus(): void {
		if (this.selectBox) {
			this.selectBox.focus();
		}
	}

	public blur(): void {
		if (this.selectBox) {
			this.selectBox.blur();
		}
	}

	public render(container: HTMLElement): void {
		this.selectBox.render(container);
	}

	public dispose(): void {
		this.toDispose = lifecycle.dispose(this.toDispose);

		super.dispose();
	}
}<|MERGE_RESOLUTION|>--- conflicted
+++ resolved
@@ -17,11 +17,8 @@
 import { EventType, Gesture } from 'vs/base/browser/touch';
 import { StandardKeyboardEvent } from 'vs/base/browser/keyboardEvent';
 import { KeyCode, KeyMod } from 'vs/base/common/keyCodes';
-<<<<<<< HEAD
 import { IContextViewProvider } from 'vs/base/browser/ui/contextview/contextview';
-=======
 import Event, { Emitter } from 'vs/base/common/event';
->>>>>>> 71064cdf
 
 export interface IActionItem {
 	actionRunner: IActionRunner;
