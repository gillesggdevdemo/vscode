/*---------------------------------------------------------------------------------------------
 *  Copyright (c) Microsoft Corporation. All rights reserved.
 *  Licensed under the MIT License. See License.txt in the project root for license information.
 *--------------------------------------------------------------------------------------------*/

import { localize } from 'vs/nls';
import { CancellationToken } from 'vs/base/common/cancellation';
import { createDecorator } from 'vs/platform/instantiation/common/instantiation';
import { IConfigurationRegistry, Extensions } from 'vs/platform/configuration/common/configurationRegistry';
import { Registry } from 'vs/platform/registry/common/platform';
import { streamToBuffer } from 'vs/base/common/buffer';
import { IRequestOptions, IRequestContext } from 'vs/base/parts/request/common/request';

export const IRequestService = createDecorator<IRequestService>('requestService');

export interface IRequestService {
	_serviceBrand: undefined;

	request(options: IRequestOptions, token: CancellationToken): Promise<IRequestContext>;

	resolveProxy(url: string): Promise<string | undefined>;
}

export function isSuccess(context: IRequestContext): boolean {
	return (context.res.statusCode && context.res.statusCode >= 200 && context.res.statusCode < 300) || context.res.statusCode === 1223;
}

function hasNoContent(context: IRequestContext): boolean {
	return context.res.statusCode === 204;
}

export async function asText(context: IRequestContext): Promise<string | null> {
	if (!isSuccess(context)) {
		throw new Error('Server returned ' + context.res.statusCode);
	}
	if (hasNoContent(context)) {
		return null;
	}
	const buffer = await streamToBuffer(context.stream);
	return buffer.toString();
}

export async function asJson<T = {}>(context: IRequestContext): Promise<T | null> {
	if (!isSuccess(context)) {
		throw new Error('Server returned ' + context.res.statusCode);
	}
	if (hasNoContent(context)) {
		return null;
	}
	const buffer = await streamToBuffer(context.stream);
	return JSON.parse(buffer.toString());
}


export interface IHTTPConfiguration {
	http?: {
		proxy?: string;
		proxyStrictSSL?: boolean;
		proxyAuthorization?: string;
	};
}

Registry.as<IConfigurationRegistry>(Extensions.Configuration)
	.registerConfiguration({
		id: 'http',
		order: 15,
		title: localize('httpConfigurationTitle', "HTTP"),
		type: 'object',
		properties: {
			'http.proxy': {
				type: 'string',
<<<<<<< HEAD
				pattern: '^https?://([^:]*(:[^@]*)?@)?([^:]+|\\[[:0-9a-fA-F]+\\])(:\\d+)?/?$|^$',
				description: localize('proxy', "The proxy setting to use. If not set will be taken from the http_proxy and https_proxy environment variables.")
=======
				pattern: '^https?://([^:]*(:[^@]*)?@)?([^:]+)(:\\d+)?/?$|^$',
				markdownDescription: localize('proxy', "The proxy setting to use. If not set, will be inherited from the `http_proxy` and `https_proxy` environment variables.")
>>>>>>> 200d66a6
			},
			'http.proxyStrictSSL': {
				type: 'boolean',
				default: true,
				description: localize('strictSSL', "Controls whether the proxy server certificate should be verified against the list of supplied CAs.")
			},
			'http.proxyAuthorization': {
				type: ['null', 'string'],
				default: null,
				markdownDescription: localize('proxyAuthorization', "The value to send as the `Proxy-Authorization` header for every network request.")
			},
			'http.proxySupport': {
				type: 'string',
				enum: ['off', 'on', 'override'],
				enumDescriptions: [
					localize('proxySupportOff', "Disable proxy support for extensions."),
					localize('proxySupportOn', "Enable proxy support for extensions."),
					localize('proxySupportOverride', "Enable proxy support for extensions, override request options."),
				],
				default: 'override',
				description: localize('proxySupport', "Use the proxy support for extensions.")
			},
			'http.systemCertificates': {
				type: 'boolean',
				default: true,
				description: localize('systemCertificates', "Controls whether CA certificates should be loaded from the OS. (On Windows and macOS a reload of the window is required after turning this off.)")
			}
		}
	});<|MERGE_RESOLUTION|>--- conflicted
+++ resolved
@@ -69,13 +69,8 @@
 		properties: {
 			'http.proxy': {
 				type: 'string',
-<<<<<<< HEAD
 				pattern: '^https?://([^:]*(:[^@]*)?@)?([^:]+|\\[[:0-9a-fA-F]+\\])(:\\d+)?/?$|^$',
-				description: localize('proxy', "The proxy setting to use. If not set will be taken from the http_proxy and https_proxy environment variables.")
-=======
-				pattern: '^https?://([^:]*(:[^@]*)?@)?([^:]+)(:\\d+)?/?$|^$',
 				markdownDescription: localize('proxy', "The proxy setting to use. If not set, will be inherited from the `http_proxy` and `https_proxy` environment variables.")
->>>>>>> 200d66a6
 			},
 			'http.proxyStrictSSL': {
 				type: 'boolean',
