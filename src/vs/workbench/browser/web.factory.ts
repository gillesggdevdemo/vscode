/*---------------------------------------------------------------------------------------------
 *  Copyright (c) Microsoft Corporation. All rights reserved.
 *  Licensed under the MIT License. See License.txt in the project root for license information.
 *--------------------------------------------------------------------------------------------*/

import { asArray } from 'vs/base/common/arrays';
import { DeferredPromise } from 'vs/base/common/async';
import { IDisposable, toDisposable } from 'vs/base/common/lifecycle';
import { IObservableValue } from 'vs/base/common/observableValue';
import { mark, PerformanceMark } from 'vs/base/common/performance';
import { URI } from 'vs/base/common/uri';
import { MenuId, MenuRegistry } from 'vs/platform/actions/common/actions';
<<<<<<< HEAD
import { CommandsRegistry } from 'vs/platform/commands/common/commands';
import { TelemetryLevel } from 'vs/platform/telemetry/common/telemetry';
import { IWorkbench, IWorkbenchConstructionOptions, Menu } from 'vs/workbench/browser/web.api';
import { BrowserMain } from 'vs/workbench/browser/web.main';
=======
import { DeferredPromise } from 'vs/base/common/async';
import { asArray } from 'vs/base/common/arrays';
import { IProgress, IProgressCompositeOptions, IProgressDialogOptions, IProgressNotificationOptions, IProgressOptions, IProgressStep, IProgressWindowOptions } from 'vs/platform/progress/common/progress';
>>>>>>> 5a830437

let created = false;
const workbenchPromise = new DeferredPromise<IWorkbench>();

/**
 * Creates the workbench with the provided options in the provided container.
 *
 * @param domElement the container to create the workbench in
 * @param options for setting up the workbench
 */
export function create(domElement: HTMLElement, options: IWorkbenchConstructionOptions): IDisposable {

	// Mark start of workbench
	mark('code/didLoadWorkbenchMain');

	// Assert that the workbench is not created more than once. We currently
	// do not support this and require a full context switch to clean-up.
	if (created) {
		throw new Error('Unable to create the VSCode workbench more than once.');
	} else {
		created = true;
	}

	// Register commands if any
	if (Array.isArray(options.commands)) {
		for (const command of options.commands) {

			CommandsRegistry.registerCommand(command.id, (accessor, ...args) => {
				// we currently only pass on the arguments but not the accessor
				// to the command to reduce our exposure of internal API.
				return command.handler(...args);
			});

			// Commands with labels appear in the command palette
			if (command.label) {
				for (const menu of asArray(command.menu ?? Menu.CommandPalette)) {
					MenuRegistry.appendMenuItem(asMenuId(menu), { command: { id: command.id, title: command.label } });
				}
			}
		}
	}

	CommandsRegistry.registerCommand('_workbench.getTarballProxyEndpoints', () => (options._tarballProxyEndpoints ?? {}));

	// Startup workbench and resolve waiters
	let instantiatedWorkbench: IWorkbench | undefined = undefined;
	new BrowserMain(domElement, options).open().then(workbench => {
		instantiatedWorkbench = workbench;
		workbenchPromise.complete(workbench);
	});

	return toDisposable(() => {
		if (instantiatedWorkbench) {
			instantiatedWorkbench.shutdown();
		} else {
			workbenchPromise.p.then(instantiatedWorkbench => instantiatedWorkbench.shutdown());
		}
	});
}

function asMenuId(menu: Menu): MenuId {
	switch (menu) {
		case Menu.CommandPalette: return MenuId.CommandPalette;
		case Menu.StatusBarWindowIndicatorMenu: return MenuId.StatusBarWindowIndicatorMenu;
	}
}

export namespace commands {

	/**
	 * {@linkcode IWorkbench.commands IWorkbench.commands.executeCommand}
	 */
	export async function executeCommand(command: string, ...args: any[]): Promise<unknown> {
		const workbench = await workbenchPromise.p;

		return workbench.commands.executeCommand(command, ...args);
	}
}

export namespace env {

	/**
	 * {@linkcode IWorkbench.env IWorkbench.env.retrievePerformanceMarks}
	 */
	export async function retrievePerformanceMarks(): Promise<[string, readonly PerformanceMark[]][]> {
		const workbench = await workbenchPromise.p;

		return workbench.env.retrievePerformanceMarks();
	}

	/**
	 * {@linkcode IWorkbench.env IWorkbench.env.getUriScheme}
	 */
	export async function getUriScheme(): Promise<string> {
		const workbench = await workbenchPromise.p;

		return workbench.env.uriScheme;
	}

	/**
	 * {@linkcode IWorkbench.env IWorkbench.env.openUri}
	 */
	export async function openUri(target: URI): Promise<boolean> {
		const workbench = await workbenchPromise.p;

		return workbench.env.openUri(target);
	}
}

<<<<<<< HEAD
export namespace telemetry {
	export async function telemetryLevel(): Promise<IObservableValue<TelemetryLevel>> {
		const workbench = await workbenchPromise.p;

		return workbench.telemetry.telemetryLevel;
=======
export namespace window {

	/**
	 * {@linkcode IWorkbench.window IWorkbench.window.withProgress}
	 */
	export async function withProgress<R>(
		options: IProgressOptions | IProgressDialogOptions | IProgressNotificationOptions | IProgressWindowOptions | IProgressCompositeOptions,
		task: (progress: IProgress<IProgressStep>) => Promise<R>
	): Promise<R> {
		const workbench = await workbenchPromise.p;

		return workbench.window.withProgress(options, task);
>>>>>>> 5a830437
	}
}<|MERGE_RESOLUTION|>--- conflicted
+++ resolved
@@ -10,16 +10,11 @@
 import { mark, PerformanceMark } from 'vs/base/common/performance';
 import { URI } from 'vs/base/common/uri';
 import { MenuId, MenuRegistry } from 'vs/platform/actions/common/actions';
-<<<<<<< HEAD
 import { CommandsRegistry } from 'vs/platform/commands/common/commands';
+import { IProgress, IProgressCompositeOptions, IProgressDialogOptions, IProgressNotificationOptions, IProgressOptions, IProgressStep, IProgressWindowOptions } from 'vs/platform/progress/common/progress';
 import { TelemetryLevel } from 'vs/platform/telemetry/common/telemetry';
 import { IWorkbench, IWorkbenchConstructionOptions, Menu } from 'vs/workbench/browser/web.api';
 import { BrowserMain } from 'vs/workbench/browser/web.main';
-=======
-import { DeferredPromise } from 'vs/base/common/async';
-import { asArray } from 'vs/base/common/arrays';
-import { IProgress, IProgressCompositeOptions, IProgressDialogOptions, IProgressNotificationOptions, IProgressOptions, IProgressStep, IProgressWindowOptions } from 'vs/platform/progress/common/progress';
->>>>>>> 5a830437
 
 let created = false;
 const workbenchPromise = new DeferredPromise<IWorkbench>();
@@ -129,13 +124,14 @@
 	}
 }
 
-<<<<<<< HEAD
 export namespace telemetry {
 	export async function telemetryLevel(): Promise<IObservableValue<TelemetryLevel>> {
 		const workbench = await workbenchPromise.p;
 
 		return workbench.telemetry.telemetryLevel;
-=======
+	}
+}
+
 export namespace window {
 
 	/**
@@ -148,6 +144,5 @@
 		const workbench = await workbenchPromise.p;
 
 		return workbench.window.withProgress(options, task);
->>>>>>> 5a830437
 	}
 }