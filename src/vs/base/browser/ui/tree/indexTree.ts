--- conflicted
+++ resolved
@@ -3,22 +3,13 @@
  *  Licensed under the MIT License. See License.txt in the project root for license information.
  *--------------------------------------------------------------------------------------------*/
 
-<<<<<<< HEAD
-import { IListVirtualDelegate } from 'vs/base/browser/ui/list/list';
-import { AbstractTree, IAbstractTreeOptions } from 'vs/base/browser/ui/tree/abstractTree';
-import { IndexTreeModel } from 'vs/base/browser/ui/tree/indexTreeModel';
-import { ITreeElement, ITreeModel, ITreeNode, ITreeRenderer, TreeError } from 'vs/base/browser/ui/tree/tree';
-import { Iterable } from 'vs/base/common/iterator';
-import { ISpliceable } from 'vs/base/common/sequence';
-import 'vs/css!./media/tree';
-=======
 import { IListVirtualDelegate } from '../list/list.js';
 import { AbstractTree, IAbstractTreeOptions } from './abstractTree.js';
-import { IList, IndexTreeModel } from './indexTreeModel.js';
-import { ITreeElement, ITreeModel, ITreeNode, ITreeRenderer } from './tree.js';
+import { IndexTreeModel } from './indexTreeModel.js';
+import { ITreeElement, ITreeModel, ITreeNode, ITreeRenderer, TreeError } from './tree.js';
 import { Iterable } from '../../../common/iterator.js';
 import './media/tree.css';
->>>>>>> ca42f649
+import { ISpliceable } from '../../../common/sequence.js';
 
 export interface IIndexTreeOptions<T, TFilterData = void> extends IAbstractTreeOptions<T, TFilterData> { }
 
