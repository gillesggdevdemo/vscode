--- conflicted
+++ resolved
@@ -923,13 +923,8 @@
 	actionName: string | DynamicActionName;
 	commandLineMatcher: string | RegExp;
 	outputMatcher?: ITerminalOutputMatcher;
-<<<<<<< HEAD
 	getActions: QuickFixCallback;
-	exitCode?: number;
-=======
-	getActions: ContextualActionCallback;
 	exitStatus?: boolean;
->>>>>>> 41bdf033
 }
 export type QuickFixMatchResult = { commandLineMatch: RegExpMatchArray; outputMatch?: RegExpMatchArray | null };
 export type DynamicActionName = (matchResult: QuickFixMatchResult) => string;
