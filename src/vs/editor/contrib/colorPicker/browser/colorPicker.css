--- conflicted
+++ resolved
@@ -54,11 +54,7 @@
 
 .colorpicker-header .picked-color .picked-color-presentation {
 	white-space: nowrap;
-<<<<<<< HEAD
-	margin-left: 20px;
-=======
 	margin-left: 5px;
->>>>>>> de6839ab
 	margin-right: 5px;
 	min-width: 202px;
 	text-align: center;
