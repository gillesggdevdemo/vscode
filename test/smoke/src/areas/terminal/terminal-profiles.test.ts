--- conflicted
+++ resolved
@@ -26,20 +26,9 @@
 			app = this.app;
 		});
 
-		// beforeEach(async () => {
-		// 	await app.workbench.terminal.showTerminal();
-		// });
-
-<<<<<<< HEAD
 		afterEach(async () => {
 			await app.workbench.terminal.killTerminal();
 		});
-=======
-			// Verify the terminal buffer has some content
-			await app.workbench.terminal.waitForTerminalText(buffer => {
-				return buffer.some(e => e.length > 0);
-			}, 'The terminal buffer should have some content');
->>>>>>> 5248915e
 
 		it('should launch the default profile', async function () {
 			// Verify the terminal single tab shows up and has a title
