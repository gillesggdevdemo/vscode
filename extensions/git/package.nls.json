{
	"displayName": "Git",
	"description": "Git SCM Integration",
	"command.continueInLocalClone": "Clone Repository Locally and Open on Desktop...",
	"command.continueInLocalClone.qualifiedName": "Continue Working in New Local Clone",
	"command.clone": "Clone",
	"command.cloneRecursive": "Clone (Recursive)",
	"command.init": "Initialize Repository",
	"command.openRepository": "Open Repository",
	"command.close": "Close Repository",
	"command.refresh": "Refresh",
	"command.openChange": "Open Changes",
	"command.openAllChanges": "Open All Changes",
	"command.openFile": "Open File",
	"command.openHEADFile": "Open File (HEAD)",
	"command.stage": "Stage Changes",
	"command.stageAll": "Stage All Changes",
	"command.stageAllTracked": "Stage All Tracked Changes",
	"command.stageAllUntracked": "Stage All Untracked Changes",
	"command.stageAllMerge": "Stage All Merge Changes",
	"command.stageSelectedRanges": "Stage Selected Ranges",
	"command.revertSelectedRanges": "Revert Selected Ranges",
	"command.stageChange": "Stage Change",
	"command.revertChange": "Revert Change",
	"command.unstage": "Unstage Changes",
	"command.unstageAll": "Unstage All Changes",
	"command.unstageSelectedRanges": "Unstage Selected Ranges",
	"command.rename": "Rename",
	"command.clean": "Discard Changes",
	"command.cleanAll": "Discard All Changes",
	"command.cleanAllTracked": "Discard All Tracked Changes",
	"command.cleanAllUntracked": "Discard All Untracked Changes",
	"command.closeAllDiffEditors": "Close All Diff Editors",
	"command.commit": "Commit",
	"command.commitStaged": "Commit Staged",
	"command.commitEmpty": "Commit Empty",
	"command.commitStagedSigned": "Commit Staged (Signed Off)",
	"command.commitStagedAmend": "Commit Staged (Amend)",
	"command.commitAll": "Commit All",
	"command.commitAllSigned": "Commit All (Signed Off)",
	"command.commitAllAmend": "Commit All (Amend)",
	"command.commitNoVerify": "Commit (No Verify)",
	"command.commitStagedNoVerify": "Commit Staged (No Verify)",
	"command.commitEmptyNoVerify": "Commit Empty (No Verify)",
	"command.commitStagedSignedNoVerify": "Commit Staged (Signed Off, No Verify)",
	"command.commitStagedAmendNoVerify": "Commit Staged (Amend, No Verify)",
	"command.commitAllNoVerify": "Commit All (No Verify)",
	"command.commitAllSignedNoVerify": "Commit All (Signed Off, No Verify)",
	"command.commitAllAmendNoVerify": "Commit All (Amend, No Verify)",
	"command.commitMessageAccept": "Accept Commit Message",
	"command.commitMessageDiscard": "Discard Commit Message",
	"command.restoreCommitTemplate": "Restore Commit Template",
	"command.undoCommit": "Undo Last Commit",
	"command.checkout": "Checkout to...",
	"command.checkoutDetached": "Checkout to (Detached)...",
	"command.branch": "Create Branch...",
	"command.branchFrom": "Create Branch From...",
	"command.deleteBranch": "Delete Branch...",
	"command.renameBranch": "Rename Branch...",
	"command.cherryPick": "Cherry Pick...",
	"command.merge": "Merge Branch...",
	"command.mergeAbort": "Abort Merge",
	"command.rebase": "Rebase Branch...",
	"command.createTag": "Create Tag",
	"command.deleteTag": "Delete Tag",
	"command.deleteRemoteTag": "Delete Remote Tag",
	"command.fetch": "Fetch",
	"command.fetchPrune": "Fetch (Prune)",
	"command.fetchAll": "Fetch From All Remotes",
	"command.pull": "Pull",
	"command.pullRebase": "Pull (Rebase)",
	"command.pullFrom": "Pull from...",
	"command.push": "Push",
	"command.pushForce": "Push (Force)",
	"command.pushTo": "Push to...",
	"command.pushToForce": "Push to... (Force)",
	"command.pushFollowTags": "Push (Follow Tags)",
	"command.pushFollowTagsForce": "Push (Follow Tags, Force)",
	"command.pushTags": "Push Tags",
	"command.addRemote": "Add Remote...",
	"command.removeRemote": "Remove Remote",
	"command.sync": "Sync",
	"command.syncRebase": "Sync (Rebase)",
	"command.publish": "Publish Branch...",
	"command.showOutput": "Show Git Output",
	"command.ignore": "Add to .gitignore",
	"command.revealInExplorer": "Reveal in Explorer View",
	"command.revealFileInOS.linux": "Open Containing Folder",
	"command.revealFileInOS.mac": "Reveal in Finder",
	"command.revealFileInOS.windows": "Reveal in File Explorer",
	"command.rebaseAbort": "Abort Rebase",
	"command.stashIncludeUntracked": "Stash (Include Untracked)",
	"command.stash": "Stash",
	"command.stashStaged": "Stash Staged",
	"command.stashPop": "Pop Stash...",
	"command.stashPopLatest": "Pop Latest Stash",
	"command.stashApply": "Apply Stash...",
	"command.stashApplyLatest": "Apply Latest Stash",
	"command.stashDrop": "Drop Stash...",
	"command.stashDropAll": "Drop All Stashes...",
	"command.timelineOpenDiff": "Open Changes",
	"command.timelineCopyCommitId": "Copy Commit ID",
	"command.timelineCopyCommitMessage": "Copy Commit Message",
	"command.timelineSelectForCompare": "Select for Compare",
	"command.timelineCompareWithSelected": "Compare with Selected",
	"command.manageUnsafeRepositories": "Manage Unsafe Repositories",
	"command.openRepositoriesInParentFolders": "Open Repositories In Parent Folders",
	"command.api.getRepositories": "Get Repositories",
	"command.api.getRepositoryState": "Get Repository State",
	"command.api.getRemoteSources": "Get Remote Sources",
	"command.git.acceptMerge": "Complete Merge",
	"command.git.openMergeEditor": "Resolve in Merge Editor",
	"command.git.runGitMerge": "Compute Conflicts With Git",
	"command.git.runGitMergeDiff3": "Compute Conflicts With Git (Diff3)",
	"config.enabled": "Whether git is enabled.",
	"config.path": "Path and filename of the git executable, e.g. `C:\\Program Files\\Git\\bin\\git.exe` (Windows). This can also be an array of string values containing multiple paths to look up.",
	"config.autoRepositoryDetection": "Configures when repositories should be automatically detected.",
	"config.autoRepositoryDetection.true": "Scan for both subfolders of the current opened folder and parent folders of open files.",
	"config.autoRepositoryDetection.false": "Disable automatic repository scanning.",
	"config.autoRepositoryDetection.subFolders": "Scan for subfolders of the currently opened folder.",
	"config.autoRepositoryDetection.openEditors": "Scan for parent folders of open files.",
	"config.autorefresh": "Whether auto refreshing is enabled.",
	"config.autofetch": "When set to true, commits will automatically be fetched from the default remote of the current Git repository. Setting to `all` will fetch from all remotes.",
	"config.autofetchPeriod": "Duration in seconds between each automatic git fetch, when `#git.autofetch#` is enabled.",
	"config.confirmSync": "Confirm before synchronizing git repositories.",
	"config.countBadge": "Controls the Git count badge.",
	"config.countBadge.all": "Count all changes.",
	"config.countBadge.tracked": "Count only tracked changes.",
	"config.countBadge.off": "Turn off counter.",
	"config.checkoutType": "Controls what type of git refs are listed when running `Checkout to...`.",
	"config.checkoutType.local": "Local branches",
	"config.checkoutType.tags": "Tags",
	"config.checkoutType.remote": "Remote branches",
	"config.branchPrefix": "Prefix used when creating a new branch.",
	"config.branchProtection": "List of protected branches. By default, a prompt is shown before changes are committed to a protected branch. The prompt can be controlled using the `#git.branchProtectionPrompt#`  setting.",
	"config.branchProtectionPrompt": "Controls whether a prompt is being shown before changes are committed to a protected branch.",
	"config.branchProtectionPrompt.alwaysCommit": "Always commit changes to the protected branch.",
	"config.branchProtectionPrompt.alwaysCommitToNewBranch": "Always commit changes to a new branch.",
	"config.branchProtectionPrompt.alwaysPrompt": "Always prompt before changes are committed to a protected branch.",
	"config.branchRandomNameDictionary": "List of dictionaries used for the randomly generated branch name. Each value represents the dictionary used to generate the segment of the branch name. Supported dictionaries: `adjectives`, `animals`, `colors` and `numbers`.",
	"config.branchRandomNameDictionary.adjectives": "A random adjective",
	"config.branchRandomNameDictionary.animals": "A random animal name",
	"config.branchRandomNameDictionary.colors": "A random color name",
	"config.branchRandomNameDictionary.numbers": "A random number between 100 and 999",
	"config.branchRandomNameEnable": "Controls whether a random name is generated when creating a new branch.",
	"config.branchValidationRegex": "A regular expression to validate new branch names.",
	"config.branchWhitespaceChar": "The character to replace whitespace in new branch names, and to separate segments of a randomly generated branch name.",
	"config.ignoreLegacyWarning": "Ignores the legacy Git warning.",
	"config.ignoreMissingGitWarning": "Ignores the warning when Git is missing.",
	"config.ignoreWindowsGit27Warning": "Ignores the warning when Git 2.25 - 2.26 is installed on Windows.",
	"config.ignoreLimitWarning": "Ignores the warning when there are too many changes in a repository.",
	"config.ignoreRebaseWarning": "Ignores the warning when it looks like the branch might have been rebased when pulling.",
	"config.defaultCloneDirectory": "The default location to clone a git repository.",
	"config.useEditorAsCommitInput": "Controls whether a full text editor will be used to author commit messages, whenever no message is provided in the commit input box.",
	"config.verboseCommit": "Enable verbose output when `#git.useEditorAsCommitInput#` is enabled.",
	"config.enableSmartCommit": "Commit all changes when there are no staged changes.",
	"config.smartCommitChanges": "Control which changes are automatically staged by Smart Commit.",
	"config.smartCommitChanges.all": "Automatically stage all changes.",
	"config.smartCommitChanges.tracked": "Automatically stage tracked changes only.",
	"config.suggestSmartCommit": "Suggests to enable smart commit (commit all changes when there are no staged changes).",
	"config.enableCommitSigning": "Enables commit signing with GPG or X.509.",
	"config.discardAllScope": "Controls what changes are discarded by the `Discard all changes` command. `all` discards all changes. `tracked` discards only tracked files. `prompt` shows a prompt dialog every time the action is run.",
	"config.decorations.enabled": "Controls whether Git contributes colors and badges to the Explorer and the Open Editors view.",
	"config.enableStatusBarSync": "Controls whether the Git Sync command appears in the status bar.",
	"config.followTagsWhenSync": "Push all annotated tags when running the sync command.",
	"config.promptToSaveFilesBeforeStash": "Controls whether Git should check for unsaved files before stashing changes.",
	"config.promptToSaveFilesBeforeStash.always": "Check for any unsaved files.",
	"config.promptToSaveFilesBeforeStash.staged": "Check only for unsaved staged files.",
	"config.promptToSaveFilesBeforeStash.never": "Disable this check.",
	"config.promptToSaveFilesBeforeCommit": "Controls whether Git should check for unsaved files before committing.",
	"config.promptToSaveFilesBeforeCommit.always": "Check for any unsaved files.",
	"config.promptToSaveFilesBeforeCommit.staged": "Check only for unsaved staged files.",
	"config.promptToSaveFilesBeforeCommit.never": "Disable this check.",
	"config.postCommitCommand": "Run a git command after a successful commit.",
	"config.postCommitCommand.none": "Don't run any command after a commit.",
	"config.postCommitCommand.push": "Run 'git push' after a successful commit.",
	"config.postCommitCommand.sync": "Run 'git pull' and 'git push' after a successful commit.",
	"config.rememberPostCommitCommand": "Remember the last git command that ran after a commit.",
	"config.openAfterClone": "Controls whether to open a repository automatically after cloning.",
	"config.openAfterClone.always": "Always open in current window.",
	"config.openAfterClone.alwaysNewWindow": "Always open in a new window.",
	"config.openAfterClone.whenNoFolderOpen": "Only open in current window when no folder is opened.",
	"config.openAfterClone.prompt": "Always prompt for action.",
	"config.showInlineOpenFileAction": "Controls whether to show an inline Open File action in the Git changes view.",
	"config.showPushSuccessNotification": "Controls whether to show a notification when a push is successful.",
	"config.inputValidation": "Controls when to show commit message input validation.",
	"config.inputValidationLength": "Controls the commit message length threshold for showing a warning.",
	"config.inputValidationSubjectLength": "Controls the commit message subject length threshold for showing a warning. Unset it to inherit the value of `config.inputValidationLength`.",
	"config.detectSubmodules": "Controls whether to automatically detect git submodules.",
	"config.detectSubmodulesLimit": "Controls the limit of git submodules detected.",
	"config.alwaysShowStagedChangesResourceGroup": "Always show the Staged Changes resource group.",
	"config.alwaysSignOff": "Controls the signoff flag for all commits.",
	"config.ignoreSubmodules": "Ignore modifications to submodules in the file tree.",
	"config.ignoredRepositories": "List of git repositories to ignore.",
	"config.scanRepositories": "List of paths to search for git repositories in.",
	"config.commandsToLog": {
		"message": "List of git commands (ex: commit, push) that would have their `stdout` logged to the [git output](command:git.showOutput). If the git command has a client-side hook configured, the client-side hook's `stdout` will also be logged to the [git output](command:git.showOutput).",
		"comment": [
			"{Locked='](command:git.showOutput'}",
			"Do not translate the 'command:*' part inside of the '(..)'. It is an internal command syntax for VS Code",
			"Please make sure there is no space between the right bracket and left parenthesis:  ]( this is an internal syntax for links"
		]
	},
	"config.showProgress": "Controls whether git actions should show progress.",
	"config.rebaseWhenSync": "Force git to use rebase when running the sync command.",
	"config.confirmEmptyCommits": "Always confirm the creation of empty commits for the 'Git: Commit Empty' command.",
	"config.fetchOnPull": "When enabled, fetch all branches when pulling. Otherwise, fetch just the current one.",
	"config.pullBeforeCheckout": "Controls whether a branch that does not have outgoing commits is fast-forwarded before it is checked out.",
	"config.pullTags": "Fetch all tags when pulling.",
	"config.pruneOnFetch": "Prune when fetching.",
	"config.autoStash": "Stash any changes before pulling and restore them after successful pull.",
	"config.allowForcePush": "Controls whether force push (with or without lease) is enabled.",
	"config.useForcePushWithLease": "Controls whether force pushing uses the safer force-with-lease variant.",
	"config.confirmForcePush": "Controls whether to ask for confirmation before force-pushing.",
	"config.allowNoVerifyCommit": "Controls whether commits without running pre-commit and commit-msg hooks are allowed.",
	"config.confirmNoVerifyCommit": "Controls whether to ask for confirmation before committing without verification.",
	"config.closeDiffOnOperation": "Controls whether the diff editor should be automatically closed when changes are stashed, committed, discarded, staged, or unstaged.",
	"config.openDiffOnClick": "Controls whether the diff editor should be opened when clicking a change. Otherwise the regular editor will be opened.",
	"config.supportCancellation": "Controls whether a notification comes up when running the Sync action, which allows the user to cancel the operation.",
	"config.branchSortOrder": "Controls the sort order for branches.",
	"config.untrackedChanges": "Controls how untracked changes behave.",
	"config.untrackedChanges.mixed": "All changes, tracked and untracked, appear together and behave equally.",
	"config.untrackedChanges.separate": "Untracked changes appear separately in the Source Control view. They are also excluded from several actions.",
	"config.untrackedChanges.hidden": "Untracked changes are hidden and excluded from several actions.",
	"config.requireGitUserConfig": "Controls whether to require explicit Git user configuration or allow Git to guess if missing.",
	"config.showCommitInput": "Controls whether to show the commit input in the Git source control panel.",
	"config.terminalAuthentication": "Controls whether to enable VS Code to be the authentication handler for Git processes spawned in the Integrated Terminal. Note: Terminals need to be restarted to pick up a change in this setting.",
	"config.terminalGitEditor": "Controls whether to enable VS Code to be the Git editor for Git processes spawned in the integrated terminal. Note: Terminals need to be restarted to pick up a change in this setting.",
	"config.timeline.showAuthor": "Controls whether to show the commit author in the Timeline view.",
	"config.timeline.showUncommitted": "Controls whether to show uncommitted changes in the Timeline view.",
	"config.timeline.date": "Controls which date to use for items in the Timeline view.",
	"config.timeline.date.committed": "Use the committed date",
	"config.timeline.date.authored": "Use the authored date",
	"config.useCommitInputAsStashMessage": "Controls whether to use the message from the commit input box as the default stash message.",
	"config.showActionButton": "Controls whether an action button is shown in the Source Control view.",
	"config.showActionButton.commit": "Show an action button to commit changes when the local branch has modified files ready to be committed.",
	"config.showActionButton.publish": "Show an action button to publish the local branch when it does not have a tracking remote branch.",
	"config.showActionButton.sync": "Show an action button to synchronize changes when the local branch is either ahead or behind the remote branch.",
	"config.statusLimit": "Controls how to limit the number of changes that can be parsed from Git status command. Can be set to 0 for no limit.",
	"config.experimental.installGuide": "Experimental improvements for the git setup flow.",
	"config.repositoryScanIgnoredFolders": "List of folders that are ignored while scanning for Git repositories when `#git.autoRepositoryDetection#` is set to `true` or `subFolders`.",
	"config.repositoryScanMaxDepth": "Controls the depth used when scanning workspace folders for Git repositories when `#git.autoRepositoryDetection#` is set to `true` or `subFolders`. Can be set to `-1` for no limit.",
	"config.useIntegratedAskPass": "Controls whether GIT_ASKPASS should be overwritten to use the integrated version.",
	"config.mergeEditor": "Open the merge editor for files that are currently under conflict.",
	"config.optimisticUpdate": "Controls whether to optimistically update the state of the Source Control view after running git commands.",
<<<<<<< HEAD
	"config.openRepositoryInParentFolders": "Control whether a repository in the parent folders of the workspace, open file(s) should be opened.",
	"config.openRepositoryInParentFolders.always": "Always open a repository in the parent folders of the workspace, open file(s).",
	"config.openRepositoryInParentFolders.never": "Never open a repository in the parent folders of the workspace, open file(s).",
	"config.openRepositoryInParentFolders.prompt": "Prompt before opening a repository in the parent folders of the workspace, open file(s).",
=======
	"config.openRepositoryInParentFolders": "Control whether a repository in parent folders of workspaces or open files should be opened.",
	"config.openRepositoryInParentFolders.always": "Always open a repository in parent folders of workspaces or open files.",
	"config.openRepositoryInParentFolders.never": "Never open a repository in parent folders of workspaces or open files.",
	"config.openRepositoryInParentFolders.prompt": "Prompt before opening a repository the parent folders of workspaces or open files.",
	"config.publishBeforeContinueOn": "Controls whether to publish unpublished git state when using Continue Working On from a git repository.",
	"config.publishBeforeContinueOn.always": "Always publish unpublished git state when using Continue Working On from a git repository",
	"config.publishBeforeContinueOn.never": "Never publish unpublished git state when using Continue Working On from a git repository",
	"config.publishBeforeContinueOn.prompt": "Prompt to publish unpublished git state when using Continue Working On from a git repository",
>>>>>>> 7a04589c
	"submenu.explorer": "Git",
	"submenu.commit": "Commit",
	"submenu.commit.amend": "Amend",
	"submenu.commit.signoff": "Sign Off",
	"submenu.changes": "Changes",
	"submenu.pullpush": "Pull, Push",
	"submenu.branch": "Branch",
	"submenu.remotes": "Remote",
	"submenu.stash": "Stash",
	"submenu.tags": "Tags",
	"colors.added": "Color for added resources.",
	"colors.modified": "Color for modified resources.",
	"colors.stageModified": "Color for modified resources which have been staged.",
	"colors.stageDeleted": "Color for deleted resources which have been staged.",
	"colors.deleted": "Color for deleted resources.",
	"colors.renamed": "Color for renamed or copied resources.",
	"colors.untracked": "Color for untracked resources.",
	"colors.ignored": "Color for ignored resources.",
	"colors.conflict": "Color for resources with conflicts.",
	"colors.submodule": "Color for submodule resources.",
	"view.workbench.scm.missing.windows": {
		"message": "[Download Git for Windows](https://git-scm.com/download/win)\nAfter installing, please [reload](command:workbench.action.reloadWindow) (or [troubleshoot](command:git.showOutput)). Additional source control providers can be installed [from the Marketplace](command:workbench.extensions.search?%22%40category%3A%5C%22scm%20providers%5C%22%22).",
		"comment": [
			"{Locked='](command:workbench.action.reloadWindow'}",
			"Do not translate the 'command:*' part inside of the '(..)'. It is an internal command syntax for VS Code",
			"Please make sure there is no space between the right bracket and left parenthesis:  ]( this is an internal syntax for links"
		]
	},
	"view.workbench.scm.missing.mac": {
		"message": "[Download Git for macOS](https://git-scm.com/download/mac)\nAfter installing, please [reload](command:workbench.action.reloadWindow) (or [troubleshoot](command:git.showOutput)). Additional source control providers can be installed [from the Marketplace](command:workbench.extensions.search?%22%40category%3A%5C%22scm%20providers%5C%22%22).",
		"comment": [
			"{Locked='](command:workbench.action.reloadWindow'}",
			"Do not translate the 'command:*' part inside of the '(..)'. It is an internal command syntax for VS Code",
			"Please make sure there is no space between the right bracket and left parenthesis:  ]( this is an internal syntax for links"
		]
	},
	"view.workbench.scm.missing.linux": {
		"message": "Source control depends on Git being installed.\n[Download Git for Linux](https://git-scm.com/download/linux)\nAfter installing, please [reload](command:workbench.action.reloadWindow) (or [troubleshoot](command:git.showOutput)). Additional source control providers can be installed [from the Marketplace](command:workbench.extensions.search?%22%40category%3A%5C%22scm%20providers%5C%22%22).",
		"comment": [
			"{Locked='](command:workbench.action.reloadWindow'}",
			"Do not translate the 'command:*' part inside of the '(..)'. It is an internal command syntax for VS Code",
			"Please make sure there is no space between the right bracket and left parenthesis:  ]( this is an internal syntax for links"
		]
	},
	"view.workbench.scm.missing": "Install Git, a popular source control system, to track code changes and collaborate with others. Learn more in our [Git guides](https://aka.ms/vscode-scm).",
	"view.workbench.scm.disabled": {
		"message": "If you would like to use git features, please enable git in your [settings](command:workbench.action.openSettings?%5B%22git.enabled%22%5D).\nTo learn more about how to use git and source control in VS Code [read our docs](https://aka.ms/vscode-scm).",
		"comment": [
			"{Locked='](command:workbench.action.openSettings?%5B%22git.enabled%22%5D'}",
			"Do not translate the 'command:*' part inside of the '(..)'. It is an internal command syntax for VS Code",
			"Please make sure there is no space between the right bracket and left parenthesis:  ]( this is an internal syntax for links"
		]
	},
	"view.workbench.scm.empty": {
		"message": "In order to use git features, you can open a folder containing a git repository or clone from a URL.\n[Open Folder](command:vscode.openFolder)\n[Clone Repository](command:git.clone)\nTo learn more about how to use git and source control in VS Code [read our docs](https://aka.ms/vscode-scm).",
		"comment": [
			"{Locked='](command:vscode.openFolder'}",
			"Do not translate the 'command:*' part inside of the '(..)'. It is an internal command syntax for VS Code",
			"Please make sure there is no space between the right bracket and left parenthesis:  ]( this is an internal syntax for links"
		]
	},
	"view.workbench.scm.folder": {
		"message": "The folder currently open doesn't have a git repository. You can initialize a repository which will enable source control features powered by git.\n[Initialize Repository](command:git.init?%5Btrue%5D)\nTo learn more about how to use git and source control in VS Code [read our docs](https://aka.ms/vscode-scm).",
		"comment": [
			"{Locked='](command:git.init?%5Btrue%5D'}",
			"Do not translate the 'command:*' part inside of the '(..)'. It is an internal command syntax for VS Code",
			"Please make sure there is no space between the right bracket and left parenthesis:  ]( this is an internal syntax for links"
		]
	},
	"view.workbench.scm.workspace": {
		"message": "The workspace currently open doesn't have any folders containing git repositories. You can initialize a repository on a folder which will enable source control features powered by git.\n[Initialize Repository](command:git.init)\nTo learn more about how to use git and source control in VS Code [read our docs](https://aka.ms/vscode-scm).",
		"comment": [
			"{Locked='](command:git.init'}",
			"Do not translate the 'command:*' part inside of the '(..)'. It is an internal command syntax for VS Code",
			"Please make sure there is no space between the right bracket and left parenthesis:  ]( this is an internal syntax for links"
		]
	},
	"view.workbench.scm.emptyWorkspace": {
		"message": "The workspace currently open doesn't have any folders containing git repositories.\n[Add Folder to Workspace](command:workbench.action.addRootFolder)\nTo learn more about how to use git and source control in VS Code [read our docs](https://aka.ms/vscode-scm).",
		"comment": [
			"{Locked='](command:workbench.action.addRootFolder'}",
			"Do not translate the 'command:*' part inside of the '(..)'. It is an internal command syntax for VS Code",
			"Please make sure there is no space between the right bracket and left parenthesis:  ]( this is an internal syntax for links"
		]
	},
	"view.workbench.scm.scanFolderForRepositories": {
		"message": "Scanning folder for git repositories..."
	},
	"view.workbench.scm.scanWorkspaceForRepositories": {
		"message": "Scanning workspace for git repositories..."
	},
	"view.workbench.scm.repositoryInParentFolders": {
		"message": "A git repository was found in the parent folders of the workspace or the open file(s).\n[Open Repository](command:git.openRepositoriesInParentFolders)\nUse the [git.openRepositoryInParentFolders](command:workbench.action.openSettings?%5B%22git.openRepositoryInParentFolders%22%5D) setting to control whether git repositories in parent folders of workspaces or open files are opened. To learn more [read our docs](https://aka.ms/vscode-git-repository-in-parent-folders).",
		"comment": [
			"{Locked='](command:git.openRepositoriesInParentFolders'}",
			"{Locked='](command:workbench.action.openSettings?%5B%22git.openRepositoryInParentFolders%22%5D'}",
			"Do not translate the 'command:*' part inside of the '(..)'. It is an internal command syntax for VS Code",
			"Please make sure there is no space between the right bracket and left parenthesis:  ]( this is an internal syntax for links"
		]
	},
	"view.workbench.scm.repositoriesInParentFolders": {
		"message": "Git repositories were found in the parent folders of the workspace or the open file(s).\n[Open Repository](command:git.openRepositoriesInParentFolders)\nUse the [git.openRepositoryInParentFolders](command:workbench.action.openSettings?%5B%22git.openRepositoryInParentFolders%22%5D) setting to control whether git repositories in parent folders of workspace or open files are opened. To learn more [read our docs](https://aka.ms/vscode-git-repository-in-parent-folders).",
		"comment": [
			"{Locked='](command:git.openRepositoriesInParentFolders'}",
			"{Locked='](command:workbench.action.openSettings?%5B%22git.openRepositoryInParentFolders%22%5D'}",
			"Do not translate the 'command:*' part inside of the '(..)'. It is an internal command syntax for VS Code",
			"Please make sure there is no space between the right bracket and left parenthesis:  ]( this is an internal syntax for links"
		]
	},
	"view.workbench.scm.unsafeRepository": {
		"message": "The detected git repository is potentially unsafe as the folder is owned by someone other than the current user.\n[Manage Unsafe Repositories](command:git.manageUnsafeRepositories)\nTo learn more about unsafe repositories [read our docs](https://aka.ms/vscode-git-unsafe-repository).",
		"comment": [
			"{Locked='](command:git.manageUnsafeRepositories'}",
			"Do not translate the 'command:*' part inside of the '(..)'. It is an internal command syntax for VS Code",
			"Please make sure there is no space between the right bracket and left parenthesis:  ]( this is an internal syntax for links"
		]
	},
	"view.workbench.scm.unsafeRepositories": {
		"message": "The detected git repositories are potentially unsafe as the folders are owned by someone other than the current user.\n[Manage Unsafe Repositories](command:git.manageUnsafeRepositories)\nTo learn more about unsafe repositories [read our docs](https://aka.ms/vscode-git-unsafe-repository).",
		"comment": [
			"{Locked='](command:git.manageUnsafeRepositories'}",
			"Do not translate the 'command:*' part inside of the '(..)'. It is an internal command syntax for VS Code",
			"Please make sure there is no space between the right bracket and left parenthesis:  ]( this is an internal syntax for links"
		]
	},
	"view.workbench.cloneRepository": {
		"message": "You can clone a repository locally.\n[Clone Repository](command:git.clone 'Clone a repository once the git extension has activated')",
		"comment": [
			"{Locked='](command:git.clone'}",
			"Do not translate the 'command:*' part inside of the '(..)'. It is an internal command syntax for VS Code",
			"Please make sure there is no space between the right bracket and left parenthesis:  ]( this is an internal syntax for links"
		]
	},
	"view.workbench.learnMore": "To learn more about how to use git and source control in VS Code [read our docs](https://aka.ms/vscode-scm)."
}<|MERGE_RESOLUTION|>--- conflicted
+++ resolved
@@ -243,12 +243,6 @@
 	"config.useIntegratedAskPass": "Controls whether GIT_ASKPASS should be overwritten to use the integrated version.",
 	"config.mergeEditor": "Open the merge editor for files that are currently under conflict.",
 	"config.optimisticUpdate": "Controls whether to optimistically update the state of the Source Control view after running git commands.",
-<<<<<<< HEAD
-	"config.openRepositoryInParentFolders": "Control whether a repository in the parent folders of the workspace, open file(s) should be opened.",
-	"config.openRepositoryInParentFolders.always": "Always open a repository in the parent folders of the workspace, open file(s).",
-	"config.openRepositoryInParentFolders.never": "Never open a repository in the parent folders of the workspace, open file(s).",
-	"config.openRepositoryInParentFolders.prompt": "Prompt before opening a repository in the parent folders of the workspace, open file(s).",
-=======
 	"config.openRepositoryInParentFolders": "Control whether a repository in parent folders of workspaces or open files should be opened.",
 	"config.openRepositoryInParentFolders.always": "Always open a repository in parent folders of workspaces or open files.",
 	"config.openRepositoryInParentFolders.never": "Never open a repository in parent folders of workspaces or open files.",
@@ -257,7 +251,6 @@
 	"config.publishBeforeContinueOn.always": "Always publish unpublished git state when using Continue Working On from a git repository",
 	"config.publishBeforeContinueOn.never": "Never publish unpublished git state when using Continue Working On from a git repository",
 	"config.publishBeforeContinueOn.prompt": "Prompt to publish unpublished git state when using Continue Working On from a git repository",
->>>>>>> 7a04589c
 	"submenu.explorer": "Git",
 	"submenu.commit": "Commit",
 	"submenu.commit.amend": "Amend",
