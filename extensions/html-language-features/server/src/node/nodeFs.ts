/*---------------------------------------------------------------------------------------------
 *  Copyright (c) Microsoft Corporation. All rights reserved.
 *  Licensed under the MIT License. See License.txt in the project root for license information.
 *--------------------------------------------------------------------------------------------*/

import { FileSystemProvider, getScheme } from '../requests';
import { URI as Uri } from 'vscode-uri';

import * as fs from 'fs';
import { FileType } from 'vscode-css-languageservice';

export function getNodeFileFS(): FileSystemProvider {
	function ensureFileUri(location: string) {
		if (getScheme(location) !== 'file') {
			throw new Error('fileSystemProvider can only handle file URLs');
		}
	}
	return {
<<<<<<< HEAD
		getContent(location: string, encoding?: BufferEncoding) {
			ensureFileUri(location);
			return new Promise((c, e) => {
				const uri = Uri.parse(location);
				fs.readFile(uri.fsPath, encoding, (err, buf) => {
					if (err) {
						return e(err);
					}
					c(buf.toString());

				});
			});
		},
=======
>>>>>>> b6786d86
		stat(location: string) {
			ensureFileUri(location);
			return new Promise((c, e) => {
				const uri = Uri.parse(location);
				fs.stat(uri.fsPath, (err, stats) => {
					if (err) {
						if (err.code === 'ENOENT') {
							return c({ type: FileType.Unknown, ctime: -1, mtime: -1, size: -1 });
						} else {
							return e(err);
						}
					}

					let type = FileType.Unknown;
					if (stats.isFile()) {
						type = FileType.File;
					} else if (stats.isDirectory()) {
						type = FileType.Directory;
					} else if (stats.isSymbolicLink()) {
						type = FileType.SymbolicLink;
					}

					c({
						type,
						ctime: stats.ctime.getTime(),
						mtime: stats.mtime.getTime(),
						size: stats.size
					});
				});
			});
		},
		readDirectory(location: string) {
			ensureFileUri(location);
			return new Promise((c, e) => {
				const path = Uri.parse(location).fsPath;

				fs.readdir(path, { withFileTypes: true }, (err, children) => {
					if (err) {
						return e(err);
					}
					c(children.map(stat => {
						if (stat.isSymbolicLink()) {
							return [stat.name, FileType.SymbolicLink];
						} else if (stat.isDirectory()) {
							return [stat.name, FileType.Directory];
						} else if (stat.isFile()) {
							return [stat.name, FileType.File];
						} else {
							return [stat.name, FileType.Unknown];
						}
					}));
				});
			});
		}
	};
}<|MERGE_RESOLUTION|>--- conflicted
+++ resolved
@@ -16,22 +16,6 @@
 		}
 	}
 	return {
-<<<<<<< HEAD
-		getContent(location: string, encoding?: BufferEncoding) {
-			ensureFileUri(location);
-			return new Promise((c, e) => {
-				const uri = Uri.parse(location);
-				fs.readFile(uri.fsPath, encoding, (err, buf) => {
-					if (err) {
-						return e(err);
-					}
-					c(buf.toString());
-
-				});
-			});
-		},
-=======
->>>>>>> b6786d86
 		stat(location: string) {
 			ensureFileUri(location);
 			return new Promise((c, e) => {
