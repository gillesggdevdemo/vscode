--- conflicted
+++ resolved
@@ -1,11 +1,7 @@
 {
   "name": "code-oss-dev",
   "version": "1.84.0",
-<<<<<<< HEAD
-  "distro": "5cd74595735043530966a6d14dc78183fd347264",
-=======
   "distro": "f69d4735763562c6fd1d2a56596fe808865081ed",
->>>>>>> ed0871da
   "author": {
     "name": "Microsoft Corporation"
   },
