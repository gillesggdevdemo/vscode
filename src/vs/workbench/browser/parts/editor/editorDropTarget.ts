/*---------------------------------------------------------------------------------------------
 *  Copyright (c) Microsoft Corporation. All rights reserved.
 *  Licensed under the MIT License. See License.txt in the project root for license information.
 *--------------------------------------------------------------------------------------------*/

import 'vs/css!./media/editordroptarget';
import { DataTransfers } from 'vs/base/browser/dnd';
import { addDisposableListener, DragAndDropObserver, EventHelper, EventType, getWindow, isAncestor } from 'vs/base/browser/dom';
import { renderFormattedText } from 'vs/base/browser/formattedTextRenderer';
import { RunOnceScheduler } from 'vs/base/common/async';
import { toDisposable } from 'vs/base/common/lifecycle';
import { isMacintosh, isWeb } from 'vs/base/common/platform';
import { assertAllDefined, assertIsDefined } from 'vs/base/common/types';
import { localize } from 'vs/nls';
import { IConfigurationService } from 'vs/platform/configuration/common/configuration';
import { IInstantiationService } from 'vs/platform/instantiation/common/instantiation';
import { Registry } from 'vs/platform/registry/common/platform';
import { activeContrastBorder } from 'vs/platform/theme/common/colorRegistry';
import { IThemeService, Themable } from 'vs/platform/theme/common/themeService';
import { isTemporaryWorkspace, IWorkspaceContextService } from 'vs/platform/workspace/common/workspace';
import { CodeDataTransfers, containsDragType, Extensions as DragAndDropExtensions, IDragAndDropContributionRegistry, LocalSelectionTransfer } from 'vs/platform/dnd/browser/dnd';
import { DraggedEditorGroupIdentifier, DraggedEditorIdentifier, extractTreeDropData, ResourcesDropHandler } from 'vs/workbench/browser/dnd';
import { fillActiveEditorViewState, IEditorGroupView } from 'vs/workbench/browser/parts/editor/editor';
import { EditorInputCapabilities, IEditorIdentifier, IUntypedEditorInput } from 'vs/workbench/common/editor';
import { EDITOR_DRAG_AND_DROP_BACKGROUND, EDITOR_DROP_INTO_PROMPT_BACKGROUND, EDITOR_DROP_INTO_PROMPT_BORDER, EDITOR_DROP_INTO_PROMPT_FOREGROUND } from 'vs/workbench/common/theme';
import { GroupDirection, IEditorDropTargetDelegate, IEditorGroup, IEditorGroupsService, IMergeGroupOptions, MergeGroupMode } from 'vs/workbench/services/editor/common/editorGroupsService';
import { IEditorService } from 'vs/workbench/services/editor/common/editorService';
import { ITreeViewsDnDService } from 'vs/editor/common/services/treeViewsDndService';
import { DraggedTreeItemsIdentifier } from 'vs/editor/common/services/treeViewsDnd';

interface IDropOperation {
	splitDirection?: GroupDirection;
}

function isDropIntoEditorEnabledGlobally(configurationService: IConfigurationService) {
	return configurationService.getValue<boolean>('editor.dropIntoEditor.enabled');
}

function isDragIntoEditorEvent(e: DragEvent): boolean {
	return e.shiftKey;
}

class DropOverlay extends Themable {

	private static readonly OVERLAY_ID = 'monaco-workbench-editor-drop-overlay';

	private container: HTMLElement | undefined;
	private overlay: HTMLElement | undefined;
	private dropIntoPromptElement?: HTMLSpanElement;

	private currentDropOperation: IDropOperation | undefined;

	private _disposed: boolean | undefined;
	get disposed(): boolean { return !!this._disposed; }

	private cleanupOverlayScheduler: RunOnceScheduler;

	private readonly editorTransfer = LocalSelectionTransfer.getInstance<DraggedEditorIdentifier>();
	private readonly groupTransfer = LocalSelectionTransfer.getInstance<DraggedEditorGroupIdentifier>();
	private readonly treeItemsTransfer = LocalSelectionTransfer.getInstance<DraggedTreeItemsIdentifier>();

	private readonly enableDropIntoEditor: boolean;

	constructor(
		private readonly groupView: IEditorGroupView,
		@IThemeService themeService: IThemeService,
		@IConfigurationService private readonly configurationService: IConfigurationService,
		@IInstantiationService private readonly instantiationService: IInstantiationService,
		@IEditorService private readonly editorService: IEditorService,
		@IEditorGroupsService private readonly editorGroupService: IEditorGroupsService,
		@ITreeViewsDnDService private readonly treeViewsDragAndDropService: ITreeViewsDnDService,
		@IWorkspaceContextService private readonly contextService: IWorkspaceContextService
	) {
		super(themeService);

		this.cleanupOverlayScheduler = this._register(new RunOnceScheduler(() => this.dispose(), 300));

		this.enableDropIntoEditor = isDropIntoEditorEnabledGlobally(this.configurationService) && this.isDropIntoActiveEditorEnabled();

		this.create();
	}

	private create(): void {
		const overlayOffsetHeight = this.getOverlayOffsetHeight();

		// Container
		const container = this.container = document.createElement('div');
		container.id = DropOverlay.OVERLAY_ID;
		container.style.top = `${overlayOffsetHeight}px`;

		// Parent
		this.groupView.element.appendChild(container);
		this.groupView.element.classList.add('dragged-over');
		this._register(toDisposable(() => {
			this.groupView.element.removeChild(container);
			this.groupView.element.classList.remove('dragged-over');
		}));

		// Overlay
		this.overlay = document.createElement('div');
		this.overlay.classList.add('editor-group-overlay-indicator');
		container.appendChild(this.overlay);

		if (this.enableDropIntoEditor) {
			this.dropIntoPromptElement = renderFormattedText(localize('dropIntoEditorPrompt', "Hold __{0}__ to drop into editor", isMacintosh ? '⇧' : 'Shift'), {});
			this.dropIntoPromptElement.classList.add('editor-group-overlay-drop-into-prompt');
			this.overlay.appendChild(this.dropIntoPromptElement);
		}

		// Overlay Event Handling
		this.registerListeners(container);

		// Styles
		this.updateStyles();
	}

	override updateStyles(): void {
		const overlay = assertIsDefined(this.overlay);

		// Overlay drop background
		overlay.style.backgroundColor = this.getColor(EDITOR_DRAG_AND_DROP_BACKGROUND) || '';

		// Overlay contrast border (if any)
		const activeContrastBorderColor = this.getColor(activeContrastBorder);
		overlay.style.outlineColor = activeContrastBorderColor || '';
		overlay.style.outlineOffset = activeContrastBorderColor ? '-2px' : '';
		overlay.style.outlineStyle = activeContrastBorderColor ? 'dashed' : '';
		overlay.style.outlineWidth = activeContrastBorderColor ? '2px' : '';

		if (this.dropIntoPromptElement) {
			this.dropIntoPromptElement.style.backgroundColor = this.getColor(EDITOR_DROP_INTO_PROMPT_BACKGROUND) ?? '';
			this.dropIntoPromptElement.style.color = this.getColor(EDITOR_DROP_INTO_PROMPT_FOREGROUND) ?? '';

			const borderColor = this.getColor(EDITOR_DROP_INTO_PROMPT_BORDER);
			if (borderColor) {
				this.dropIntoPromptElement.style.borderWidth = '1px';
				this.dropIntoPromptElement.style.borderStyle = 'solid';
				this.dropIntoPromptElement.style.borderColor = borderColor;
			} else {
				this.dropIntoPromptElement.style.borderWidth = '0';
			}
		}
	}

	private registerListeners(container: HTMLElement): void {
		this._register(new DragAndDropObserver(container, {
			onDragEnter: e => undefined,
			onDragOver: e => {
				if (this.enableDropIntoEditor && isDragIntoEditorEvent(e)) {
					this.dispose();
					return;
				}

				const isDraggingGroup = this.groupTransfer.hasData(DraggedEditorGroupIdentifier.prototype);
				const isDraggingEditor = this.editorTransfer.hasData(DraggedEditorIdentifier.prototype);

				// Update the dropEffect to "copy" if there is no local data to be dragged because
				// in that case we can only copy the data into and not move it from its source
				if (!isDraggingEditor && !isDraggingGroup && e.dataTransfer) {
					e.dataTransfer.dropEffect = 'copy';
				}

				// Find out if operation is valid
				let isCopy = true;
				if (isDraggingGroup) {
					isCopy = this.isCopyOperation(e);
				} else if (isDraggingEditor) {
					const data = this.editorTransfer.getData(DraggedEditorIdentifier.prototype);
					if (Array.isArray(data)) {
						isCopy = this.isCopyOperation(e, data[0].identifier);
					}
				}

				if (!isCopy) {
					const sourceGroupView = this.findSourceGroupView();
					if (sourceGroupView === this.groupView) {
						if (isDraggingGroup || (isDraggingEditor && sourceGroupView.count < 2)) {
							this.hideOverlay();
							return; // do not allow to drop group/editor on itself if this results in an empty group
						}
					}
				}

				// Position overlay and conditionally enable or disable
				// editor group splitting support based on setting and
				// keymodifiers used.
				let splitOnDragAndDrop = !!this.editorGroupService.partOptions.splitOnDragAndDrop;
				if (this.isToggleSplitOperation(e)) {
					splitOnDragAndDrop = !splitOnDragAndDrop;
				}
				this.positionOverlay(e.offsetX, e.offsetY, isDraggingGroup, splitOnDragAndDrop);

				// Make sure to stop any running cleanup scheduler to remove the overlay
				if (this.cleanupOverlayScheduler.isScheduled()) {
					this.cleanupOverlayScheduler.cancel();
				}
			},

			onDragLeave: e => this.dispose(),
			onDragEnd: e => this.dispose(),

			onDrop: e => {
				EventHelper.stop(e, true);

				// Dispose overlay
				this.dispose();

				// Handle drop if we have a valid operation
				if (this.currentDropOperation) {
					this.handleDrop(e, this.currentDropOperation.splitDirection);
				}
			}
		}));

		this._register(addDisposableListener(container, EventType.MOUSE_OVER, () => {
			// Under some circumstances we have seen reports where the drop overlay is not being
			// cleaned up and as such the editor area remains under the overlay so that you cannot
			// type into the editor anymore. This seems related to using VMs and DND via host and
			// guest OS, though some users also saw it without VMs.
			// To protect against this issue we always destroy the overlay as soon as we detect a
			// mouse event over it. The delay is used to guarantee we are not interfering with the
			// actual DROP event that can also trigger a mouse over event.
			if (!this.cleanupOverlayScheduler.isScheduled()) {
				this.cleanupOverlayScheduler.schedule();
			}
		}));
	}

	private isDropIntoActiveEditorEnabled(): boolean {
		return !!this.groupView.activeEditor?.hasCapability(EditorInputCapabilities.CanDropIntoEditor);
	}

	private findSourceGroupView(): IEditorGroup | undefined {

		// Check for group transfer
		if (this.groupTransfer.hasData(DraggedEditorGroupIdentifier.prototype)) {
			const data = this.groupTransfer.getData(DraggedEditorGroupIdentifier.prototype);
			if (Array.isArray(data)) {
				return this.editorGroupService.getGroup(data[0].identifier);
			}
		}

		// Check for editor transfer
		else if (this.editorTransfer.hasData(DraggedEditorIdentifier.prototype)) {
			const data = this.editorTransfer.getData(DraggedEditorIdentifier.prototype);
			if (Array.isArray(data)) {
				return this.editorGroupService.getGroup(data[0].identifier.groupId);
			}
		}

		return undefined;
	}

	private async handleDrop(event: DragEvent, splitDirection?: GroupDirection): Promise<void> {

		// Determine target group
		const ensureTargetGroup = () => {
			let targetGroup: IEditorGroup;
			if (typeof splitDirection === 'number') {
				targetGroup = this.editorGroupService.addGroup(this.groupView, splitDirection);
			} else {
				targetGroup = this.groupView;
			}

			return targetGroup;
		};

		// Check for group transfer
		if (this.groupTransfer.hasData(DraggedEditorGroupIdentifier.prototype)) {
			const data = this.groupTransfer.getData(DraggedEditorGroupIdentifier.prototype);
			if (Array.isArray(data)) {
				const sourceGroup = this.editorGroupService.getGroup(data[0].identifier);
				if (sourceGroup) {
					if (typeof splitDirection !== 'number' && sourceGroup === this.groupView) {
						return;
					}

					// Split to new group
					let targetGroup: IEditorGroup | undefined;
					if (typeof splitDirection === 'number') {
						if (this.isCopyOperation(event)) {
							targetGroup = this.editorGroupService.copyGroup(sourceGroup, this.groupView, splitDirection);
						} else {
							targetGroup = this.editorGroupService.moveGroup(sourceGroup, this.groupView, splitDirection);
						}
					}

					// Merge into existing group
					else {
						let mergeGroupOptions: IMergeGroupOptions | undefined = undefined;
						if (this.isCopyOperation(event)) {
							mergeGroupOptions = { mode: MergeGroupMode.COPY_EDITORS };
						}

						this.editorGroupService.mergeGroup(sourceGroup, this.groupView, mergeGroupOptions);
					}

					if (targetGroup) {
						this.editorGroupService.activateGroup(targetGroup);
					}
				}

				this.groupTransfer.clearData(DraggedEditorGroupIdentifier.prototype);
			}
		}

		// Check for editor transfer
		else if (this.editorTransfer.hasData(DraggedEditorIdentifier.prototype)) {
			const data = this.editorTransfer.getData(DraggedEditorIdentifier.prototype);
			if (Array.isArray(data)) {
				const draggedEditor = data[0].identifier;

				const sourceGroup = this.editorGroupService.getGroup(draggedEditor.groupId);
				if (sourceGroup) {
					const copyEditor = this.isCopyOperation(event, draggedEditor);
					let targetGroup: IEditorGroup | undefined = undefined;

					// Optimization: if we move the last editor of an editor group
					// and we are configured to close empty editor groups, we can
					// rather move the entire editor group according to the direction
					if (this.editorGroupService.partOptions.closeEmptyGroups && sourceGroup.count === 1 && typeof splitDirection === 'number' && !copyEditor) {
						targetGroup = this.editorGroupService.moveGroup(sourceGroup, this.groupView, splitDirection);
					}

					// In any other case do a normal move/copy operation
					else {
						targetGroup = ensureTargetGroup();
						if (sourceGroup === targetGroup) {
							return;
						}

						// Open in target group
						const options = fillActiveEditorViewState(sourceGroup, draggedEditor.editor, {
							pinned: true,										// always pin dropped editor
							sticky: sourceGroup.isSticky(draggedEditor.editor),	// preserve sticky state
						});

						if (!copyEditor) {
							sourceGroup.moveEditor(draggedEditor.editor, targetGroup, options);
						} else {
							sourceGroup.copyEditor(draggedEditor.editor, targetGroup, options);
						}
					}

					// Ensure target has focus
					targetGroup.focus();
				}

				this.editorTransfer.clearData(DraggedEditorIdentifier.prototype);
			}
		}

		// Check for tree items
		else if (this.treeItemsTransfer.hasData(DraggedTreeItemsIdentifier.prototype)) {
			const data = this.treeItemsTransfer.getData(DraggedTreeItemsIdentifier.prototype);
			if (Array.isArray(data)) {
				const editors: IUntypedEditorInput[] = [];
				for (const id of data) {
					const dataTransferItem = await this.treeViewsDragAndDropService.removeDragOperationTransfer(id.identifier);
					if (dataTransferItem) {
						const treeDropData = await extractTreeDropData(dataTransferItem);
						editors.push(...treeDropData.map(editor => ({ ...editor, options: { ...editor.options, pinned: true } })));
					}
				}
				if (editors.length) {
					this.editorService.openEditors(editors, ensureTargetGroup(), { validateTrust: true });
				}
			}

			this.treeItemsTransfer.clearData(DraggedTreeItemsIdentifier.prototype);
		}

		// Check for URI transfer
		else {
			const dropHandler = this.instantiationService.createInstance(ResourcesDropHandler, { allowWorkspaceOpen: !isWeb || isTemporaryWorkspace(this.contextService.getWorkspace()) });
			dropHandler.handleDrop(event, getWindow(this.groupView.element), () => ensureTargetGroup(), targetGroup => targetGroup?.focus());
		}
	}

	private isCopyOperation(e: DragEvent, draggedEditor?: IEditorIdentifier): boolean {
		if (draggedEditor?.editor.hasCapability(EditorInputCapabilities.Singleton)) {
			return false; // Singleton editors cannot be split
		}

		return (e.ctrlKey && !isMacintosh) || (e.altKey && isMacintosh);
	}

	private isToggleSplitOperation(e: DragEvent): boolean {
		return (e.altKey && !isMacintosh) || (e.shiftKey && isMacintosh);
	}

	private positionOverlay(mousePosX: number, mousePosY: number, isDraggingGroup: boolean, enableSplitting: boolean): void {
		const preferSplitVertically = this.editorGroupService.partOptions.openSideBySideDirection === 'right';

		const editorControlWidth = this.groupView.element.clientWidth;
		const editorControlHeight = this.groupView.element.clientHeight - this.getOverlayOffsetHeight();

		let edgeWidthThresholdFactor: number;
		let edgeHeightThresholdFactor: number;
		if (enableSplitting) {
			if (isDraggingGroup) {
				edgeWidthThresholdFactor = preferSplitVertically ? 0.3 : 0.1; // give larger threshold when dragging group depending on preferred split direction
			} else {
				edgeWidthThresholdFactor = 0.1; // 10% threshold to split if dragging editors
			}

			if (isDraggingGroup) {
				edgeHeightThresholdFactor = preferSplitVertically ? 0.1 : 0.3; // give larger threshold when dragging group depending on preferred split direction
			} else {
				edgeHeightThresholdFactor = 0.1; // 10% threshold to split if dragging editors
			}
		} else {
			edgeWidthThresholdFactor = 0;
			edgeHeightThresholdFactor = 0;
		}

		const edgeWidthThreshold = editorControlWidth * edgeWidthThresholdFactor;
		const edgeHeightThreshold = editorControlHeight * edgeHeightThresholdFactor;

		const splitWidthThreshold = editorControlWidth / 3;		// offer to split left/right at 33%
		const splitHeightThreshold = editorControlHeight / 3;	// offer to split up/down at 33%

		// No split if mouse is above certain threshold in the center of the view
		let splitDirection: GroupDirection | undefined;
		if (
			mousePosX > edgeWidthThreshold && mousePosX < editorControlWidth - edgeWidthThreshold &&
			mousePosY > edgeHeightThreshold && mousePosY < editorControlHeight - edgeHeightThreshold
		) {
			splitDirection = undefined;
		}

		// Offer to split otherwise
		else {

			// User prefers to split vertically: offer a larger hitzone
			// for this direction like so:
			// ----------------------------------------------
			// |		|		SPLIT UP		|			|
			// | SPLIT 	|-----------------------|	SPLIT	|
			// |		|		  MERGE			|			|
			// | LEFT	|-----------------------|	RIGHT	|
			// |		|		SPLIT DOWN		|			|
			// ----------------------------------------------
			if (preferSplitVertically) {
				if (mousePosX < splitWidthThreshold) {
					splitDirection = GroupDirection.LEFT;
				} else if (mousePosX > splitWidthThreshold * 2) {
					splitDirection = GroupDirection.RIGHT;
				} else if (mousePosY < editorControlHeight / 2) {
					splitDirection = GroupDirection.UP;
				} else {
					splitDirection = GroupDirection.DOWN;
				}
			}

			// User prefers to split horizontally: offer a larger hitzone
			// for this direction like so:
			// ----------------------------------------------
			// |				SPLIT UP					|
			// |--------------------------------------------|
			// |  SPLIT LEFT  |	   MERGE	|  SPLIT RIGHT  |
			// |--------------------------------------------|
			// |				SPLIT DOWN					|
			// ----------------------------------------------
			else {
				if (mousePosY < splitHeightThreshold) {
					splitDirection = GroupDirection.UP;
				} else if (mousePosY > splitHeightThreshold * 2) {
					splitDirection = GroupDirection.DOWN;
				} else if (mousePosX < editorControlWidth / 2) {
					splitDirection = GroupDirection.LEFT;
				} else {
					splitDirection = GroupDirection.RIGHT;
				}
			}
		}

		// Draw overlay based on split direction
		switch (splitDirection) {
			case GroupDirection.UP:
				this.doPositionOverlay({ top: '0', left: '0', width: '100%', height: '50%' });
				this.toggleDropIntoPrompt(false);
				break;
			case GroupDirection.DOWN:
				this.doPositionOverlay({ top: '50%', left: '0', width: '100%', height: '50%' });
				this.toggleDropIntoPrompt(false);
				break;
			case GroupDirection.LEFT:
				this.doPositionOverlay({ top: '0', left: '0', width: '50%', height: '100%' });
				this.toggleDropIntoPrompt(false);
				break;
			case GroupDirection.RIGHT:
				this.doPositionOverlay({ top: '0', left: '50%', width: '50%', height: '100%' });
				this.toggleDropIntoPrompt(false);
				break;
			default:
				this.doPositionOverlay({ top: '0', left: '0', width: '100%', height: '100%' });
				this.toggleDropIntoPrompt(true);
		}

		// Make sure the overlay is visible now
		const overlay = assertIsDefined(this.overlay);
		overlay.style.opacity = '1';

		// Enable transition after a timeout to prevent initial animation
		setTimeout(() => overlay.classList.add('overlay-move-transition'), 0);

		// Remember as current split direction
		this.currentDropOperation = { splitDirection };
	}

	private doPositionOverlay(options: { top: string; left: string; width: string; height: string }): void {
		const [container, overlay] = assertAllDefined(this.container, this.overlay);

		// Container
		const offsetHeight = this.getOverlayOffsetHeight();
		if (offsetHeight) {
			container.style.height = `calc(100% - ${offsetHeight}px)`;
		} else {
			container.style.height = '100%';
		}

		// Overlay
		overlay.style.top = options.top;
		overlay.style.left = options.left;
		overlay.style.width = options.width;
		overlay.style.height = options.height;
	}

	private getOverlayOffsetHeight(): number {

		// With tabs and opened editors: use the area below tabs as drop target
<<<<<<< HEAD
		if (!this.groupView.isEmpty && this.editorGroupService.partOptions.showTabs) {
=======
		if (!this.groupView.isEmpty && this.editorGroupService.partOptions.showTabs === 'multiple') {
>>>>>>> 0e98f35f
			return this.groupView.titleHeight.offset;
		}

		// Without tabs or empty group: use entire editor area as drop target
		return 0;
	}

	private hideOverlay(): void {
		const overlay = assertIsDefined(this.overlay);

		// Reset overlay
		this.doPositionOverlay({ top: '0', left: '0', width: '100%', height: '100%' });
		overlay.style.opacity = '0';
		overlay.classList.remove('overlay-move-transition');

		// Reset current operation
		this.currentDropOperation = undefined;
	}

	private toggleDropIntoPrompt(showing: boolean) {
		if (!this.dropIntoPromptElement) {
			return;
		}
		this.dropIntoPromptElement.style.opacity = showing ? '1' : '0';
	}

	contains(element: HTMLElement): boolean {
		return element === this.container || element === this.overlay;
	}

	override dispose(): void {
		super.dispose();

		this._disposed = true;
	}
}

export class EditorDropTarget extends Themable {

	private _overlay?: DropOverlay;

	private counter = 0;

	private readonly editorTransfer = LocalSelectionTransfer.getInstance<DraggedEditorIdentifier>();
	private readonly groupTransfer = LocalSelectionTransfer.getInstance<DraggedEditorGroupIdentifier>();

	constructor(
		private readonly container: HTMLElement,
		private readonly delegate: IEditorDropTargetDelegate,
		@IEditorGroupsService private readonly editorGroupService: IEditorGroupsService,
		@IThemeService themeService: IThemeService,
		@IConfigurationService private readonly configurationService: IConfigurationService,
		@IInstantiationService private readonly instantiationService: IInstantiationService
	) {
		super(themeService);

		this.registerListeners();
	}

	private get overlay(): DropOverlay | undefined {
		if (this._overlay && !this._overlay.disposed) {
			return this._overlay;
		}

		return undefined;
	}

	private registerListeners(): void {
		this._register(addDisposableListener(this.container, EventType.DRAG_ENTER, e => this.onDragEnter(e)));
		this._register(addDisposableListener(this.container, EventType.DRAG_LEAVE, () => this.onDragLeave()));
		for (const target of [this.container, getWindow(this.container)]) {
			this._register(addDisposableListener(target, EventType.DRAG_END, () => this.onDragEnd()));
		}
	}

	private onDragEnter(event: DragEvent): void {
		if (isDropIntoEditorEnabledGlobally(this.configurationService) && isDragIntoEditorEvent(event)) {
			return;
		}

		this.counter++;

		// Validate transfer
		if (
			!this.editorTransfer.hasData(DraggedEditorIdentifier.prototype) &&
			!this.groupTransfer.hasData(DraggedEditorGroupIdentifier.prototype) &&
			event.dataTransfer
		) {
			const dndContributions = Registry.as<IDragAndDropContributionRegistry>(DragAndDropExtensions.DragAndDropContribution).getAll();
			const dndContributionKeys = Array.from(dndContributions).map(e => e.dataFormatKey);
			if (!containsDragType(event, DataTransfers.FILES, CodeDataTransfers.FILES, DataTransfers.RESOURCES, CodeDataTransfers.EDITORS, ...dndContributionKeys)) { // see https://github.com/microsoft/vscode/issues/25789
				event.dataTransfer.dropEffect = 'none';
				return; // unsupported transfer
			}
		}

		// Signal DND start
		this.updateContainer(true);

		const target = event.target as HTMLElement;
		if (target) {

			// Somehow we managed to move the mouse quickly out of the current overlay, so destroy it
			if (this.overlay && !this.overlay.contains(target)) {
				this.disposeOverlay();
			}

			// Create overlay over target
			if (!this.overlay) {
				const targetGroupView = this.findTargetGroupView(target);
				if (targetGroupView) {
					this._overlay = this.instantiationService.createInstance(DropOverlay, targetGroupView);
				}
			}
		}
	}

	private onDragLeave(): void {
		this.counter--;

		if (this.counter === 0) {
			this.updateContainer(false);
		}
	}

	private onDragEnd(): void {
		this.counter = 0;

		this.updateContainer(false);
		this.disposeOverlay();
	}

	private findTargetGroupView(child: HTMLElement): IEditorGroupView | undefined {
		const groups = this.editorGroupService.groups as IEditorGroupView[];

		return groups.find(groupView => isAncestor(child, groupView.element) || this.delegate.containsGroup?.(groupView));
	}

	private updateContainer(isDraggedOver: boolean): void {
		this.container.classList.toggle('dragged-over', isDraggedOver);
	}

	override dispose(): void {
		super.dispose();

		this.disposeOverlay();
	}

	private disposeOverlay(): void {
		if (this.overlay) {
			this.overlay.dispose();
			this._overlay = undefined;
		}
	}
}<|MERGE_RESOLUTION|>--- conflicted
+++ resolved
@@ -530,11 +530,7 @@
 	private getOverlayOffsetHeight(): number {
 
 		// With tabs and opened editors: use the area below tabs as drop target
-<<<<<<< HEAD
-		if (!this.groupView.isEmpty && this.editorGroupService.partOptions.showTabs) {
-=======
 		if (!this.groupView.isEmpty && this.editorGroupService.partOptions.showTabs === 'multiple') {
->>>>>>> 0e98f35f
 			return this.groupView.titleHeight.offset;
 		}
 
