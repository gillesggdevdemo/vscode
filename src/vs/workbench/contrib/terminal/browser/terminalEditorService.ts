/*---------------------------------------------------------------------------------------------
 *  Copyright (c) Microsoft Corporation. All rights reserved.
 *  Licensed under the MIT License. See License.txt in the project root for license information.
 *--------------------------------------------------------------------------------------------*/

import { Emitter, Event } from 'vs/base/common/event';
import { Disposable, dispose, IDisposable, toDisposable } from 'vs/base/common/lifecycle';
import { ITerminalEditorService, ITerminalInstance } from 'vs/workbench/contrib/terminal/browser/terminal';
import { TerminalEditorInput } from 'vs/workbench/contrib/terminal/browser/terminalEditorInput';
import { TerminalLocation } from 'vs/workbench/contrib/terminal/common/terminal';
import { IEditorService } from 'vs/workbench/services/editor/common/editorService';

export class TerminalEditorService extends Disposable implements ITerminalEditorService {
	declare _serviceBrand: undefined;

	instances: ITerminalInstance[] = [];
	private _activeInstanceIndex: number = -1;

	private _editorInputs: Map</*instanceId*/number, TerminalEditorInput> = new Map();
	private _instanceDisposables: Map</*instanceId*/number, IDisposable[]> = new Map();

	private readonly _onDidDisposeInstance = new Emitter<ITerminalInstance>();
	get onDidDisposeInstance(): Event<ITerminalInstance> { return this._onDidDisposeInstance.event; }
	private readonly _onDidChangeActiveInstance = new Emitter<ITerminalInstance | undefined>();
	get onDidChangeActiveInstance(): Event<ITerminalInstance | undefined> { return this._onDidChangeActiveInstance.event; }
	private readonly _onDidChangeInstances = new Emitter<void>();
	get onDidChangeInstances(): Event<void> { return this._onDidChangeInstances.event; }

	constructor(
		@IEditorService private readonly _editorService: IEditorService
	) {
		super();

		this._register(toDisposable(() => {
			for (const d of this._instanceDisposables.values()) {
				dispose(d);
			}
		}));
		this._register(this._editorService.onDidActiveEditorChange(() => {
			const activeEditor = this._editorService.activeEditor;
			this._setActiveInstance(activeEditor instanceof TerminalEditorInput ? activeEditor?.terminalInstance : undefined);
		}));
	}

	get activeInstance(): ITerminalInstance | undefined {
		if (this.instances.length === 0 || this._activeInstanceIndex === -1) {
			return undefined;
		}
		return this.instances[this._activeInstanceIndex];
	}

	setActiveInstance(instance: ITerminalInstance): void {
		this._setActiveInstance(instance);
	}

	private _setActiveInstance(instance: ITerminalInstance | undefined): void {
		const oldActiveInstance = this.activeInstance;
		if (instance === undefined) {
			this._activeInstanceIndex = -1;
		} else {
			this._activeInstanceIndex = this.instances.findIndex(e => e === instance);
		}
		const newActiveInstance = this.activeInstance;
		if (oldActiveInstance !== newActiveInstance) {
			this._onDidChangeActiveInstance.fire(newActiveInstance);
		}
	}

<<<<<<< HEAD
	getOrCreateEditor(instance: ITerminalInstance, shouldOpenEditor: boolean): TerminalEditorInput {
		const cachedEditor = this._editorInputs.get(instance.instanceId);
		if (cachedEditor) {
			return cachedEditor;
		}
		instance.target = TerminalLocation.Editor;
		const editor = new TerminalEditorInput(instance);
		if (shouldOpenEditor) {
			this._editorService.openEditor(editor, {
				pinned: true,
				forceReload: true
			});
		}
		this.terminalEditorInstances.push(instance);
		this._editorInputs.set(instance.instanceId, editor);
		return editor;
=======
	async createEditor(instance: ITerminalInstance): Promise<void> {
		const input = this.createEditorInput(instance);
		await this._editorService.openEditor(input, {
			pinned: true,
			forceReload: true
		});
	}

	createEditorInput(instance: ITerminalInstance): TerminalEditorInput {
		const input = new TerminalEditorInput(instance);
		instance.target = TerminalLocation.Editor;
		this._editorInputs.set(instance.instanceId, input);
		this._instanceDisposables.set(instance.instanceId, [
			instance.onDisposed(this._onDidDisposeInstance.fire, this._onDidDisposeInstance)
		]);
		this.instances.push(instance);
		this._onDidChangeInstances.fire();
		return input;
>>>>>>> fabd4da1
	}

	detachActiveEditorInstance(): ITerminalInstance {
		const activeEditor = this._editorService.activeEditor;
		if (!(activeEditor instanceof TerminalEditorInput)) {
			throw new Error('Active editor is not a terminal');
		}
		const instance = activeEditor.terminalInstance;
		if (!instance) {
			throw new Error('Terminal is already detached');
		}
		this.detachInstance(instance);
		return instance;
	}

	detachInstance(instance: ITerminalInstance) {
		const editorInput = this._editorInputs.get(instance.instanceId);
		editorInput?.detachInstance();
		this._editorInputs.delete(instance.instanceId);
		const instanceIndex = this.instances.findIndex(e => e === instance);
		if (instanceIndex !== -1) {
			this.instances.splice(instanceIndex, 1);
		}
		editorInput?.dispose();
		const disposables = this._instanceDisposables.get(instance.instanceId);
		this._instanceDisposables.delete(instance.instanceId);
		if (disposables) {
			dispose(disposables);
		}
		this._onDidChangeInstances.fire();
	}
}<|MERGE_RESOLUTION|>--- conflicted
+++ resolved
@@ -66,33 +66,19 @@
 		}
 	}
 
-<<<<<<< HEAD
-	getOrCreateEditor(instance: ITerminalInstance, shouldOpenEditor: boolean): TerminalEditorInput {
-		const cachedEditor = this._editorInputs.get(instance.instanceId);
-		if (cachedEditor) {
-			return cachedEditor;
-		}
-		instance.target = TerminalLocation.Editor;
-		const editor = new TerminalEditorInput(instance);
-		if (shouldOpenEditor) {
-			this._editorService.openEditor(editor, {
-				pinned: true,
-				forceReload: true
-			});
-		}
-		this.terminalEditorInstances.push(instance);
-		this._editorInputs.set(instance.instanceId, editor);
-		return editor;
-=======
 	async createEditor(instance: ITerminalInstance): Promise<void> {
-		const input = this.createEditorInput(instance);
+		const input = this.getOrCreateEditorInput(instance);
 		await this._editorService.openEditor(input, {
 			pinned: true,
 			forceReload: true
 		});
 	}
 
-	createEditorInput(instance: ITerminalInstance): TerminalEditorInput {
+	getOrCreateEditorInput(instance: ITerminalInstance): TerminalEditorInput {
+		const cachedEditor = this._editorInputs.get(instance.instanceId);
+		if (cachedEditor) {
+			return cachedEditor;
+		}
 		const input = new TerminalEditorInput(instance);
 		instance.target = TerminalLocation.Editor;
 		this._editorInputs.set(instance.instanceId, input);
@@ -102,7 +88,6 @@
 		this.instances.push(instance);
 		this._onDidChangeInstances.fire();
 		return input;
->>>>>>> fabd4da1
 	}
 
 	detachActiveEditorInstance(): ITerminalInstance {
