--- conflicted
+++ resolved
@@ -184,10 +184,13 @@
 			inputForeground: this.styles.inputForeground,
 			inputBorder: this.styles.inputBorder,
 			inputValidationInfoBackground: this.styles.inputValidationInfoBackground,
+			inputValidationInfoForeground: this.styles.inputValidationInfoForeground,
 			inputValidationInfoBorder: this.styles.inputValidationInfoBorder,
 			inputValidationWarningBackground: this.styles.inputValidationWarningBackground,
+			inputValidationWarningForeground: this.styles.inputValidationWarningForeground,
 			inputValidationWarningBorder: this.styles.inputValidationWarningBorder,
 			inputValidationErrorBackground: this.styles.inputValidationErrorBackground,
+			inputValidationErrorForeground: this.styles.inputValidationErrorForeground,
 			inputValidationErrorBorder: this.styles.inputValidationErrorBorder
 		}));
 
@@ -217,53 +220,7 @@
 				if (this.inputBox.inputElement.selectionStart === this.inputBox.inputElement.selectionEnd) {
 					this.inputBox.inputElement.selectionStart = this.inputBox.value.length;
 				}
-<<<<<<< HEAD
-			})
-				.on(DOM.EventType.CONTEXT_MENU, (e: Event) => DOM.EventHelper.stop(e, true)) // Do this to fix an issue on Mac where the menu goes into the way
-				.on(DOM.EventType.FOCUS, (e: FocusEvent) => this.gainingFocus(), null, true)
-				.on(DOM.EventType.BLUR, (e: FocusEvent) => this.loosingFocus(e), null, true);
-
-			// Progress Bar
-			this.progressBar = this._register(new ProgressBar(div.getHTMLElement(), { progressBarBackground: this.styles.progressBarBackground }));
-			this.progressBar.hide();
-
-			// Input Field
-			div.div({ 'class': 'quick-open-input' }, inputContainer => {
-				this.inputContainer = inputContainer;
-				this.inputBox = this._register(new InputBox(inputContainer.getHTMLElement(), null, {
-					placeholder: this.options.inputPlaceHolder || '',
-					ariaLabel: DEFAULT_INPUT_ARIA_LABEL,
-					inputBackground: this.styles.inputBackground,
-					inputForeground: this.styles.inputForeground,
-					inputBorder: this.styles.inputBorder,
-					inputValidationInfoBackground: this.styles.inputValidationInfoBackground,
-					inputValidationInfoForeground: this.styles.inputValidationInfoForeground,
-					inputValidationInfoBorder: this.styles.inputValidationInfoBorder,
-					inputValidationWarningBackground: this.styles.inputValidationWarningBackground,
-					inputValidationWarningForeground: this.styles.inputValidationWarningForeground,
-					inputValidationWarningBorder: this.styles.inputValidationWarningBorder,
-					inputValidationErrorBackground: this.styles.inputValidationErrorBackground,
-					inputValidationErrorForeground: this.styles.inputValidationErrorForeground,
-					inputValidationErrorBorder: this.styles.inputValidationErrorBorder
-				}));
-
-				// ARIA
-				this.inputElement = this.inputBox.inputElement;
-				this.inputElement.setAttribute('role', 'combobox');
-				this.inputElement.setAttribute('aria-haspopup', 'false');
-				this.inputElement.setAttribute('aria-autocomplete', 'list');
-
-				DOM.addDisposableListener(this.inputBox.inputElement, DOM.EventType.KEY_DOWN, (e: KeyboardEvent) => {
-					const keyboardEvent: StandardKeyboardEvent = new StandardKeyboardEvent(e);
-					const shouldOpenInBackground = this.shouldOpenInBackground(keyboardEvent);
-
-					// Do not handle Tab: It is used to navigate between elements without mouse
-					if (keyboardEvent.keyCode === KeyCode.Tab) {
-						return;
-					}
-=======
-			}
->>>>>>> 8539f481
+			}
 
 			// Select element on Enter or on Arrow-Right if we are at the end of the input
 			else if (keyboardEvent.keyCode === KeyCode.Enter || shouldOpenInBackground) {
