--- conflicted
+++ resolved
@@ -66,24 +66,11 @@
 		}
 	}
 
-<<<<<<< HEAD
-	ipcRenderer.on('styles', function (event, value, activeTheme) {
-		initData.styles = value;
-		initData.activeTheme = activeTheme;
-
-		// webview
-		var defaultStyles = document.getElementById('_defaultStyles');
-		defaultStyles.innerHTML = initData.styles;
-
-		var body = getTarget().contentDocument.getElementsByTagName('body');
-		styleBody(body[0]);
-=======
 	var isHandlingScroll = false;
 	function handleInnerScroll(event) {
 		if (isHandlingScroll) {
 			return;
 		}
->>>>>>> afb94f4e
 
 		const progress = event.target.body.scrollTop / event.target.body.clientHeight;
 		if (isNaN(progress)) {
@@ -154,19 +141,6 @@
 				newDocument.head.appendChild(baseElement);
 			}
 
-<<<<<<< HEAD
-		// keep current scrollTop around and use later
-		const scrollTop = frame && frame.contentDocument && frame.contentDocument.body ? frame.contentDocument.body.scrollTop : 0;
-
-		const newFrame = document.createElement('iframe');
-		newFrame.setAttribute('id', '_target');
-		newFrame.setAttribute('frameborder', '0');
-		newFrame.style.cssText = "margin: 0; overflow: hidden; position: absolute; width: 100%; height: 100%; display: none";
-		document.body.appendChild(newFrame);
-
-		// write new content onto iframe
-		newFrame.contentDocument.open('text/html', 'replace');
-=======
 			// apply default styles
 			const defaultStyles = newDocument.createElement('style');
 			defaultStyles.id = '_defaultStyles';
@@ -176,7 +150,6 @@
 			} else {
 				newDocument.head.appendChild(defaultStyles);
 			}
->>>>>>> afb94f4e
 
 			styleBody(newDocument.body);
 
@@ -265,29 +238,12 @@
 			if (target) {
 				target.contentWindow.postMessage(data, document.location.origin);
 			}
-<<<<<<< HEAD
-
-			newFrame.style.display = 'block';
-=======
->>>>>>> afb94f4e
 		});
 
 		ipcRenderer.on('initial-scroll-position', function (event, progress) {
 			initData.initialScrollProgress = progress;
 		});
 
-<<<<<<< HEAD
-
-		ipcRenderer.sendToHost('did-set-content', stats);
-	});
-
-	// Forward message to the embedded iframe
-	ipcRenderer.on('message', function (event, data) {
-		const target = getTarget();
-		if (target) {
-			target.contentWindow.postMessage(data, 'file://');
-		}
-=======
 		// forward messages from the embedded iframe
 		window.onmessage = function (message) {
 			ipcRenderer.sendToHost(message.data.command, message.data.data);
@@ -295,6 +251,5 @@
 
 		// signal ready
 		ipcRenderer.sendToHost('webview-ready', process.pid);
->>>>>>> afb94f4e
 	});
 }());