--- conflicted
+++ resolved
@@ -1087,11 +1087,7 @@
 function makeExcludePatternFromPatterns(...patterns: string[]): {
 	pattern: IExpression;
 } | undefined {
-<<<<<<< HEAD
-	const pattern = patternsToIExpression('foo/**/*.js');
-=======
 	const pattern = patternsToIExpression(...patterns);
->>>>>>> 4e21054b
 	return pattern ? { pattern } : undefined;
 }
 
