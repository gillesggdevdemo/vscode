/*---------------------------------------------------------------------------------------------
 *  Copyright (c) Microsoft Corporation. All rights reserved.
 *  Licensed under the MIT License. See License.txt in the project root for license information.
 *--------------------------------------------------------------------------------------------*/

import { TimeoutTimer } from 'vs/base/common/async';
import { CancellationTokenSource } from 'vs/base/common/cancellation';
import { onUnexpectedError } from 'vs/base/common/errors';
import { Emitter, Event } from 'vs/base/common/event';
import { DisposableStore, dispose, IDisposable } from 'vs/base/common/lifecycle';
import { getLeadingWhitespace, isHighSurrogate, isLowSurrogate } from 'vs/base/common/strings';
import { ICodeEditor } from 'vs/editor/browser/editorBrowser';
import { EditorOption } from 'vs/editor/common/config/editorOptions';
import { CursorChangeReason, ICursorSelectionChangedEvent } from 'vs/editor/common/cursorEvents';
import { IPosition, Position } from 'vs/editor/common/core/position';
import { Selection } from 'vs/editor/common/core/selection';
import { ITextModel } from 'vs/editor/common/model';
import { CompletionContext, CompletionItemKind, CompletionItemProvider, CompletionTriggerKind } from 'vs/editor/common/languages';
import { IEditorWorkerService } from 'vs/editor/common/services/editorWorker';
import { WordDistance } from 'vs/editor/contrib/suggest/browser/wordDistance';
import { IClipboardService } from 'vs/platform/clipboard/common/clipboardService';
import { IConfigurationService } from 'vs/platform/configuration/common/configuration';
import { IContextKeyService } from 'vs/platform/contextkey/common/contextkey';
import { ILogService } from 'vs/platform/log/common/log';
import { ITelemetryService } from 'vs/platform/telemetry/common/telemetry';
import { CompletionModel } from './completionModel';
import { CompletionDurations, CompletionItem, CompletionOptions, getSnippetSuggestSupport, provideSuggestionItems, QuickSuggestionsOptions, SnippetSortOrder } from './suggest';
import { IWordAtPosition } from 'vs/editor/common/core/wordHelper';
import { ILanguageFeaturesService } from 'vs/editor/common/services/languageFeatures';
import { FuzzyScoreOptions } from 'vs/base/common/filters';
import { assertType } from 'vs/base/common/types';

export interface ICancelEvent {
	readonly retrigger: boolean;
}

export interface ITriggerEvent {
	readonly auto: boolean;
	readonly shy: boolean;
	readonly position: IPosition;
}

export interface ISuggestEvent {
	readonly completionModel: CompletionModel;
	readonly isFrozen: boolean;
	readonly triggerOptions: SuggestTriggerOptions;
}

export interface SuggestTriggerOptions {
	readonly auto: boolean;
	readonly shy?: boolean;
	readonly refilter?: boolean;
	readonly retrigger?: boolean;
	readonly triggerKind?: CompletionTriggerKind;
	readonly triggerCharacter?: string;
	readonly clipboardText?: string;
	completionOptions?: Partial<CompletionOptions>;
}

export class LineContext {

	static shouldAutoTrigger(editor: ICodeEditor): boolean {
		if (!editor.hasModel()) {
			return false;
		}
		const model = editor.getModel();
		const pos = editor.getPosition();
		model.tokenization.tokenizeIfCheap(pos.lineNumber);

		const word = model.getWordAtPosition(pos);
		if (!word) {
			return false;
		}
		if (word.endColumn !== pos.column) {
			return false;
		}
		if (!isNaN(Number(word.word))) {
			return false;
		}
		return true;
	}

	readonly lineNumber: number;
	readonly column: number;
	readonly leadingLineContent: string;
	readonly leadingWord: IWordAtPosition;
	readonly triggerOptions: SuggestTriggerOptions;

	constructor(model: ITextModel, position: Position, triggerOptions: SuggestTriggerOptions) {
		this.leadingLineContent = model.getLineContent(position.lineNumber).substr(0, position.column - 1);
		this.leadingWord = model.getWordUntilPosition(position);
		this.lineNumber = position.lineNumber;
		this.column = position.column;
		this.triggerOptions = triggerOptions;
	}
}

export const enum State {
	Idle = 0,
	Manual = 1,
	Auto = 2
}

function isSuggestPreviewEnabled(editor: ICodeEditor): boolean {
	return editor.getOption(EditorOption.suggest).preview;
}

function canShowQuickSuggest(editor: ICodeEditor, contextKeyService: IContextKeyService, configurationService: IConfigurationService): boolean {
	if (!Boolean(contextKeyService.getContextKeyValue('inlineSuggestionVisible'))) {
		// Allow if there is no inline suggestion.
		return true;
	}

	const allowQuickSuggestions = configurationService.getValue('editor.inlineSuggest.allowQuickSuggestions', { overrideIdentifier: editor.getModel()?.getLanguageId(), resource: editor.getModel()?.uri });
	if (allowQuickSuggestions !== undefined) {
		// Use setting if available.
		return Boolean(allowQuickSuggestions);
	}

	// Don't allow if inline suggestions are visible and no suggest preview is configured.
	// TODO disabled for copilot
	return false && isSuggestPreviewEnabled(editor);
}

function canShowSuggestOnTriggerCharacters(editor: ICodeEditor, contextKeyService: IContextKeyService, configurationService: IConfigurationService): boolean {
	if (!Boolean(contextKeyService.getContextKeyValue('inlineSuggestionVisible'))) {
		// Allow if there is no inline suggestion.
		return true;
	}

	const allowQuickSuggestions = configurationService.getValue('editor.inlineSuggest.allowSuggestOnTriggerCharacters', { overrideIdentifier: editor.getModel()?.getLanguageId(), resource: editor.getModel()?.uri });
	if (allowQuickSuggestions !== undefined) {
		// Use setting if available.
		return Boolean(allowQuickSuggestions);
	}
	return true;
}

export class SuggestModel implements IDisposable {

	private readonly _toDispose = new DisposableStore();
	private readonly _triggerCharacterListener = new DisposableStore();
	private readonly _triggerQuickSuggest = new TimeoutTimer();

	private _triggerState: SuggestTriggerOptions | undefined = undefined;
	private _requestToken?: CancellationTokenSource;
	private _context?: LineContext;
	private _currentSelection: Selection;

	private _completionModel: CompletionModel | undefined;
	private readonly _completionDisposables = new DisposableStore();
	private readonly _onDidCancel = new Emitter<ICancelEvent>();
	private readonly _onDidTrigger = new Emitter<ITriggerEvent>();
	private readonly _onDidSuggest = new Emitter<ISuggestEvent>();

	readonly onDidCancel: Event<ICancelEvent> = this._onDidCancel.event;
	readonly onDidTrigger: Event<ITriggerEvent> = this._onDidTrigger.event;
	readonly onDidSuggest: Event<ISuggestEvent> = this._onDidSuggest.event;

	constructor(
		private readonly _editor: ICodeEditor,
		@IEditorWorkerService private readonly _editorWorkerService: IEditorWorkerService,
		@IClipboardService private readonly _clipboardService: IClipboardService,
		@ITelemetryService private readonly _telemetryService: ITelemetryService,
		@ILogService private readonly _logService: ILogService,
		@IContextKeyService private readonly _contextKeyService: IContextKeyService,
		@IConfigurationService private readonly _configurationService: IConfigurationService,
		@ILanguageFeaturesService private readonly _languageFeaturesService: ILanguageFeaturesService,
	) {
		this._currentSelection = this._editor.getSelection() || new Selection(1, 1, 1, 1);

		// wire up various listeners
		this._toDispose.add(this._editor.onDidChangeModel(() => {
			this._updateTriggerCharacters();
			this.cancel();
		}));
		this._toDispose.add(this._editor.onDidChangeModelLanguage(() => {
			this._updateTriggerCharacters();
			this.cancel();
		}));
		this._toDispose.add(this._editor.onDidChangeConfiguration(() => {
			this._updateTriggerCharacters();
		}));
		this._toDispose.add(this._languageFeaturesService.completionProvider.onDidChange(() => {
			this._updateTriggerCharacters();
			this._updateActiveSuggestSession();
		}));

		let editorIsComposing = false;
		this._toDispose.add(this._editor.onDidCompositionStart(() => {
			editorIsComposing = true;
		}));
		this._toDispose.add(this._editor.onDidCompositionEnd(() => {
			editorIsComposing = false;
			this._onCompositionEnd();
		}));
		this._toDispose.add(this._editor.onDidChangeCursorSelection(e => {
			// only trigger suggest when the editor isn't composing a character
			if (!editorIsComposing) {
				this._onCursorChange(e);
			}
		}));
		this._toDispose.add(this._editor.onDidChangeModelContent(() => {
			// only filter completions when the editor isn't composing a character
			// allow-any-unicode-next-line
			// e.g. ¨ + u makes ü but just ¨ cannot be used for filtering
			if (!editorIsComposing && this._triggerState !== undefined) {
				this._refilterCompletionItems();
			}
		}));

		this._updateTriggerCharacters();
	}

	dispose(): void {
		dispose(this._triggerCharacterListener);
		dispose([this._onDidCancel, this._onDidSuggest, this._onDidTrigger, this._triggerQuickSuggest]);
		this._toDispose.dispose();
		this._completionDisposables.dispose();
		this.cancel();
	}

	private _updateTriggerCharacters(): void {
		this._triggerCharacterListener.clear();

		if (this._editor.getOption(EditorOption.readOnly)
			|| !this._editor.hasModel()
			|| !this._editor.getOption(EditorOption.suggestOnTriggerCharacters)) {

			return;
		}

		const supportsByTriggerCharacter = new Map<string, Set<CompletionItemProvider>>();
		for (const support of this._languageFeaturesService.completionProvider.all(this._editor.getModel())) {
			for (const ch of support.triggerCharacters || []) {
				let set = supportsByTriggerCharacter.get(ch);
				if (!set) {
					set = new Set();
					set.add(getSnippetSuggestSupport());
					supportsByTriggerCharacter.set(ch, set);
				}
				set.add(support);
			}
		}


		const checkTriggerCharacter = (text?: string) => {

			if (!canShowSuggestOnTriggerCharacters(this._editor, this._contextKeyService, this._configurationService)) {
				return;
			}

			if (LineContext.shouldAutoTrigger(this._editor)) {
				// don't trigger by trigger characters when this is a case for quick suggest
				return;
			}

			if (!text) {
				// came here from the compositionEnd-event
				const position = this._editor.getPosition()!;
				const model = this._editor.getModel()!;
				text = model.getLineContent(position.lineNumber).substr(0, position.column - 1);
			}

			let lastChar = '';
			if (isLowSurrogate(text.charCodeAt(text.length - 1))) {
				if (isHighSurrogate(text.charCodeAt(text.length - 2))) {
					lastChar = text.substr(text.length - 2);
				}
			} else {
				lastChar = text.charAt(text.length - 1);
			}

			const supports = supportsByTriggerCharacter.get(lastChar);
			if (supports) {

				// keep existing items that where not computed by the
				// supports/providers that want to trigger now
				const providerItemsToReuse = new Map<CompletionItemProvider, CompletionItem[]>();
				if (this._completionModel) {
					for (const [provider, items] of this._completionModel.getItemsByProvider()) {
						if (!supports.has(provider)) {
							providerItemsToReuse.set(provider, items);
						}
					}
				}

				this.trigger({
					auto: true,
					triggerKind: CompletionTriggerKind.TriggerCharacter,
					triggerCharacter: lastChar,
					retrigger: Boolean(this._completionModel),
					clipboardText: this._completionModel?.clipboardText,
					completionOptions: { providerFilter: supports, providerItemsToReuse }
				});
			}
		};

		this._triggerCharacterListener.add(this._editor.onDidType(checkTriggerCharacter));
		this._triggerCharacterListener.add(this._editor.onDidCompositionEnd(() => checkTriggerCharacter()));
	}

	// --- trigger/retrigger/cancel suggest

	get state(): State {
		if (!this._triggerState) {
			return State.Idle;
		} else if (!this._triggerState.auto) {
			return State.Manual;
		} else {
			return State.Auto;
		}
	}

	cancel(retrigger: boolean = false): void {
		if (this._triggerState !== undefined) {
			this._triggerQuickSuggest.cancel();
			this._requestToken?.cancel();
			this._requestToken = undefined;
			this._triggerState = undefined;
			this._completionModel = undefined;
			this._context = undefined;
			this._onDidCancel.fire({ retrigger });
		}
	}

	clear() {
		this._completionDisposables.clear();
	}

	private _updateActiveSuggestSession(): void {
		if (this._triggerState !== undefined) {
			if (!this._editor.hasModel() || !this._languageFeaturesService.completionProvider.has(this._editor.getModel())) {
				this.cancel();
			} else {
				this.trigger({ auto: this._triggerState.auto, retrigger: true });
			}
		}
	}

	private _onCursorChange(e: ICursorSelectionChangedEvent): void {

		if (!this._editor.hasModel()) {
			return;
		}

		const prevSelection = this._currentSelection;
		this._currentSelection = this._editor.getSelection();

		if (!e.selection.isEmpty()
			|| (e.reason !== CursorChangeReason.NotSet && e.reason !== CursorChangeReason.Explicit)
			|| (e.source !== 'keyboard' && e.source !== 'deleteLeft')
		) {
			// Early exit if nothing needs to be done!
			// Leave some form of early exit check here if you wish to continue being a cursor position change listener ;)
			this.cancel();
			return;
		}


		if (this._triggerState === undefined && e.reason === CursorChangeReason.NotSet) {
			if (prevSelection.containsRange(this._currentSelection) || prevSelection.getEndPosition().isBeforeOrEqual(this._currentSelection.getPosition())) {
				// cursor did move RIGHT due to typing -> trigger quick suggest
				this._doTriggerQuickSuggest();
			}

		} else if (this._triggerState !== undefined && e.reason === CursorChangeReason.Explicit) {
			// suggest is active and something like cursor keys are used to move
			// the cursor. this means we can refilter at the new position
			this._refilterCompletionItems();
		}
	}

	private _onCompositionEnd(): void {
		// trigger or refilter when composition ends
		if (this._triggerState === undefined) {
			this._doTriggerQuickSuggest();
		} else {
			this._refilterCompletionItems();
		}
	}

	private _doTriggerQuickSuggest(): void {

		if (QuickSuggestionsOptions.isAllOff(this._editor.getOption(EditorOption.quickSuggestions))) {
			// not enabled
			return;
		}

		this.cancel();

		this._triggerQuickSuggest.cancelAndSet(() => {
			if (this._triggerState !== undefined) {
				return;
			}
			if (!LineContext.shouldAutoTrigger(this._editor)) {
				return;
			}
			if (!this._editor.hasModel() || !this._editor.hasWidgetFocus()) {
				return;
			}
			const model = this._editor.getModel();
			const pos = this._editor.getPosition();
			// validate enabled now
			const config = this._editor.getOption(EditorOption.quickSuggestions);
			if (QuickSuggestionsOptions.isAllOff(config)) {
				return;
			}

			if (!QuickSuggestionsOptions.isAllOn(config)) {
				// Check the type of the token that triggered this
				model.tokenization.tokenizeIfCheap(pos.lineNumber);
				const lineTokens = model.tokenization.getLineTokens(pos.lineNumber);
				const tokenType = lineTokens.getStandardTokenType(lineTokens.findTokenIndexAtOffset(Math.max(pos.column - 1 - 1, 0)));
				if (QuickSuggestionsOptions.valueFor(config, tokenType) !== 'on') {
					return;
				}
			}

			if (!canShowQuickSuggest(this._editor, this._contextKeyService, this._configurationService)) {
				// do not trigger quick suggestions if inline suggestions are shown
				return;
			}

			if (!this._languageFeaturesService.completionProvider.has(model)) {
				return;
			}

			// we made it till here -> trigger now
			this.trigger({ auto: true });

		}, this._editor.getOption(EditorOption.quickSuggestionsDelay));
	}

	private _refilterCompletionItems(): void {
		assertType(this._editor.hasModel());
		assertType(this._triggerState !== undefined);

		const model = this._editor.getModel();
		const position = this._editor.getPosition();
		const ctx = new LineContext(model, position, { ...this._triggerState, refilter: true });
		this._onNewContext(ctx);
	}

<<<<<<< HEAD
	trigger(context: SuggestTriggerContext, retrigger: boolean = false, onlyFrom?: Set<CompletionItemProvider>, existing?: { items: CompletionItem[]; clipboardText: string | undefined }, noFilter?: boolean): Promise<void> | void {
=======
	trigger(options: SuggestTriggerOptions): void {
>>>>>>> 5ffcc760
		if (!this._editor.hasModel()) {
			return;
		}

		const model = this._editor.getModel();
		const ctx = new LineContext(model, this._editor.getPosition(), options);

		// Cancel previous requests, change state & update UI
		this.cancel(options.retrigger);
		this._triggerState = options;
		this._onDidTrigger.fire({ auto: options.auto, shy: options.shy ?? false, position: this._editor.getPosition() });

		// Capture context when request was sent
		this._context = ctx;

		// Build context for request
		let suggestCtx: CompletionContext = { triggerKind: options.triggerKind ?? CompletionTriggerKind.Invoke };
		if (options.triggerCharacter) {
			suggestCtx = {
				triggerKind: CompletionTriggerKind.TriggerCharacter,
				triggerCharacter: options.triggerCharacter
			};
		}

		this._requestToken = new CancellationTokenSource();

		// kind filter and snippet sort rules
		const snippetSuggestions = this._editor.getOption(EditorOption.snippetSuggestions);
		let snippetSortOrder = SnippetSortOrder.Inline;
		switch (snippetSuggestions) {
			case 'top':
				snippetSortOrder = SnippetSortOrder.Top;
				break;
			// 	↓ that's the default anyways...
			// case 'inline':
			// 	snippetSortOrder = SnippetSortOrder.Inline;
			// 	break;
			case 'bottom':
				snippetSortOrder = SnippetSortOrder.Bottom;
				break;
		}

		const { itemKind: itemKindFilter, showDeprecated } = SuggestModel._createSuggestFilter(this._editor);
		const completionOptions = new CompletionOptions(snippetSortOrder, options.completionOptions?.kindFilter ?? itemKindFilter, options.completionOptions?.providerFilter, options.completionOptions?.providerItemsToReuse, showDeprecated);
		const wordDistance = WordDistance.create(this._editorWorkerService, this._editor);

		const completions = provideSuggestionItems(
			this._languageFeaturesService.completionProvider,
			model,
			this._editor.getPosition(),
			completionOptions,
			suggestCtx,
			this._requestToken.token
		);

		return Promise.all([completions, wordDistance]).then(async ([completions, wordDistance]) => {

			this._requestToken?.dispose();

			if (!this._editor.hasModel()) {
				return;
			}

			let clipboardText = options?.clipboardText;
			if (!clipboardText && completions.needsClipboard) {
				clipboardText = await this._clipboardService.readText();
			}

			if (this._triggerState === undefined) {
				return;
			}

			const model = this._editor.getModel();
			// const items = completions.items;

			// if (existing) {
			// 	const cmpFn = getSuggestionComparator(snippetSortOrder);
			// 	items = items.concat(existing.items).sort(cmpFn);
			// }

			const ctx = new LineContext(model, this._editor.getPosition(), options);
			const fuzzySearchOptions = {
				...FuzzyScoreOptions.default,
				firstMatchCanBeWeak: !this._editor.getOption(EditorOption.suggest).matchOnWordStartOnly
			};
			this._completionModel = new CompletionModel(completions.items, this._context!.column, {
				leadingLineContent: ctx.leadingLineContent,
				characterCountDelta: ctx.column - this._context!.column
			},
				wordDistance,
				this._editor.getOption(EditorOption.suggest),
				this._editor.getOption(EditorOption.snippetSuggestions),
				fuzzySearchOptions,
				clipboardText
			);

			// store containers so that they can be disposed later
			this._completionDisposables.add(completions.disposable);

			this._onNewContext(ctx);

			// finally report telemetry about durations
			this._reportDurationsTelemetry(completions.durations);

		}).catch(onUnexpectedError);
	}

	private _telemetryGate: number = 0;

	private _reportDurationsTelemetry(durations: CompletionDurations): void {

		if (this._telemetryGate++ % 230 !== 0) {
			return;
		}

		setTimeout(() => {
			type Durations = { data: string };
			type DurationsClassification = {
				owner: 'jrieken';
				comment: 'Completions performance numbers';
				data: { comment: 'Durations per source and overall'; classification: 'SystemMetaData'; purpose: 'PerformanceAndHealth' };
			};
			this._telemetryService.publicLog2<Durations, DurationsClassification>('suggest.durations.json', { data: JSON.stringify(durations) });
			this._logService.debug('suggest.durations.json', durations);
		});
	}

	private static _createSuggestFilter(editor: ICodeEditor): { itemKind: Set<CompletionItemKind>; showDeprecated: boolean } {
		// kind filter and snippet sort rules
		const result = new Set<CompletionItemKind>();

		// snippet setting
		const snippetSuggestions = editor.getOption(EditorOption.snippetSuggestions);
		if (snippetSuggestions === 'none') {
			result.add(CompletionItemKind.Snippet);
		}

		// type setting
		const suggestOptions = editor.getOption(EditorOption.suggest);
		if (!suggestOptions.showMethods) { result.add(CompletionItemKind.Method); }
		if (!suggestOptions.showFunctions) { result.add(CompletionItemKind.Function); }
		if (!suggestOptions.showConstructors) { result.add(CompletionItemKind.Constructor); }
		if (!suggestOptions.showFields) { result.add(CompletionItemKind.Field); }
		if (!suggestOptions.showVariables) { result.add(CompletionItemKind.Variable); }
		if (!suggestOptions.showClasses) { result.add(CompletionItemKind.Class); }
		if (!suggestOptions.showStructs) { result.add(CompletionItemKind.Struct); }
		if (!suggestOptions.showInterfaces) { result.add(CompletionItemKind.Interface); }
		if (!suggestOptions.showModules) { result.add(CompletionItemKind.Module); }
		if (!suggestOptions.showProperties) { result.add(CompletionItemKind.Property); }
		if (!suggestOptions.showEvents) { result.add(CompletionItemKind.Event); }
		if (!suggestOptions.showOperators) { result.add(CompletionItemKind.Operator); }
		if (!suggestOptions.showUnits) { result.add(CompletionItemKind.Unit); }
		if (!suggestOptions.showValues) { result.add(CompletionItemKind.Value); }
		if (!suggestOptions.showConstants) { result.add(CompletionItemKind.Constant); }
		if (!suggestOptions.showEnums) { result.add(CompletionItemKind.Enum); }
		if (!suggestOptions.showEnumMembers) { result.add(CompletionItemKind.EnumMember); }
		if (!suggestOptions.showKeywords) { result.add(CompletionItemKind.Keyword); }
		if (!suggestOptions.showWords) { result.add(CompletionItemKind.Text); }
		if (!suggestOptions.showColors) { result.add(CompletionItemKind.Color); }
		if (!suggestOptions.showFiles) { result.add(CompletionItemKind.File); }
		if (!suggestOptions.showReferences) { result.add(CompletionItemKind.Reference); }
		if (!suggestOptions.showColors) { result.add(CompletionItemKind.Customcolor); }
		if (!suggestOptions.showFolders) { result.add(CompletionItemKind.Folder); }
		if (!suggestOptions.showTypeParameters) { result.add(CompletionItemKind.TypeParameter); }
		if (!suggestOptions.showSnippets) { result.add(CompletionItemKind.Snippet); }
		if (!suggestOptions.showUsers) { result.add(CompletionItemKind.User); }
		if (!suggestOptions.showIssues) { result.add(CompletionItemKind.Issue); }

		return { itemKind: result, showDeprecated: suggestOptions.showDeprecated };
	}

	private _onNewContext(ctx: LineContext): void {

		if (!this._context) {
			// happens when 24x7 IntelliSense is enabled and still in its delay
			return;
		}

		if (ctx.lineNumber !== this._context.lineNumber) {
			// e.g. happens when pressing Enter while IntelliSense is computed
			this.cancel();
			return;
		}

		if (getLeadingWhitespace(ctx.leadingLineContent) !== getLeadingWhitespace(this._context.leadingLineContent)) {
			// cancel IntelliSense when line start changes
			// happens when the current word gets outdented
			this.cancel();
			return;
		}

		if (ctx.column < this._context.column) {
			// typed -> moved cursor LEFT -> retrigger if still on a word
			if (ctx.leadingWord.word) {
				this.trigger({ auto: this._context.triggerOptions.auto, retrigger: true });
			} else {
				this.cancel();
			}
			return;
		}

		if (!this._completionModel) {
			// happens when IntelliSense is not yet computed
			return;
		}

		if (ctx.leadingWord.word.length !== 0 && ctx.leadingWord.startColumn > this._context.leadingWord.startColumn) {
			// started a new word while IntelliSense shows -> retrigger but reuse all items that we currently have
			const shouldAutoTrigger = LineContext.shouldAutoTrigger(this._editor);
			if (shouldAutoTrigger && this._context) {
				// shouldAutoTrigger forces tokenization, which can cause pending cursor change events to be emitted, which can cause
				// suggestions to be cancelled, which causes `this._context` to be undefined
				const map = this._completionModel.getItemsByProvider();
				this.trigger({
					auto: this._context.triggerOptions.auto,
					retrigger: true,
					clipboardText: this._completionModel.clipboardText,
					completionOptions: { providerItemsToReuse: map }
				});
			}
			return;
		}

		if (ctx.column > this._context.column && this._completionModel.getIncompleteProvider().size > 0 && ctx.leadingWord.word.length !== 0) {
			// typed -> moved cursor RIGHT & incomple model & still on a word -> retrigger

			const providerItemsToReuse = new Map<CompletionItemProvider, CompletionItem[]>();
			const providerFilter = new Set<CompletionItemProvider>();
			for (const [provider, items] of this._completionModel.getItemsByProvider()) {
				if (items.length > 0 && items[0].container.incomplete) {
					providerFilter.add(provider);
				} else {
					providerItemsToReuse.set(provider, items);
				}
			}

			this.trigger({
				auto: this._context.triggerOptions.auto,
				triggerKind: CompletionTriggerKind.TriggerForIncompleteCompletions,
				retrigger: true,
				clipboardText: this._completionModel.clipboardText,
				completionOptions: { providerFilter, providerItemsToReuse }
			});

		} else {
			// typed -> moved cursor RIGHT -> update UI
			const oldLineContext = this._completionModel.lineContext;
			let isFrozen = false;

			this._completionModel.lineContext = {
				leadingLineContent: ctx.leadingLineContent,
				characterCountDelta: ctx.column - this._context.column
			};

			if (this._completionModel.items.length === 0) {

				const shouldAutoTrigger = LineContext.shouldAutoTrigger(this._editor);
				if (!this._context) {
					// shouldAutoTrigger forces tokenization, which can cause pending cursor change events to be emitted, which can cause
					// suggestions to be cancelled, which causes `this._context` to be undefined
					this.cancel();
					return;
				}

				if (shouldAutoTrigger && this._context.leadingWord.endColumn < ctx.leadingWord.startColumn) {
					// retrigger when heading into a new word
					this.trigger({ auto: this._context.triggerOptions.auto, retrigger: true });
					return;
				}

				if (!this._context.triggerOptions.auto) {
					// freeze when IntelliSense was manually requested
					this._completionModel.lineContext = oldLineContext;
					isFrozen = this._completionModel.items.length > 0;

					if (isFrozen && ctx.leadingWord.word.length === 0) {
						// there were results before but now there aren't
						// and also we are not on a word anymore -> cancel
						this.cancel();
						return;
					}

				} else {
					// nothing left
					this.cancel();
					return;
				}
			}

			this._onDidSuggest.fire({
				completionModel: this._completionModel,
				triggerOptions: ctx.triggerOptions,
				isFrozen,
			});
		}
	}
}<|MERGE_RESOLUTION|>--- conflicted
+++ resolved
@@ -442,11 +442,7 @@
 		this._onNewContext(ctx);
 	}
 
-<<<<<<< HEAD
-	trigger(context: SuggestTriggerContext, retrigger: boolean = false, onlyFrom?: Set<CompletionItemProvider>, existing?: { items: CompletionItem[]; clipboardText: string | undefined }, noFilter?: boolean): Promise<void> | void {
-=======
-	trigger(options: SuggestTriggerOptions): void {
->>>>>>> 5ffcc760
+	trigger(options: SuggestTriggerOptions): Promise<void> | void {
 		if (!this._editor.hasModel()) {
 			return;
 		}
