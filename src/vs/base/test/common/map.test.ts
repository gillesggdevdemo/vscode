--- conflicted
+++ resolved
@@ -3,13 +3,8 @@
  *  Licensed under the MIT License. See License.txt in the project root for license information.
  *--------------------------------------------------------------------------------------------*/
 
-<<<<<<< HEAD
 import assert from 'assert';
-import { BidirectionalMap, LinkedMap, LRUCache, mapsStrictEqualIgnoreOrder, ResourceMap, SetMap, Touch } from 'vs/base/common/map';
-=======
-import * as assert from 'assert';
 import { BidirectionalMap, LinkedMap, LRUCache, mapsStrictEqualIgnoreOrder, MRUCache, ResourceMap, SetMap, Touch } from 'vs/base/common/map';
->>>>>>> 361561f2
 import { extUriIgnorePathCase } from 'vs/base/common/resources';
 import { URI } from 'vs/base/common/uri';
 import { ensureNoDisposablesAreLeakedInTestSuite } from 'vs/base/test/common/utils';
