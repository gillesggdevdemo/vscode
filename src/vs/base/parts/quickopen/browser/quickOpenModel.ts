--- conflicted
+++ resolved
@@ -530,13 +530,8 @@
 		const label = new IconLabel(row1, { supportHighlights: true });
 
 		// Description
-<<<<<<< HEAD
 		const descriptionContainer = document.createElement('div');
 		entry.appendChild(descriptionContainer);
-=======
-		const descriptionContainer = document.createElement('span');
-		row1.appendChild(descriptionContainer);
->>>>>>> b04aed0f
 		DOM.addClass(descriptionContainer, 'quick-open-entry-description');
 		const description = new HighlightedLabel(descriptionContainer);
 
