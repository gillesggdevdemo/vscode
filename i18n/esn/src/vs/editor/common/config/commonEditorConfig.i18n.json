--- conflicted
+++ resolved
@@ -30,17 +30,10 @@
 	"wordWrapColumn": "Controls the wrapping column of the editor when `editor.wordWrap` is 'wordWrapColumn' or 'bounded'.",
 	"wrappingIndent": "Controla el sangrado de las líneas ajustadas. Puede ser uno los valores 'none', 'same' o 'indent'.",
 	"mouseWheelScrollSensitivity": "Se utilizará un multiplicador en los eventos de desplazamiento de la rueda del mouse `deltaX` y `deltaY`",
-<<<<<<< HEAD
-	"mouseWheelZoom": "Ampliar la fuente del editor cuando se use la rueda del mouse mientras se presiona Ctrl",
-	"overviewRulerLanes": "Controla el número de decoraciones que pueden aparecer en la misma posición en la regla de visión general",
-	"parameterHints": "Habilita sugerencias de parámetro",
-	"quickSuggestions": "Controla si van a aparecer sugerencias rápidas mientras se escribe",
-=======
 	"quickSuggestions.strings": "Habilita sugerencias rápidas en las cadenas.",
 	"quickSuggestions.comments": "Habilita sugerencias rápidas en los comentarios.",
 	"quickSuggestions.other": "Habilita sugerencias rápidas fuera de las cadenas y los comentarios.",
 	"quickSuggestions": "Controla si las sugerencias deben mostrarse automáticamente mientras se escribe",
->>>>>>> afb94f4e
 	"quickSuggestionsDelay": "Controla el retardo en ms tras el cual aparecerán sugerencias rápidas",
 	"parameterHints": "Habilita sugerencias de parámetro",
 	"autoClosingBrackets": "Controla si el editor debe cerrar automáticamente los corchetes después de abrirlos",
@@ -72,15 +65,6 @@
 	"matchBrackets": "Resaltar corchetes coincidentes cuando se seleccione uno de ellos.",
 	"glyphMargin": "Controla si el editor debe representar el margen de glifo vertical. El margen de glifo se usa, principalmente, para depuración.",
 	"useTabStops": "La inserción y eliminación del espacio en blanco sigue a las tabulaciones.",
-<<<<<<< HEAD
-	"wordBasedSuggestions": "Habilita sugerencias basadas en palabras.",
-	"wordSeparators": "Caracteres que se usarán como separadores de palabras al realizar operaciones o navegaciones relacionadas con palabras.",
-	"wordWrap": "Controla cómo se deben ajustar las líneas. Pueden ser:\n - \"off\" (deshabilitar ajuste),\n - \"on\" (ajuste de ventanilla),\n - \"wordWrapColumn\" (ajustar en \"editor.wordWrapColumn\") o\n - 'bounded' (ajustar en la parte mínima de la ventanilla y \"editor.wordWrapColumn\").",
-	"wordWrap.off": "Las líneas no se ajustarán nunca.",
-	"wordWrap.on": "Las líneas se ajustarán en el ancho de la ventanilla.",
-	"wordWrap.wordWrapColumn": "Las líneas se ajustarán en \"editor.wordWrapColumn\".",
-	"wrappingIndent": "Controla el sangrado de las líneas ajustadas. Puede ser uno los valores 'none', 'same' o 'indent'."
-=======
 	"trimAutoWhitespace": "Quitar espacio en blanco final autoinsertado",
 	"stablePeek": "Mantiene abierto el editor interactivo incluso al hacer doble clic en su contenido o presionar Escape.",
 	"dragAndDrop": "Controla si el editor debe permitir mover selecciones mediante arrastrar y colocar.",
@@ -88,5 +72,4 @@
 	"ignoreTrimWhitespace": "Controla si el editor de diferencias muestra los cambios de espacio inicial o espacio final como diferencias.",
 	"renderIndicators": "Controla si el editor de diff muestra indicadores +/- para cambios agregados/quitados",
 	"selectionClipboard": "Controla si el portapapeles principal de Linux debe admitirse."
->>>>>>> afb94f4e
 }