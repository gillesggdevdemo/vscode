/*---------------------------------------------------------------------------------------------
 *  Copyright (c) Microsoft Corporation. All rights reserved.
 *  Licensed under the MIT License. See License.txt in the project root for license information.
 *--------------------------------------------------------------------------------------------*/

import * as nls from 'vs/nls';
import { Action, IAction } from 'vs/base/common/actions';
import { illegalArgument } from 'vs/base/common/errors';
import * as arrays from 'vs/base/common/arrays';
import { IDisposable, toDisposable } from 'vs/base/common/lifecycle';
import { IBadge } from 'vs/workbench/services/activity/common/activity';
import { IInstantiationService } from 'vs/platform/instantiation/common/instantiation';
import { ActionBar, ActionsOrientation, Separator } from 'vs/base/browser/ui/actionbar/actionbar';
import { CompositeActionViewItem, CompositeOverflowActivityAction, ICompositeActivity, CompositeOverflowActivityActionViewItem, ActivityAction, ICompositeBar, ICompositeBarColors } from 'vs/workbench/browser/parts/compositeBarActions';
import { Dimension, $, addDisposableListener, EventType, EventHelper, toggleClass, isAncestor } from 'vs/base/browser/dom';
import { StandardMouseEvent } from 'vs/base/browser/mouseEvent';
import { IContextMenuService } from 'vs/platform/contextview/browser/contextView';
import { Widget } from 'vs/base/browser/ui/widget';
import { isUndefinedOrNull } from 'vs/base/common/types';
import { IColorTheme } from 'vs/platform/theme/common/themeService';
import { Emitter } from 'vs/base/common/event';
import { ViewContainerLocation, IViewDescriptorService } from 'vs/workbench/common/views';
import { IPaneComposite } from 'vs/workbench/common/panecomposite';
import { IComposite } from 'vs/workbench/common/composite';
import { CompositeDragAndDropData, CompositeDragAndDropObserver, IDraggedCompositeData, ICompositeDragAndDrop, Before2D } from 'vs/workbench/browser/dnd';

export interface ICompositeBarItem {
	id: string;
	name?: string;
	pinned: boolean;
	order?: number;
	visible: boolean;
}

export class CompositeDragAndDrop implements ICompositeDragAndDrop {

	constructor(
		private viewDescriptorService: IViewDescriptorService,
		private targetContainerLocation: ViewContainerLocation,
		private openComposite: (id: string, focus?: boolean) => Promise<IPaneComposite | null>,
		private moveComposite: (from: string, to: string, before?: Before2D) => void,
		private getItems: () => ICompositeBarItem[],
	) { }

	drop(data: CompositeDragAndDropData, targetCompositeId: string | undefined, originalEvent: DragEvent, before?: Before2D): void {
		const dragData = data.getData();

		if (dragData.type === 'composite') {
			const currentContainer = this.viewDescriptorService.getViewContainerById(dragData.id)!;
			const currentLocation = this.viewDescriptorService.getViewContainerLocation(currentContainer);

			// ... on the same composite bar
			if (currentLocation === this.targetContainerLocation) {
				if (targetCompositeId) {
					this.moveComposite(dragData.id, targetCompositeId, before);
				}
			}
			// ... on a different composite bar
			else {
				const viewsToMove = this.viewDescriptorService.getViewContainerModel(currentContainer)!.allViewDescriptors;
				if (viewsToMove.some(v => !v.canMoveView)) {
					return;
				}

				this.viewDescriptorService.moveViewContainerToLocation(currentContainer, this.targetContainerLocation, this.getTargetIndex(targetCompositeId, before));
			}
		}

		if (dragData.type === 'view') {
			const viewToMove = this.viewDescriptorService.getViewDescriptorById(dragData.id)!;

			if (viewToMove && viewToMove.canMoveView) {
				this.viewDescriptorService.moveViewToLocation(viewToMove, this.targetContainerLocation);

				const newContainer = this.viewDescriptorService.getViewContainerByViewId(viewToMove.id)!;

				if (targetCompositeId) {
					this.moveComposite(newContainer.id, targetCompositeId, before);
				}

				this.openComposite(newContainer.id, true).then(composite => {
					if (composite) {
						composite.openView(viewToMove.id, true);
					}
				});
			}
		}
	}

	onDragEnter(data: CompositeDragAndDropData, targetCompositeId: string | undefined, originalEvent: DragEvent): boolean {
		return this.canDrop(data, targetCompositeId);
	}

	onDragOver(data: CompositeDragAndDropData, targetCompositeId: string | undefined, originalEvent: DragEvent): boolean {
		return this.canDrop(data, targetCompositeId);
	}

	private getTargetIndex(targetId: string | undefined, before2d: Before2D | undefined): number | undefined {
		if (!targetId) {
			return undefined;
		}

		const items = this.getItems();
		const before = this.targetContainerLocation === ViewContainerLocation.Panel ? before2d?.horizontallyBefore : before2d?.verticallyBefore;
		return items.filter(o => o.visible).findIndex(o => o.id === targetId) + (before ? 0 : 1);
	}

	private canDrop(data: CompositeDragAndDropData, targetCompositeId: string | undefined): boolean {
		const dragData = data.getData();

		if (dragData.type === 'composite') {
			// Dragging a composite
			const currentContainer = this.viewDescriptorService.getViewContainerById(dragData.id)!;
			const currentLocation = this.viewDescriptorService.getViewContainerLocation(currentContainer);

			// ... to the same composite location
			if (currentLocation === this.targetContainerLocation) {
				return true;
			}

			// ... to another composite location
			const draggedViews = this.viewDescriptorService.getViewContainerModel(currentContainer)!.allViewDescriptors;

			// ... all views must be movable
			// Prevent moving scm explicitly TODO@joaomoreno remove when scm is moveable
			return !draggedViews.some(v => !v.canMoveView) && currentContainer.id !== 'workbench.view.scm';
		} else {
			// Dragging an individual view
			const viewDescriptor = this.viewDescriptorService.getViewDescriptorById(dragData.id);

			// ... that cannot move
			if (!viewDescriptor || !viewDescriptor.canMoveView) {
				return false;
			}

			// ... to create a view container
			return true;
		}
	}
}

export interface ICompositeBarOptions {

	readonly icon: boolean;
	readonly orientation: ActionsOrientation;
	readonly colors: (theme: IColorTheme) => ICompositeBarColors;
	readonly compositeSize: number;
	readonly overflowActionSize: number;
	readonly dndHandler: ICompositeDragAndDrop;

	getActivityAction: (compositeId: string) => ActivityAction;
	getCompositePinnedAction: (compositeId: string) => Action;
	getOnCompositeClickAction: (compositeId: string) => Action;
	getContextMenuActions: () => Action[];
	getContextMenuActionsForComposite: (compositeId: string) => Action[];
	openComposite: (compositeId: string) => Promise<IComposite | null>;
	getDefaultCompositeId: () => string;
	hidePart: () => void;
}

export class CompositeBar extends Widget implements ICompositeBar {

	private readonly _onDidChange = this._register(new Emitter<void>());
	readonly onDidChange = this._onDidChange.event;

	private dimension: Dimension | undefined;

	private compositeSwitcherBar: ActionBar | undefined;
	private compositeOverflowAction: CompositeOverflowActivityAction | undefined;
	private compositeOverflowActionViewItem: CompositeOverflowActivityActionViewItem | undefined;

	private model: CompositeBarModel;
	private visibleComposites: string[];
	private compositeSizeInBar: Map<string, number>;

	constructor(
		items: ICompositeBarItem[],
		private readonly options: ICompositeBarOptions,
		@IInstantiationService private readonly instantiationService: IInstantiationService,
		@IContextMenuService private readonly contextMenuService: IContextMenuService
	) {
		super();

		this.model = new CompositeBarModel(items, options);
		this.visibleComposites = [];
		this.compositeSizeInBar = new Map<string, number>();
		this.computeSizes(this.model.visibleItems);
	}

	getCompositeBarItems(): ICompositeBarItem[] {
		return [...this.model.items];
	}

	setCompositeBarItems(items: ICompositeBarItem[]): void {
		if (this.model.setItems(items)) {
			this.updateCompositeSwitcher();
		}
	}

	getPinnedComposites(): ICompositeBarItem[] {
		return this.model.pinnedItems;
	}

	getVisibleComposites(): ICompositeBarItem[] {
		return this.model.visibleItems;
	}

	create(parent: HTMLElement): HTMLElement {
		const actionBarDiv = parent.appendChild($('.composite-bar'));
		this.compositeSwitcherBar = this._register(new ActionBar(actionBarDiv, {
			actionViewItemProvider: (action: IAction) => {
				if (action instanceof CompositeOverflowActivityAction) {
					return this.compositeOverflowActionViewItem;
				}
				const item = this.model.findItem(action.id);
				return item && this.instantiationService.createInstance(
					CompositeActionViewItem, action as ActivityAction, item.pinnedAction,
					(compositeId: string) => this.options.getContextMenuActionsForComposite(compositeId),
					() => this.getContextMenuActions() as Action[],
					this.options.colors,
					this.options.icon,
					this.options.dndHandler,
					this
				);
			},
			orientation: this.options.orientation,
			ariaLabel: nls.localize('activityBarAriaLabel', "Active View Switcher"),
			animated: false,
		}));

		// Contextmenu for composites
		this._register(addDisposableListener(parent, EventType.CONTEXT_MENU, e => this.showContextMenu(e)));

		let insertDropBefore: Before2D | undefined = undefined;
		// Register a drop target on the whole bar to prevent forbidden feedback
		this._register(CompositeDragAndDropObserver.INSTANCE.registerTarget(parent, {
			onDragOver: (e: IDraggedCompositeData) => {
				// don't add feedback if this is over the composite bar actions or there are no actions
<<<<<<< HEAD
				if (!(this.compositeSwitcherBar?.length()) || (e.eventData.target && isAncestor(e.eventData.target as HTMLElement, actionBarDiv))) {
					insertDropBefore = this.updateFromDragging(parent, false, false);
					return;
				}

				const pinnedItems = this.getPinnedComposites();
				const insertAtFront = this.insertAtFront(actionBarDiv, e.eventData);
				const target = insertAtFront ? pinnedItems[0] : pinnedItems[pinnedItems.length - 1];
				const validDropTarget = this.options.dndHandler.onDragOver(e.dragAndDropData, target.id, e.eventData);
				insertDropBefore = this.updateFromDragging(parent, validDropTarget, insertAtFront);
=======
				const visibleItems = this.getVisibleComposites();
				if (!visibleItems.length || (e.eventData.target && isAncestor(e.eventData.target as HTMLElement, actionBarDiv))) {
					toggleClass(parent, 'dragged-over', false);
					return;
				}

				const validDropTarget = this.options.dndHandler.onDragOver(e.dragAndDropData, visibleItems[visibleItems.length - 1].id, e.eventData);
				toggleClass(parent, 'dragged-over', validDropTarget);
>>>>>>> ad30a371
			},

			onDragLeave: (e: IDraggedCompositeData) => {
				insertDropBefore = this.updateFromDragging(parent, false, false);
			},
			onDragEnd: (e: IDraggedCompositeData) => {
				insertDropBefore = this.updateFromDragging(parent, false, false);
			},
			onDrop: (e: IDraggedCompositeData) => {
<<<<<<< HEAD
				const pinnedItems = this.getPinnedComposites();
				if (pinnedItems.length) {
					const target = this.insertAtFront(actionBarDiv, e.eventData) ? pinnedItems[0] : pinnedItems[pinnedItems.length - 1];
					this.options.dndHandler.drop(e.dragAndDropData, target.id, e.eventData, insertDropBefore);
=======
				const visibleItems = this.getVisibleComposites();
				if (visibleItems.length) {
					this.options.dndHandler.drop(e.dragAndDropData, visibleItems[visibleItems.length - 1].id, e.eventData, { horizontallyBefore: false, verticallyBefore: false });
>>>>>>> ad30a371
				}
				insertDropBefore = this.updateFromDragging(parent, false, false);
			}
		}));

		return actionBarDiv;
	}

	private insertAtFront(element: HTMLElement, event: DragEvent): boolean {
		const rect = element.getBoundingClientRect();
		const posX = event.clientX;
		const posY = event.clientY;

		switch (this.options.orientation) {
			case ActionsOrientation.HORIZONTAL:
			case ActionsOrientation.HORIZONTAL_REVERSE:
				return posX < rect.left;
			case ActionsOrientation.VERTICAL:
			case ActionsOrientation.VERTICAL_REVERSE:
				return posY < rect.top;
		}
	}

	private updateFromDragging(element: HTMLElement, showFeedback: boolean, front: boolean): Before2D | undefined {
		toggleClass(element, 'dragged-over-front', showFeedback && front);
		toggleClass(element, 'dragged-over', showFeedback && !front);

		if (!showFeedback) {
			return undefined;
		}

		return { verticallyBefore: front, horizontallyBefore: front };
	}

	focus(): void {
		if (this.compositeSwitcherBar) {
			this.compositeSwitcherBar.focus();
		}
	}

	layout(dimension: Dimension): void {
		this.dimension = dimension;
		if (dimension.height === 0 || dimension.width === 0) {
			// Do not layout if not visible. Otherwise the size measurment would be computed wrongly
			return;
		}

		if (this.compositeSizeInBar.size === 0) {
			// Compute size of each composite by getting the size from the css renderer
			// Size is later used for overflow computation
			this.computeSizes(this.model.visibleItems);
		}

		this.updateCompositeSwitcher();
	}

	addComposite({ id, name, order, requestedIndex }: { id: string; name: string, order?: number, requestedIndex?: number }): void {
		// Add to the model
		if (this.model.add(id, name, order, requestedIndex)) {
			this.computeSizes([this.model.findItem(id)]);
			this.updateCompositeSwitcher();
		}
	}

	removeComposite(id: string): void {

		// If it pinned, unpin it first
		if (this.isPinned(id)) {
			this.unpin(id);
		}

		// Remove from the model
		if (this.model.remove(id)) {
			this.updateCompositeSwitcher();
		}
	}

	hideComposite(id: string): void {
		if (this.model.hide(id)) {
			this.resetActiveComposite(id);
			this.updateCompositeSwitcher();
		}
	}

	activateComposite(id: string): void {
		const previousActiveItem = this.model.activeItem;
		if (this.model.activate(id)) {
			// Update if current composite is neither visible nor pinned
			// or previous active composite is not pinned
			if (this.visibleComposites.indexOf(id) === - 1 || (!!this.model.activeItem && !this.model.activeItem.pinned) || (previousActiveItem && !previousActiveItem.pinned)) {
				this.updateCompositeSwitcher();
			}
		}
	}

	deactivateComposite(id: string): void {
		const previousActiveItem = this.model.activeItem;
		if (this.model.deactivate()) {
			if (previousActiveItem && !previousActiveItem.pinned) {
				this.updateCompositeSwitcher();
			}
		}
	}

	showActivity(compositeId: string, badge: IBadge, clazz?: string, priority?: number): IDisposable {
		if (!badge) {
			throw illegalArgument('badge');
		}

		if (typeof priority !== 'number') {
			priority = 0;
		}

		const activity: ICompositeActivity = { badge, clazz, priority };
		this.model.addActivity(compositeId, activity);

		return toDisposable(() => this.model.removeActivity(compositeId, activity));
	}

	async pin(compositeId: string, open?: boolean): Promise<void> {
		if (this.model.setPinned(compositeId, true)) {
			this.updateCompositeSwitcher();

			if (open) {
				await this.options.openComposite(compositeId);
				this.activateComposite(compositeId); // Activate after opening
			}
		}
	}

	unpin(compositeId: string): void {
		if (this.model.setPinned(compositeId, false)) {

			this.updateCompositeSwitcher();

			this.resetActiveComposite(compositeId);
		}
	}

	private resetActiveComposite(compositeId: string) {
		const defaultCompositeId = this.options.getDefaultCompositeId();

		// Case: composite is not the active one or the active one is a different one
		// Solv: we do nothing
		if (!this.model.activeItem || this.model.activeItem.id !== compositeId) {
			return;
		}

		// Deactivate itself
		this.deactivateComposite(compositeId);

		// Case: composite is not the default composite and default composite is still showing
		// Solv: we open the default composite
		if (defaultCompositeId !== compositeId && this.isPinned(defaultCompositeId)) {
			this.options.openComposite(defaultCompositeId);
		}

		// Case: we closed the last visible composite
		// Solv: we hide the part
		else if (this.visibleComposites.length === 1) {
			this.options.hidePart();
		}

		// Case: we closed the default composite
		// Solv: we open the next visible composite from top
		else {
			this.options.openComposite(this.visibleComposites.filter(cid => cid !== compositeId)[0]);
		}
	}

	isPinned(compositeId: string): boolean {
		const item = this.model.findItem(compositeId);
		return item?.pinned;
	}

	move(compositeId: string, toCompositeId: string, before?: boolean): void {

		if (before !== undefined) {
			const fromIndex = this.model.items.findIndex(c => c.id === compositeId);
			let toIndex = this.model.items.findIndex(c => c.id === toCompositeId);

			if (fromIndex >= 0 && toIndex >= 0) {
				if (!before && fromIndex > toIndex) {
					toIndex++;
				}

				if (before && fromIndex < toIndex) {
					toIndex--;
				}

				if (toIndex < this.model.items.length && toIndex >= 0 && toIndex !== fromIndex) {
					if (this.model.move(this.model.items[fromIndex].id, this.model.items[toIndex].id)) {
						// timeout helps to prevent artifacts from showing up
						setTimeout(() => this.updateCompositeSwitcher(), 0);
					}
				}
			}

		} else {
			if (this.model.move(compositeId, toCompositeId)) {
				// timeout helps to prevent artifacts from showing up
				setTimeout(() => this.updateCompositeSwitcher(), 0);
			}
		}
	}

	getAction(compositeId: string): ActivityAction {
		const item = this.model.findItem(compositeId);
		return item?.activityAction;
	}

	private computeSizes(items: ICompositeBarModelItem[]): void {
		const size = this.options.compositeSize;
		if (size) {
			items.forEach(composite => this.compositeSizeInBar.set(composite.id, size));
		} else {
			const compositeSwitcherBar = this.compositeSwitcherBar;
			if (compositeSwitcherBar && this.dimension && this.dimension.height !== 0 && this.dimension.width !== 0) {
				// Compute sizes only if visible. Otherwise the size measurment would be computed wrongly.
				const currentItemsLength = compositeSwitcherBar.viewItems.length;
				compositeSwitcherBar.push(items.map(composite => composite.activityAction));
				items.map((composite, index) => this.compositeSizeInBar.set(composite.id, this.options.orientation === ActionsOrientation.VERTICAL
					? compositeSwitcherBar.getHeight(currentItemsLength + index)
					: compositeSwitcherBar.getWidth(currentItemsLength + index)
				));
				items.forEach(() => compositeSwitcherBar.pull(compositeSwitcherBar.viewItems.length - 1));
			}
		}
	}

	private updateCompositeSwitcher(): void {
		const compositeSwitcherBar = this.compositeSwitcherBar;
		if (!compositeSwitcherBar || !this.dimension) {
			return; // We have not been rendered yet so there is nothing to update.
		}

		let compositesToShow = this.model.visibleItems.filter(item =>
			item.pinned
			|| (this.model.activeItem && this.model.activeItem.id === item.id) /* Show the active composite even if it is not pinned */
		).map(item => item.id);

		// Ensure we are not showing more composites than we have height for
		let overflows = false;
		let maxVisible = compositesToShow.length;
		let size = 0;
		const limit = this.options.orientation === ActionsOrientation.VERTICAL ? this.dimension.height : this.dimension.width;
		for (let i = 0; i < compositesToShow.length && size <= limit; i++) {
			size += this.compositeSizeInBar.get(compositesToShow[i])!;
			if (size > limit) {
				maxVisible = i;
			}
		}
		overflows = compositesToShow.length > maxVisible;

		if (overflows) {
			size -= this.compositeSizeInBar.get(compositesToShow[maxVisible])!;
			compositesToShow = compositesToShow.slice(0, maxVisible);
			size += this.options.overflowActionSize;
		}
		// Check if we need to make extra room for the overflow action
		if (size > limit) {
			size -= this.compositeSizeInBar.get(compositesToShow.pop()!)!;
		}

		// We always try show the active composite
		if (this.model.activeItem && compositesToShow.every(compositeId => !!this.model.activeItem && compositeId !== this.model.activeItem.id)) {
			const removedComposite = compositesToShow.pop()!;
			size = size - this.compositeSizeInBar.get(removedComposite)! + this.compositeSizeInBar.get(this.model.activeItem.id)!;
			compositesToShow.push(this.model.activeItem.id);
		}

		// The active composite might have bigger size than the removed composite, check for overflow again
		if (size > limit) {
			compositesToShow.length ? compositesToShow.splice(compositesToShow.length - 2, 1) : compositesToShow.pop();
		}

		const visibleCompositesChange = !arrays.equals(compositesToShow, this.visibleComposites);

		// Pull out overflow action if there is a composite change so that we can add it to the end later
		if (this.compositeOverflowAction && visibleCompositesChange) {
			compositeSwitcherBar.pull(compositeSwitcherBar.length() - 1);

			this.compositeOverflowAction.dispose();
			this.compositeOverflowAction = undefined;

			if (this.compositeOverflowActionViewItem) {
				this.compositeOverflowActionViewItem.dispose();
			}
			this.compositeOverflowActionViewItem = undefined;
		}

		// Pull out composites that overflow or got hidden
		const compositesToRemove: number[] = [];
		this.visibleComposites.forEach((compositeId, index) => {
			if (compositesToShow.indexOf(compositeId) === -1) {
				compositesToRemove.push(index);
			}
		});
		compositesToRemove.reverse().forEach(index => {
			const actionViewItem = compositeSwitcherBar.viewItems[index];
			compositeSwitcherBar.pull(index);
			actionViewItem.dispose();
			this.visibleComposites.splice(index, 1);
		});

		// Update the positions of the composites
		compositesToShow.forEach((compositeId, newIndex) => {
			const currentIndex = this.visibleComposites.indexOf(compositeId);
			if (newIndex !== currentIndex) {
				if (currentIndex !== -1) {
					const actionViewItem = compositeSwitcherBar.viewItems[currentIndex];
					compositeSwitcherBar.pull(currentIndex);
					actionViewItem.dispose();
					this.visibleComposites.splice(currentIndex, 1);
				}

				compositeSwitcherBar.push(this.model.findItem(compositeId).activityAction, { label: true, icon: this.options.icon, index: newIndex });
				this.visibleComposites.splice(newIndex, 0, compositeId);
			}
		});

		// Add overflow action as needed
		if ((visibleCompositesChange && overflows)) {
			this.compositeOverflowAction = this.instantiationService.createInstance(CompositeOverflowActivityAction, () => {
				if (this.compositeOverflowActionViewItem) {
					this.compositeOverflowActionViewItem.showMenu();
				}
			});
			this.compositeOverflowActionViewItem = this.instantiationService.createInstance(
				CompositeOverflowActivityActionViewItem,
				this.compositeOverflowAction,
				() => this.getOverflowingComposites(),
				() => this.model.activeItem ? this.model.activeItem.id : undefined,
				(compositeId: string) => {
					const item = this.model.findItem(compositeId);
					return item?.activity[0]?.badge;
				},
				this.options.getOnCompositeClickAction,
				this.options.colors
			);

			compositeSwitcherBar.push(this.compositeOverflowAction, { label: false, icon: true });
		}

		this._onDidChange.fire();
	}

	private getOverflowingComposites(): { id: string, name?: string }[] {
		let overflowingIds = this.model.visibleItems.filter(item => item.pinned).map(item => item.id);

		// Show the active composite even if it is not pinned
		if (this.model.activeItem && !this.model.activeItem.pinned) {
			overflowingIds.push(this.model.activeItem.id);
		}

		overflowingIds = overflowingIds.filter(compositeId => this.visibleComposites.indexOf(compositeId) === -1);
		return this.model.visibleItems.filter(c => overflowingIds.indexOf(c.id) !== -1).map(item => { return { id: item.id, name: this.getAction(item.id)?.label || item.name }; });
	}

	private showContextMenu(e: MouseEvent): void {
		EventHelper.stop(e, true);
		const event = new StandardMouseEvent(e);
		this.contextMenuService.showContextMenu({
			getAnchor: () => { return { x: event.posx, y: event.posy }; },
			getActions: () => this.getContextMenuActions()
		});
	}

	private getContextMenuActions(): ReadonlyArray<IAction> {
		const actions: IAction[] = this.model.visibleItems
			.map(({ id, name, activityAction }) => (<IAction>{
				id,
				label: this.getAction(id).label || name || id,
				checked: this.isPinned(id),
				enabled: activityAction.enabled,
				run: () => {
					if (this.isPinned(id)) {
						this.unpin(id);
					} else {
						this.pin(id, true);
					}
				}
			}));
		const otherActions = this.options.getContextMenuActions();
		if (otherActions.length) {
			actions.push(new Separator());
			actions.push(...otherActions);
		}
		return actions;
	}
}

interface ICompositeBarModelItem extends ICompositeBarItem {
	activityAction: ActivityAction;
	pinnedAction: Action;
	activity: ICompositeActivity[];
}

class CompositeBarModel {

	private _items: ICompositeBarModelItem[] = [];
	private readonly options: ICompositeBarOptions;
	activeItem?: ICompositeBarModelItem;

	constructor(
		items: ICompositeBarItem[],
		options: ICompositeBarOptions
	) {
		this.options = options;
		this.setItems(items);
	}

	get items(): ICompositeBarModelItem[] {
		return this._items;
	}

	setItems(items: ICompositeBarItem[]): boolean {
		const result: ICompositeBarModelItem[] = [];
		let hasChanges: boolean = false;
		if (!this.items || this.items.length === 0) {
			this._items = items.map(i => this.createCompositeBarItem(i.id, i.name, i.order, i.pinned, i.visible));
			hasChanges = true;
		} else {
			const existingItems = this.items;
			for (let index = 0; index < items.length; index++) {
				const newItem = items[index];
				const existingItem = existingItems.filter(({ id }) => id === newItem.id)[0];
				if (existingItem) {
					if (
						existingItem.pinned !== newItem.pinned ||
						index !== existingItems.indexOf(existingItem)
					) {
						existingItem.pinned = newItem.pinned;
						result.push(existingItem);
						hasChanges = true;
					} else {
						result.push(existingItem);
					}
				} else {
					result.push(this.createCompositeBarItem(newItem.id, newItem.name, newItem.order, newItem.pinned, newItem.visible));
					hasChanges = true;
				}
			}
			this._items = result;
		}

		return hasChanges;
	}

	get visibleItems(): ICompositeBarModelItem[] {
		return this.items.filter(item => item.visible);
	}

	get pinnedItems(): ICompositeBarModelItem[] {
		return this.items.filter(item => item.visible && item.pinned);
	}

	private createCompositeBarItem(id: string, name: string | undefined, order: number | undefined, pinned: boolean, visible: boolean): ICompositeBarModelItem {
		const options = this.options;
		return {
			id, name, pinned, order, visible,
			activity: [],
			get activityAction() {
				return options.getActivityAction(id);
			},
			get pinnedAction() {
				return options.getCompositePinnedAction(id);
			}
		};
	}

	add(id: string, name: string, order: number | undefined, requestedIndex: number | undefined): boolean {
		const item = this.findItem(id);
		if (item) {
			let changed = false;
			item.name = name;
			if (!isUndefinedOrNull(order)) {
				changed = item.order !== order;
				item.order = order;
			}
			if (!item.visible) {
				item.visible = true;
				changed = true;
			}

			return changed;
		} else {
			const item = this.createCompositeBarItem(id, name, order, true, true);
			if (!isUndefinedOrNull(requestedIndex)) {
				let index = 0;
				let rIndex = requestedIndex;
				while (rIndex > 0 && index < this.items.length) {
					if (this.items[index++].visible) {
						rIndex--;
					}
				}

				this.items.splice(index, 0, item);
			} else if (isUndefinedOrNull(order)) {
				this.items.push(item);
			} else {
				let index = 0;
				while (index < this.items.length && typeof this.items[index].order === 'number' && this.items[index].order! < order) {
					index++;
				}
				this.items.splice(index, 0, item);
			}

			return true;
		}
	}

	remove(id: string): boolean {
		for (let index = 0; index < this.items.length; index++) {
			if (this.items[index].id === id) {
				this.items.splice(index, 1);
				return true;
			}
		}
		return false;
	}

	hide(id: string): boolean {
		for (const item of this.items) {
			if (item.id === id) {
				if (item.visible) {
					item.visible = false;
					return true;
				}
				return false;
			}
		}
		return false;
	}

	move(compositeId: string, toCompositeId: string): boolean {

		const fromIndex = this.findIndex(compositeId);
		const toIndex = this.findIndex(toCompositeId);

		// Make sure both items are known to the model
		if (fromIndex === -1 || toIndex === -1) {
			return false;
		}

		const sourceItem = this.items.splice(fromIndex, 1)[0];
		this.items.splice(toIndex, 0, sourceItem);

		// Make sure a moved composite gets pinned
		sourceItem.pinned = true;

		return true;
	}

	setPinned(id: string, pinned: boolean): boolean {
		for (const item of this.items) {
			if (item.id === id) {
				if (item.pinned !== pinned) {
					item.pinned = pinned;
					return true;
				}
				return false;
			}
		}
		return false;
	}

	addActivity(id: string, activity: ICompositeActivity): boolean {
		const item = this.findItem(id);
		if (item) {
			const stack = item.activity;
			for (let i = 0; i <= stack.length; i++) {
				if (i === stack.length) {
					stack.push(activity);
					break;
				} else if (stack[i].priority <= activity.priority) {
					stack.splice(i, 0, activity);
					break;
				}
			}
			this.updateActivity(id);
			return true;
		}
		return false;
	}

	removeActivity(id: string, activity: ICompositeActivity): boolean {
		const item = this.findItem(id);
		if (item) {
			const index = item.activity.indexOf(activity);
			if (index !== -1) {
				item.activity.splice(index, 1);
				this.updateActivity(id);
				return true;
			}
		}
		return false;
	}

	updateActivity(id: string): void {
		const item = this.findItem(id);
		if (item) {
			if (item.activity.length) {
				const [{ badge, clazz }] = item.activity;
				item.activityAction.setBadge(badge, clazz);
			}
			else {
				item.activityAction.setBadge(undefined);
			}
		}
	}

	activate(id: string): boolean {
		if (!this.activeItem || this.activeItem.id !== id) {
			if (this.activeItem) {
				this.deactivate();
			}
			for (const item of this.items) {
				if (item.id === id) {
					this.activeItem = item;
					this.activeItem.activityAction.activate();
					return true;
				}
			}
		}
		return false;
	}

	deactivate(): boolean {
		if (this.activeItem) {
			this.activeItem.activityAction.deactivate();
			this.activeItem = undefined;
			return true;
		}
		return false;
	}

	findItem(id: string): ICompositeBarModelItem {
		return this.items.filter(item => item.id === id)[0];
	}

	private findIndex(id: string): number {
		for (let index = 0; index < this.items.length; index++) {
			if (this.items[index].id === id) {
				return index;
			}
		}
		return -1;
	}
}<|MERGE_RESOLUTION|>--- conflicted
+++ resolved
@@ -236,27 +236,16 @@
 		this._register(CompositeDragAndDropObserver.INSTANCE.registerTarget(parent, {
 			onDragOver: (e: IDraggedCompositeData) => {
 				// don't add feedback if this is over the composite bar actions or there are no actions
-<<<<<<< HEAD
-				if (!(this.compositeSwitcherBar?.length()) || (e.eventData.target && isAncestor(e.eventData.target as HTMLElement, actionBarDiv))) {
+				const visibleItems = this.getVisibleComposites();
+				if (!visibleItems.length || (e.eventData.target && isAncestor(e.eventData.target as HTMLElement, actionBarDiv))) {
 					insertDropBefore = this.updateFromDragging(parent, false, false);
 					return;
 				}
 
-				const pinnedItems = this.getPinnedComposites();
 				const insertAtFront = this.insertAtFront(actionBarDiv, e.eventData);
-				const target = insertAtFront ? pinnedItems[0] : pinnedItems[pinnedItems.length - 1];
+				const target = insertAtFront ? visibleItems[0] : visibleItems[visibleItems.length - 1];
 				const validDropTarget = this.options.dndHandler.onDragOver(e.dragAndDropData, target.id, e.eventData);
 				insertDropBefore = this.updateFromDragging(parent, validDropTarget, insertAtFront);
-=======
-				const visibleItems = this.getVisibleComposites();
-				if (!visibleItems.length || (e.eventData.target && isAncestor(e.eventData.target as HTMLElement, actionBarDiv))) {
-					toggleClass(parent, 'dragged-over', false);
-					return;
-				}
-
-				const validDropTarget = this.options.dndHandler.onDragOver(e.dragAndDropData, visibleItems[visibleItems.length - 1].id, e.eventData);
-				toggleClass(parent, 'dragged-over', validDropTarget);
->>>>>>> ad30a371
 			},
 
 			onDragLeave: (e: IDraggedCompositeData) => {
@@ -266,16 +255,10 @@
 				insertDropBefore = this.updateFromDragging(parent, false, false);
 			},
 			onDrop: (e: IDraggedCompositeData) => {
-<<<<<<< HEAD
-				const pinnedItems = this.getPinnedComposites();
-				if (pinnedItems.length) {
-					const target = this.insertAtFront(actionBarDiv, e.eventData) ? pinnedItems[0] : pinnedItems[pinnedItems.length - 1];
-					this.options.dndHandler.drop(e.dragAndDropData, target.id, e.eventData, insertDropBefore);
-=======
 				const visibleItems = this.getVisibleComposites();
 				if (visibleItems.length) {
-					this.options.dndHandler.drop(e.dragAndDropData, visibleItems[visibleItems.length - 1].id, e.eventData, { horizontallyBefore: false, verticallyBefore: false });
->>>>>>> ad30a371
+					const target = this.insertAtFront(actionBarDiv, e.eventData) ? visibleItems[0] : visibleItems[visibleItems.length - 1];
+					this.options.dndHandler.drop(e.dragAndDropData, target.id, e.eventData, insertDropBefore);
 				}
 				insertDropBefore = this.updateFromDragging(parent, false, false);
 			}
