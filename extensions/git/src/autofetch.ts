/*---------------------------------------------------------------------------------------------
 *  Copyright (c) Microsoft Corporation. All rights reserved.
 *  Licensed under the MIT License. See License.txt in the project root for license information.
 *--------------------------------------------------------------------------------------------*/

<<<<<<< HEAD
import { workspace, Disposable, EventEmitter, Memento, window, MessageItem, ConfigurationTarget, Uri, ConfigurationChangeEvent, l10n } from 'vscode';
import { Repository } from './repository';
=======
import { workspace, Disposable, EventEmitter, Memento, window, MessageItem, ConfigurationTarget, Uri, ConfigurationChangeEvent, l10n, env } from 'vscode';
import { Repository, OperationKind } from './repository';
>>>>>>> a565017f
import { eventToPromise, filterEvent, onceEvent } from './util';
import { GitErrorCodes } from './api/git';

export class AutoFetcher {

	private static DidInformUser = 'autofetch.didInformUser';

	private _onDidChange = new EventEmitter<boolean>();
	private onDidChange = this._onDidChange.event;

	private _enabled: boolean = false;
	private _fetchAll: boolean = false;
	get enabled(): boolean { return this._enabled; }
	set enabled(enabled: boolean) { this._enabled = enabled; this._onDidChange.fire(enabled); }

	private disposables: Disposable[] = [];

	constructor(private repository: Repository, private globalState: Memento) {
		workspace.onDidChangeConfiguration(this.onConfiguration, this, this.disposables);
		this.onConfiguration();

		const onGoodRemoteOperation = filterEvent(repository.onDidRunOperation, ({ operation, error }) => !error && operation.remote);
		const onFirstGoodRemoteOperation = onceEvent(onGoodRemoteOperation);
		onFirstGoodRemoteOperation(this.onFirstGoodRemoteOperation, this, this.disposables);
	}

	private async onFirstGoodRemoteOperation(): Promise<void> {
		const didInformUser = !this.globalState.get<boolean>(AutoFetcher.DidInformUser);

		if (this.enabled && !didInformUser) {
			this.globalState.update(AutoFetcher.DidInformUser, true);
		}

		const shouldInformUser = !this.enabled && didInformUser;

		if (!shouldInformUser) {
			return;
		}

		const yes: MessageItem = { title: l10n.t('Yes') };
		const no: MessageItem = { isCloseAffordance: true, title: l10n.t('No') };
		const askLater: MessageItem = { title: l10n.t('Ask Me Later') };
		const result = await window.showInformationMessage(l10n.t('Would you like {0} to [periodically run "git fetch"]({1})?', env.appName, 'https://go.microsoft.com/fwlink/?linkid=865294'), yes, no, askLater);

		if (result === askLater) {
			return;
		}

		if (result === yes) {
			const gitConfig = workspace.getConfiguration('git', Uri.file(this.repository.root));
			gitConfig.update('autofetch', true, ConfigurationTarget.Global);
		}

		this.globalState.update(AutoFetcher.DidInformUser, true);
	}

	private onConfiguration(e?: ConfigurationChangeEvent): void {
		if (e !== undefined && !e.affectsConfiguration('git.autofetch')) {
			return;
		}

		const gitConfig = workspace.getConfiguration('git', Uri.file(this.repository.root));
		switch (gitConfig.get<boolean | 'all'>('autofetch')) {
			case true:
				this._fetchAll = false;
				this.enable();
				break;
			case 'all':
				this._fetchAll = true;
				this.enable();
				break;
			case false:
			default:
				this._fetchAll = false;
				this.disable();
				break;
		}
	}

	enable(): void {
		if (this.enabled) {
			return;
		}

		this.enabled = true;
		this.run();
	}

	disable(): void {
		this.enabled = false;
	}

	private async run(): Promise<void> {
		while (this.enabled) {
			await this.repository.whenIdleAndFocused();

			if (!this.enabled) {
				return;
			}

			try {
				if (this._fetchAll) {
					await this.repository.fetchAll({ silent: true });
				} else {
					await this.repository.fetchDefault({ silent: true });
				}
			} catch (err) {
				if (err.gitErrorCode === GitErrorCodes.AuthenticationFailed) {
					this.disable();
				}
			}

			if (!this.enabled) {
				return;
			}

			const period = workspace.getConfiguration('git', Uri.file(this.repository.root)).get<number>('autofetchPeriod', 180) * 1000;
			const timeout = new Promise(c => setTimeout(c, period));
			const whenDisabled = eventToPromise(filterEvent(this.onDidChange, enabled => !enabled));

			await Promise.race([timeout, whenDisabled]);
		}
	}

	dispose(): void {
		this.disable();
		this.disposables.forEach(d => d.dispose());
	}
}<|MERGE_RESOLUTION|>--- conflicted
+++ resolved
@@ -3,13 +3,8 @@
  *  Licensed under the MIT License. See License.txt in the project root for license information.
  *--------------------------------------------------------------------------------------------*/
 
-<<<<<<< HEAD
-import { workspace, Disposable, EventEmitter, Memento, window, MessageItem, ConfigurationTarget, Uri, ConfigurationChangeEvent, l10n } from 'vscode';
+import { workspace, Disposable, EventEmitter, Memento, window, MessageItem, ConfigurationTarget, Uri, ConfigurationChangeEvent, l10n, env } from 'vscode';
 import { Repository } from './repository';
-=======
-import { workspace, Disposable, EventEmitter, Memento, window, MessageItem, ConfigurationTarget, Uri, ConfigurationChangeEvent, l10n, env } from 'vscode';
-import { Repository, OperationKind } from './repository';
->>>>>>> a565017f
 import { eventToPromise, filterEvent, onceEvent } from './util';
 import { GitErrorCodes } from './api/git';
 
