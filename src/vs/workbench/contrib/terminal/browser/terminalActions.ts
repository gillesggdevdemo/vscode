/*---------------------------------------------------------------------------------------------
 *  Copyright (c) Microsoft Corporation. All rights reserved.
 *  Licensed under the MIT License. See License.txt in the project root for license information.
 *--------------------------------------------------------------------------------------------*/

import * as nls from 'vs/nls';
import { Action, IAction } from 'vs/base/common/actions';
import { EndOfLinePreference } from 'vs/editor/common/model';
import { ICodeEditorService } from 'vs/editor/browser/services/codeEditorService';
import { TERMINAL_VIEW_ID, ITerminalConfigHelper, TitleEventSource, TERMINAL_COMMAND_ID } from 'vs/workbench/contrib/terminal/common/terminal';
import { SelectActionViewItem } from 'vs/base/browser/ui/actionbar/actionbar';
import { IWorkbenchLayoutService } from 'vs/workbench/services/layout/browser/layoutService';
import { attachSelectBoxStyler, attachStylerCallback } from 'vs/platform/theme/common/styler';
import { IThemeService } from 'vs/platform/theme/common/themeService';
import { IQuickInputService, IPickOptions, IQuickPickItem } from 'vs/platform/quickinput/common/quickInput';
import { ServicesAccessor } from 'vs/platform/instantiation/common/instantiation';
import { IContextViewService } from 'vs/platform/contextview/browser/contextView';
import { ICommandService } from 'vs/platform/commands/common/commands';
import { IWorkspaceContextService, IWorkspaceFolder } from 'vs/platform/workspace/common/workspace';
import { PICK_WORKSPACE_FOLDER_COMMAND_ID } from 'vs/workbench/browser/actions/workspaceCommands';
import { INotificationService } from 'vs/platform/notification/common/notification';
import { FindReplaceState } from 'vs/editor/contrib/find/findState';
import { ISelectOptionItem } from 'vs/base/browser/ui/selectBox/selectBox';
import { IConfigurationResolverService } from 'vs/workbench/services/configurationResolver/common/configurationResolver';
import { IHistoryService } from 'vs/workbench/services/history/common/history';
import { Schemas } from 'vs/base/common/network';
import { URI } from 'vs/base/common/uri';
import { isWindows } from 'vs/base/common/platform';
import { withNullAsUndefined } from 'vs/base/common/types';
import { ITerminalInstance, ITerminalService, Direction } from 'vs/workbench/contrib/terminal/browser/terminal';
import { Action2 } from 'vs/platform/actions/common/actions';
import { TerminalQuickAccessProvider } from 'vs/workbench/contrib/terminal/browser/terminalsQuickAccess';
import { ToggleViewAction } from 'vs/workbench/browser/actions/layoutActions';
import { IViewsService, IViewDescriptorService } from 'vs/workbench/common/views';
import { IContextKeyService } from 'vs/platform/contextkey/common/contextkey';
import { addClass } from 'vs/base/browser/dom';
import { selectBorder } from 'vs/platform/theme/common/colorRegistry';

async function getCwdForSplit(configHelper: ITerminalConfigHelper, instance: ITerminalInstance, folders?: IWorkspaceFolder[], commandService?: ICommandService): Promise<string | URI | undefined> {
	switch (configHelper.config.splitCwd) {
		case 'workspaceRoot':
			if (folders !== undefined && commandService !== undefined) {
				if (folders.length === 1) {
					return folders[0].uri;
				} else if (folders.length > 1) {
					// Only choose a path when there's more than 1 folder
					const options: IPickOptions<IQuickPickItem> = {
						placeHolder: nls.localize('workbench.action.terminal.newWorkspacePlaceholder', "Select current working directory for new terminal")
					};
					const workspace = await commandService.executeCommand(PICK_WORKSPACE_FOLDER_COMMAND_ID, [options]);
					if (!workspace) {
						// Don't split the instance if the workspace picker was canceled
						return undefined;
					}
					return Promise.resolve(workspace.uri);
				}
			}
			return '';
		case 'initial':
			return instance.getInitialCwd();
		case 'inherited':
			return instance.getCwd();
	}
}

export class ToggleTerminalAction extends ToggleViewAction {

	public static readonly ID = TERMINAL_COMMAND_ID.TOGGLE;
	public static readonly LABEL = nls.localize('workbench.action.terminal.toggleTerminal', "Toggle Integrated Terminal");

	constructor(
		id: string, label: string,
		@IViewsService viewsService: IViewsService,
		@IViewDescriptorService viewDescriptorService: IViewDescriptorService,
		@IContextKeyService contextKeyService: IContextKeyService,
		@IWorkbenchLayoutService layoutService: IWorkbenchLayoutService,
		@ITerminalService private readonly terminalService: ITerminalService
	) {
		super(id, label, TERMINAL_VIEW_ID, viewsService, viewDescriptorService, contextKeyService, layoutService);
	}

	public run(event?: any): Promise<any> {
		if (this.terminalService.terminalInstances.length === 0) {
			// If there is not yet an instance attempt to create it here so that we can suggest a
			// new shell on Windows (and not do so when the panel is restored on reload).
			const newTerminalInstance = this.terminalService.createTerminal(undefined);
			const toDispose = newTerminalInstance.onProcessIdReady(() => {
				newTerminalInstance.focus();
				toDispose.dispose();
			});
		}
		return super.run();
	}
}

export class KillTerminalAction extends Action {

	public static readonly ID = TERMINAL_COMMAND_ID.KILL;
	public static readonly LABEL = nls.localize('workbench.action.terminal.kill', "Kill the Active Terminal Instance");
	public static readonly PANEL_LABEL = nls.localize('workbench.action.terminal.kill.short', "Kill Terminal");

	constructor(
		id: string, label: string,
		@ITerminalService private readonly terminalService: ITerminalService
	) {
		super(id, label, 'terminal-action codicon-trash');
	}

	public run(event?: any): Promise<any> {
		const instance = this.terminalService.getActiveInstance();
		if (instance) {
			instance.dispose(true);
			if (this.terminalService.terminalInstances.length > 0) {
				this.terminalService.showPanel(true);
			}
		}
		return Promise.resolve(undefined);
	}
}

/**
 * Copies the terminal selection. Note that since the command palette takes focus from the terminal,
 * this cannot be triggered through the command palette.
 */
export class CopyTerminalSelectionAction extends Action {

	public static readonly ID = TERMINAL_COMMAND_ID.COPY_SELECTION;
	public static readonly LABEL = nls.localize('workbench.action.terminal.copySelection', "Copy Selection");
	public static readonly SHORT_LABEL = nls.localize('workbench.action.terminal.copySelection.short', "Copy");

	constructor(
		id: string, label: string,
		@ITerminalService private readonly terminalService: ITerminalService
	) {
		super(id, label);
	}

	public async run(event?: any): Promise<any> {
		const terminalInstance = this.terminalService.getActiveInstance();
		if (terminalInstance) {
			await terminalInstance.copySelection();
		}
		return Promise.resolve(undefined);
	}
}

export class SelectAllTerminalAction extends Action {

	public static readonly ID = TERMINAL_COMMAND_ID.SELECT_ALL;
	public static readonly LABEL = nls.localize('workbench.action.terminal.selectAll', "Select All");

	constructor(
		id: string, label: string,
		@ITerminalService private readonly terminalService: ITerminalService
	) {
		super(id, label);
	}

	public run(event?: any): Promise<any> {
		const terminalInstance = this.terminalService.getActiveInstance();
		if (terminalInstance) {
			terminalInstance.selectAll();
		}
		return Promise.resolve(undefined);
	}
}

export abstract class BaseSendTextTerminalAction extends Action {
	constructor(
		id: string,
		label: string,
		private _text: string,
		@ITerminalService private readonly _terminalService: ITerminalService
	) {
		super(id, label);
	}

	public run(event?: any): Promise<any> {
		const terminalInstance = this._terminalService.getActiveInstance();
		if (terminalInstance) {
			terminalInstance.sendText(this._text, false);
		}
		return Promise.resolve(undefined);
	}
}

export class DeleteWordLeftTerminalAction extends BaseSendTextTerminalAction {
	public static readonly ID = TERMINAL_COMMAND_ID.DELETE_WORD_LEFT;
	public static readonly LABEL = nls.localize('workbench.action.terminal.deleteWordLeft', "Delete Word Left");

	constructor(
		id: string,
		label: string,
		@ITerminalService terminalService: ITerminalService
	) {
		// Send ctrl+W
		super(id, label, String.fromCharCode('W'.charCodeAt(0) - 64), terminalService);
	}
}

export class DeleteWordRightTerminalAction extends BaseSendTextTerminalAction {
	public static readonly ID = TERMINAL_COMMAND_ID.DELETE_WORD_RIGHT;
	public static readonly LABEL = nls.localize('workbench.action.terminal.deleteWordRight', "Delete Word Right");

	constructor(
		id: string,
		label: string,
		@ITerminalService terminalService: ITerminalService
	) {
		// Send alt+d
		super(id, label, '\x1bd', terminalService);
	}
}

export class DeleteToLineStartTerminalAction extends BaseSendTextTerminalAction {
	public static readonly ID = TERMINAL_COMMAND_ID.DELETE_TO_LINE_START;
	public static readonly LABEL = nls.localize('workbench.action.terminal.deleteToLineStart', "Delete To Line Start");

	constructor(
		id: string,
		label: string,
		@ITerminalService terminalService: ITerminalService
	) {
		// Send ctrl+u
		super(id, label, '\u0015', terminalService);
	}
}

export class MoveToLineStartTerminalAction extends BaseSendTextTerminalAction {
	public static readonly ID = TERMINAL_COMMAND_ID.MOVE_TO_LINE_START;
	public static readonly LABEL = nls.localize('workbench.action.terminal.moveToLineStart', "Move To Line Start");

	constructor(
		id: string,
		label: string,
		@ITerminalService terminalService: ITerminalService
	) {
		// Send ctrl+A
		super(id, label, String.fromCharCode('A'.charCodeAt(0) - 64), terminalService);
	}
}

export class MoveToLineEndTerminalAction extends BaseSendTextTerminalAction {
	public static readonly ID = TERMINAL_COMMAND_ID.MOVE_TO_LINE_END;
	public static readonly LABEL = nls.localize('workbench.action.terminal.moveToLineEnd', "Move To Line End");

	constructor(
		id: string,
		label: string,
		@ITerminalService terminalService: ITerminalService
	) {
		// Send ctrl+E
		super(id, label, String.fromCharCode('E'.charCodeAt(0) - 64), terminalService);
	}
}

export class SendSequenceTerminalAction extends Action2 {
	public static readonly ID = TERMINAL_COMMAND_ID.SEND_SEQUENCE;
	public static readonly LABEL = nls.localize('workbench.action.terminal.sendSequence', "Send Custom Sequence To Terminal");

	public run(accessor: ServicesAccessor, args: any): void {
		console.log('args', args);
		terminalSendSequenceCommand(accessor, args);
	}
}

export const terminalSendSequenceCommand = (accessor: ServicesAccessor, args: any) => {
	const terminalInstance = accessor.get(ITerminalService).getActiveInstance();
	if (!terminalInstance) {
		return;
	}

	const configurationResolverService = accessor.get(IConfigurationResolverService);
	const workspaceContextService = accessor.get(IWorkspaceContextService);
	const historyService = accessor.get(IHistoryService);
	const activeWorkspaceRootUri = historyService.getLastActiveWorkspaceRoot(Schemas.file);
	const lastActiveWorkspaceRoot = activeWorkspaceRootUri ? withNullAsUndefined(workspaceContextService.getWorkspaceFolder(activeWorkspaceRootUri)) : undefined;
	const resolvedText = configurationResolverService.resolve(lastActiveWorkspaceRoot, args.text);
	terminalInstance.sendText(resolvedText, false);
};

export class CreateNewWithCwdTerminalAction extends Action2 {
	public static readonly ID = TERMINAL_COMMAND_ID.NEW_WITH_CWD;
	public static readonly LABEL = nls.localize('workbench.action.terminal.newWithCwd', "Create New Integrated Terminal Starting in a Custom Working Directory");
	public static readonly CWD_ARG_LABEL = nls.localize('workbench.action.terminal.newWithCwd.cwd', "The directory to start the terminal at");

	public async run(accessor: ServicesAccessor, args: { cwd: string } | undefined): Promise<void> {
		const terminalService = accessor.get(ITerminalService);
		const instance = terminalService.createTerminal({ cwd: args?.cwd });
		if (!instance) {
			return Promise.resolve(undefined);
		}
		await terminalService.setActiveInstance(instance);
		return terminalService.showPanel(true);
	}
}

export class CreateNewTerminalAction extends Action {

	public static readonly ID = TERMINAL_COMMAND_ID.NEW;
	public static readonly LABEL = nls.localize('workbench.action.terminal.new', "Create New Integrated Terminal");
	public static readonly SHORT_LABEL = nls.localize('workbench.action.terminal.new.short', "New Terminal");

	constructor(
		id: string, label: string,
		@ITerminalService private readonly terminalService: ITerminalService,
		@ICommandService private readonly commandService: ICommandService,
		@IWorkspaceContextService private readonly workspaceContextService: IWorkspaceContextService
	) {
		super(id, label, 'terminal-action codicon-add');
	}

	public async run(event?: any): Promise<any> {
		const folders = this.workspaceContextService.getWorkspace().folders;
		if (event instanceof MouseEvent && (event.altKey || event.ctrlKey)) {
			const activeInstance = this.terminalService.getActiveInstance();
			if (activeInstance) {
				const cwd = await getCwdForSplit(this.terminalService.configHelper, activeInstance);
				this.terminalService.splitInstance(activeInstance, { cwd });
				return undefined;
			}
		}

		let instance: ITerminalInstance | undefined;
		if (folders.length <= 1) {
			// Allow terminal service to handle the path when there is only a
			// single root
			instance = this.terminalService.createTerminal(undefined);
		} else {
			const options: IPickOptions<IQuickPickItem> = {
				placeHolder: nls.localize('workbench.action.terminal.newWorkspacePlaceholder', "Select current working directory for new terminal")
			};
			const workspace = await this.commandService.executeCommand(PICK_WORKSPACE_FOLDER_COMMAND_ID, [options]);
			if (!workspace) {
				// Don't create the instance if the workspace picker was canceled
				return undefined;
			}
			instance = this.terminalService.createTerminal({ cwd: workspace.uri });
		}
		await this.terminalService.setActiveInstance(instance);
		return this.terminalService.showPanel(true);
	}
}

export class CreateNewInActiveWorkspaceTerminalAction extends Action {

	public static readonly ID = TERMINAL_COMMAND_ID.NEW_IN_ACTIVE_WORKSPACE;
	public static readonly LABEL = nls.localize('workbench.action.terminal.newInActiveWorkspace', "Create New Integrated Terminal (In Active Workspace)");

	constructor(
		id: string, label: string,
		@ITerminalService private readonly terminalService: ITerminalService
	) {
		super(id, label);
	}

	public async run(event?: any): Promise<any> {
		const instance = this.terminalService.createTerminal(undefined);
		if (!instance) {
			return Promise.resolve(undefined);
		}
		await this.terminalService.setActiveInstance(instance);
		return this.terminalService.showPanel(true);
	}
}

export class SplitTerminalAction extends Action {
	public static readonly ID = TERMINAL_COMMAND_ID.SPLIT;
	public static readonly LABEL = nls.localize('workbench.action.terminal.split', "Split Terminal");
	public static readonly SHORT_LABEL = nls.localize('workbench.action.terminal.split.short', "Split");

	constructor(
		id: string, label: string,
		@ITerminalService private readonly _terminalService: ITerminalService,
		@ICommandService private readonly commandService: ICommandService,
		@IWorkspaceContextService private readonly workspaceContextService: IWorkspaceContextService
	) {
		super(id, label, 'terminal-action codicon-split-horizontal');
	}

	public async run(event?: any): Promise<any> {
		const instance = this._terminalService.getActiveInstance();
		if (!instance) {
			return Promise.resolve(undefined);
		}
		const cwd = await getCwdForSplit(this._terminalService.configHelper, instance, this.workspaceContextService.getWorkspace().folders, this.commandService);
		if (cwd === undefined) {
			return undefined;
		}
		this._terminalService.splitInstance(instance, { cwd });
		return this._terminalService.showPanel(true);
	}
}

export class SplitInActiveWorkspaceTerminalAction extends Action {
	public static readonly ID = TERMINAL_COMMAND_ID.SPLIT_IN_ACTIVE_WORKSPACE;
	public static readonly LABEL = nls.localize('workbench.action.terminal.splitInActiveWorkspace', "Split Terminal (In Active Workspace)");

	constructor(
		id: string, label: string,
		@ITerminalService private readonly _terminalService: ITerminalService
	) {
		super(id, label);
	}

	public async run(event?: any): Promise<any> {
		const instance = this._terminalService.getActiveInstance();
		if (!instance) {
			return Promise.resolve(undefined);
		}
		const cwd = await getCwdForSplit(this._terminalService.configHelper, instance);
		this._terminalService.splitInstance(instance, { cwd });
		return this._terminalService.showPanel(true);
	}
}

export class FocusPreviousPaneTerminalAction extends Action {
	public static readonly ID = TERMINAL_COMMAND_ID.FOCUS_PREVIOUS_PANE;
	public static readonly LABEL = nls.localize('workbench.action.terminal.focusPreviousPane', "Focus Previous Pane");

	constructor(
		id: string, label: string,
		@ITerminalService private readonly _terminalService: ITerminalService
	) {
		super(id, label);
	}

	public run(event?: any): Promise<any> {
		const tab = this._terminalService.getActiveTab();
		if (!tab) {
			return Promise.resolve(undefined);
		}
		tab.focusPreviousPane();
		return this._terminalService.showPanel(true);
	}
}

export class FocusNextPaneTerminalAction extends Action {
	public static readonly ID = TERMINAL_COMMAND_ID.FOCUS_NEXT_PANE;
	public static readonly LABEL = nls.localize('workbench.action.terminal.focusNextPane', "Focus Next Pane");

	constructor(
		id: string, label: string,
		@ITerminalService private readonly _terminalService: ITerminalService
	) {
		super(id, label);
	}

	public run(event?: any): Promise<any> {
		const tab = this._terminalService.getActiveTab();
		if (!tab) {
			return Promise.resolve(undefined);
		}
		tab.focusNextPane();
		return this._terminalService.showPanel(true);
	}
}

export abstract class BaseFocusDirectionTerminalAction extends Action {
	constructor(
		id: string, label: string,
		private _direction: Direction,
		@ITerminalService private readonly _terminalService: ITerminalService
	) {
		super(id, label);
	}

	public run(event?: any): Promise<any> {
		const tab = this._terminalService.getActiveTab();
		if (tab) {
			tab.resizePane(this._direction);
		}
		return Promise.resolve(undefined);
	}
}

export class ResizePaneLeftTerminalAction extends BaseFocusDirectionTerminalAction {
	public static readonly ID = TERMINAL_COMMAND_ID.RESIZE_PANE_LEFT;
	public static readonly LABEL = nls.localize('workbench.action.terminal.resizePaneLeft', "Resize Pane Left");

	constructor(
		id: string, label: string,
		@ITerminalService readonly terminalService: ITerminalService
	) {
		super(id, label, Direction.Left, terminalService);
	}
}

export class ResizePaneRightTerminalAction extends BaseFocusDirectionTerminalAction {
	public static readonly ID = TERMINAL_COMMAND_ID.RESIZE_PANE_RIGHT;
	public static readonly LABEL = nls.localize('workbench.action.terminal.resizePaneRight', "Resize Pane Right");

	constructor(
		id: string, label: string,
		@ITerminalService readonly terminalService: ITerminalService
	) {
		super(id, label, Direction.Right, terminalService);
	}
}

export class ResizePaneUpTerminalAction extends BaseFocusDirectionTerminalAction {
	public static readonly ID = TERMINAL_COMMAND_ID.RESIZE_PANE_UP;
	public static readonly LABEL = nls.localize('workbench.action.terminal.resizePaneUp', "Resize Pane Up");

	constructor(
		id: string, label: string,
		@ITerminalService readonly terminalService: ITerminalService
	) {
		super(id, label, Direction.Up, terminalService);
	}
}

export class ResizePaneDownTerminalAction extends BaseFocusDirectionTerminalAction {
	public static readonly ID = TERMINAL_COMMAND_ID.RESIZE_PANE_DOWN;
	public static readonly LABEL = nls.localize('workbench.action.terminal.resizePaneDown', "Resize Pane Down");

	constructor(
		id: string, label: string,
		@ITerminalService readonly terminalService: ITerminalService
	) {
		super(id, label, Direction.Down, terminalService);
	}
}

export class FocusActiveTerminalAction extends Action {

	public static readonly ID = TERMINAL_COMMAND_ID.FOCUS;
	public static readonly LABEL = nls.localize('workbench.action.terminal.focus', "Focus Terminal");

	constructor(
		id: string, label: string,
		@ITerminalService private readonly terminalService: ITerminalService
	) {
		super(id, label);
	}

	public async run(event?: any): Promise<any> {
		const instance = this.terminalService.getActiveOrCreateInstance();
		if (!instance) {
			return Promise.resolve(undefined);
		}
		await this.terminalService.setActiveInstance(instance);
		return this.terminalService.showPanel(true);
	}
}

export class FocusNextTerminalAction extends Action {

	public static readonly ID = TERMINAL_COMMAND_ID.FOCUS_NEXT;
	public static readonly LABEL = nls.localize('workbench.action.terminal.focusNext', "Focus Next Terminal");

	constructor(
		id: string, label: string,
		@ITerminalService private readonly terminalService: ITerminalService
	) {
		super(id, label);
	}

	public run(event?: any): Promise<any> {
		this.terminalService.setActiveTabToNext();
		return this.terminalService.showPanel(true);
	}
}

export class FocusPreviousTerminalAction extends Action {

	public static readonly ID = TERMINAL_COMMAND_ID.FOCUS_PREVIOUS;
	public static readonly LABEL = nls.localize('workbench.action.terminal.focusPrevious', "Focus Previous Terminal");

	constructor(
		id: string, label: string,
		@ITerminalService private readonly terminalService: ITerminalService
	) {
		super(id, label);
	}

	public run(event?: any): Promise<any> {
		this.terminalService.setActiveTabToPrevious();
		return this.terminalService.showPanel(true);
	}
}

export class TerminalPasteAction extends Action {

	public static readonly ID = TERMINAL_COMMAND_ID.PASTE;
	public static readonly LABEL = nls.localize('workbench.action.terminal.paste', "Paste into Active Terminal");
	public static readonly SHORT_LABEL = nls.localize('workbench.action.terminal.paste.short', "Paste");

	constructor(
		id: string, label: string,
		@ITerminalService private readonly terminalService: ITerminalService
	) {
		super(id, label);
	}

	public async run(event?: any): Promise<any> {
		const instance = this.terminalService.getActiveOrCreateInstance();
		if (instance) {
			await instance.paste();
		}
	}
}

export class SelectDefaultShellWindowsTerminalAction extends Action {

	public static readonly ID = TERMINAL_COMMAND_ID.SELECT_DEFAULT_SHELL;
	public static readonly LABEL = nls.localize('workbench.action.terminal.selectDefaultShell', "Select Default Shell");

	constructor(
		id: string, label: string,
		@ITerminalService private readonly _terminalService: ITerminalService
	) {
		super(id, label);
	}

	public run(event?: any): Promise<any> {
		return this._terminalService.selectDefaultShell();
	}
}

export class RunSelectedTextInTerminalAction extends Action {

	public static readonly ID = TERMINAL_COMMAND_ID.RUN_SELECTED_TEXT;
	public static readonly LABEL = nls.localize('workbench.action.terminal.runSelectedText', "Run Selected Text In Active Terminal");

	constructor(
		id: string, label: string,
		@ICodeEditorService private readonly codeEditorService: ICodeEditorService,
		@ITerminalService private readonly terminalService: ITerminalService
	) {
		super(id, label);
	}

	public run(event?: any): Promise<any> {
		const instance = this.terminalService.getActiveOrCreateInstance();
		if (!instance) {
			return Promise.resolve(undefined);
		}
		let editor = this.codeEditorService.getFocusedCodeEditor();
		if (!editor || !editor.hasModel()) {
			return Promise.resolve(undefined);
		}
		let selection = editor.getSelection();
		let text: string;
		if (selection.isEmpty()) {
			text = editor.getModel().getLineContent(selection.selectionStartLineNumber).trim();
		} else {
			const endOfLinePreference = isWindows ? EndOfLinePreference.LF : EndOfLinePreference.CRLF;
			text = editor.getModel().getValueInRange(selection, endOfLinePreference);
		}
		instance.sendText(text, true);
		return this.terminalService.showPanel();
	}
}

export class RunActiveFileInTerminalAction extends Action {

	public static readonly ID = TERMINAL_COMMAND_ID.RUN_ACTIVE_FILE;
	public static readonly LABEL = nls.localize('workbench.action.terminal.runActiveFile', "Run Active File In Active Terminal");

	constructor(
		id: string, label: string,
		@ICodeEditorService private readonly codeEditorService: ICodeEditorService,
		@ITerminalService private readonly terminalService: ITerminalService,
		@INotificationService private readonly notificationService: INotificationService
	) {
		super(id, label);
	}

	public async run(event?: any): Promise<any> {
		const instance = this.terminalService.getActiveOrCreateInstance();
		if (!instance) {
			return Promise.resolve(undefined);
		}

		const editor = this.codeEditorService.getActiveCodeEditor();
		if (!editor || !editor.hasModel()) {
			return Promise.resolve(undefined);
		}
		const uri = editor.getModel().uri;
		if (uri.scheme !== 'file') {
			this.notificationService.warn(nls.localize('workbench.action.terminal.runActiveFile.noFile', 'Only files on disk can be run in the terminal'));
			return Promise.resolve(undefined);
		}

<<<<<<< HEAD
		const shellLaunchConfig = await instance.shellLaunchConfig;
		const path = await this.terminalService.preparePathForTerminalAsync(uri.fsPath, shellLaunchConfig.executable, instance.title, instance.shellType);
=======
		// TODO: Convert this to ctrl+c, ctrl+v for pwsh?
		const path = await this.terminalService.preparePathForTerminalAsync(uri.fsPath, instance.shellLaunchConfig.executable, instance.title, instance.shellType);
>>>>>>> 9ec07836
		instance.sendText(path, true);
		return this.terminalService.showPanel();
	}
}

export class SwitchTerminalAction extends Action {

	public static readonly ID = TERMINAL_COMMAND_ID.SWITCH_TERMINAL;
	public static readonly LABEL = nls.localize('workbench.action.terminal.switchTerminal', "Switch Terminal");

	constructor(
		id: string, label: string,
		@ITerminalService private readonly terminalService: ITerminalService
	) {
		super(id, label, 'terminal-action switch-terminal');
	}

	public run(item?: string): Promise<any> {
		if (!item || !item.split) {
			return Promise.resolve(null);
		}
		if (item === SwitchTerminalActionViewItem.SEPARATOR) {
			this.terminalService.refreshActiveTab();
			return Promise.resolve(null);
		}
		if (item === SelectDefaultShellWindowsTerminalAction.LABEL) {
			this.terminalService.refreshActiveTab();
			return this.terminalService.selectDefaultShell();
		}
		const selectedTabIndex = parseInt(item.split(':')[0], 10) - 1;
		this.terminalService.setActiveTabByIndex(selectedTabIndex);
		return this.terminalService.showPanel(true);
	}
}

export class SwitchTerminalActionViewItem extends SelectActionViewItem {

	public static readonly SEPARATOR = '─────────';

	constructor(
		action: IAction,
		@ITerminalService private readonly terminalService: ITerminalService,
		@IThemeService private readonly themeService: IThemeService,
		@IContextViewService contextViewService: IContextViewService
	) {
		super(null, action, getTerminalSelectOpenItems(terminalService), terminalService.activeTabIndex, contextViewService, { ariaLabel: nls.localize('terminals', 'Open Terminals.') });

		this._register(terminalService.onInstancesChanged(this._updateItems, this));
		this._register(terminalService.onActiveTabChanged(this._updateItems, this));
		this._register(terminalService.onInstanceTitleChanged(this._updateItems, this));
		this._register(terminalService.onTabDisposed(this._updateItems, this));
		this._register(attachSelectBoxStyler(this.selectBox, themeService));
	}

	render(container: HTMLElement): void {
		super.render(container);
		addClass(container, 'switch-terminal');
		this._register(attachStylerCallback(this.themeService, { selectBorder }, colors => {
			container.style.borderColor = colors.selectBorder ? `${colors.selectBorder}` : '';
		}));
	}

	private _updateItems(): void {
		this.setOptions(getTerminalSelectOpenItems(this.terminalService), this.terminalService.activeTabIndex);
	}
}

function getTerminalSelectOpenItems(terminalService: ITerminalService): ISelectOptionItem[] {
	const items = terminalService.getTabLabels().map(label => <ISelectOptionItem>{ text: label });
	items.push({ text: SwitchTerminalActionViewItem.SEPARATOR, isDisabled: true });
	items.push({ text: SelectDefaultShellWindowsTerminalAction.LABEL });
	return items;
}

export class ScrollDownTerminalAction extends Action {

	public static readonly ID = TERMINAL_COMMAND_ID.SCROLL_DOWN_LINE;
	public static readonly LABEL = nls.localize('workbench.action.terminal.scrollDown', "Scroll Down (Line)");

	constructor(
		id: string, label: string,
		@ITerminalService private readonly terminalService: ITerminalService
	) {
		super(id, label);
	}

	public run(event?: any): Promise<any> {
		const terminalInstance = this.terminalService.getActiveInstance();
		if (terminalInstance) {
			terminalInstance.scrollDownLine();
		}
		return Promise.resolve(undefined);
	}
}

export class ScrollDownPageTerminalAction extends Action {

	public static readonly ID = TERMINAL_COMMAND_ID.SCROLL_DOWN_PAGE;
	public static readonly LABEL = nls.localize('workbench.action.terminal.scrollDownPage', "Scroll Down (Page)");

	constructor(
		id: string, label: string,
		@ITerminalService private readonly terminalService: ITerminalService
	) {
		super(id, label);
	}

	public run(event?: any): Promise<any> {
		const terminalInstance = this.terminalService.getActiveInstance();
		if (terminalInstance) {
			terminalInstance.scrollDownPage();
		}
		return Promise.resolve(undefined);
	}
}

export class ScrollToBottomTerminalAction extends Action {

	public static readonly ID = TERMINAL_COMMAND_ID.SCROLL_TO_BOTTOM;
	public static readonly LABEL = nls.localize('workbench.action.terminal.scrollToBottom', "Scroll to Bottom");

	constructor(
		id: string, label: string,
		@ITerminalService private readonly terminalService: ITerminalService
	) {
		super(id, label);
	}

	public run(event?: any): Promise<any> {
		const terminalInstance = this.terminalService.getActiveInstance();
		if (terminalInstance) {
			terminalInstance.scrollToBottom();
		}
		return Promise.resolve(undefined);
	}
}

export class ScrollUpTerminalAction extends Action {

	public static readonly ID = TERMINAL_COMMAND_ID.SCROLL_UP_LINE;
	public static readonly LABEL = nls.localize('workbench.action.terminal.scrollUp', "Scroll Up (Line)");

	constructor(
		id: string, label: string,
		@ITerminalService private readonly terminalService: ITerminalService
	) {
		super(id, label);
	}

	public run(event?: any): Promise<any> {
		const terminalInstance = this.terminalService.getActiveInstance();
		if (terminalInstance) {
			terminalInstance.scrollUpLine();
		}
		return Promise.resolve(undefined);
	}
}

export class ScrollUpPageTerminalAction extends Action {

	public static readonly ID = TERMINAL_COMMAND_ID.SCROLL_UP_PAGE;
	public static readonly LABEL = nls.localize('workbench.action.terminal.scrollUpPage', "Scroll Up (Page)");

	constructor(
		id: string, label: string,
		@ITerminalService private readonly terminalService: ITerminalService
	) {
		super(id, label);
	}

	public run(event?: any): Promise<any> {
		const terminalInstance = this.terminalService.getActiveInstance();
		if (terminalInstance) {
			terminalInstance.scrollUpPage();
		}
		return Promise.resolve(undefined);
	}
}

export class ScrollToTopTerminalAction extends Action {

	public static readonly ID = TERMINAL_COMMAND_ID.SCROLL_TO_TOP;
	public static readonly LABEL = nls.localize('workbench.action.terminal.scrollToTop', "Scroll to Top");

	constructor(
		id: string, label: string,
		@ITerminalService private readonly terminalService: ITerminalService
	) {
		super(id, label);
	}

	public run(event?: any): Promise<any> {
		const terminalInstance = this.terminalService.getActiveInstance();
		if (terminalInstance) {
			terminalInstance.scrollToTop();
		}
		return Promise.resolve(undefined);
	}
}

export class NavigationModeExitTerminalAction extends Action {

	public static readonly ID = TERMINAL_COMMAND_ID.NAVIGATION_MODE_EXIT;
	public static readonly LABEL = nls.localize('workbench.action.terminal.navigationModeExit', "Exit Navigation Mode");

	constructor(
		id: string, label: string,
		@ITerminalService private readonly terminalService: ITerminalService
	) {
		super(id, label);
	}

	public run(event?: any): Promise<any> {
		const terminalInstance = this.terminalService.getActiveInstance();
		if (terminalInstance && terminalInstance.navigationMode) {
			terminalInstance.navigationMode.exitNavigationMode();
		}
		return Promise.resolve(undefined);
	}
}



export class NavigationModeFocusPreviousTerminalAction extends Action {

	public static readonly ID = TERMINAL_COMMAND_ID.NAVIGATION_MODE_FOCUS_PREVIOUS;
	public static readonly LABEL = nls.localize('workbench.action.terminal.navigationModeFocusPrevious', "Focus Previous Line (Navigation Mode)");

	constructor(
		id: string, label: string,
		@ITerminalService private readonly terminalService: ITerminalService
	) {
		super(id, label);
	}

	public run(event?: any): Promise<any> {
		const terminalInstance = this.terminalService.getActiveInstance();
		if (terminalInstance && terminalInstance.navigationMode) {
			terminalInstance.navigationMode.focusPreviousLine();
		}
		return Promise.resolve(undefined);
	}
}

export class NavigationModeFocusNextTerminalAction extends Action {

	public static readonly ID = TERMINAL_COMMAND_ID.NAVIGATION_MODE_FOCUS_NEXT;
	public static readonly LABEL = nls.localize('workbench.action.terminal.navigationModeFocusNext', "Focus Next Line (Navigation Mode)");

	constructor(
		id: string, label: string,
		@ITerminalService private readonly terminalService: ITerminalService
	) {
		super(id, label);
	}

	public run(event?: any): Promise<any> {
		const terminalInstance = this.terminalService.getActiveInstance();
		if (terminalInstance && terminalInstance.navigationMode) {
			terminalInstance.navigationMode.focusNextLine();
		}
		return Promise.resolve(undefined);
	}
}

export class ClearTerminalAction extends Action {

	public static readonly ID = TERMINAL_COMMAND_ID.CLEAR;
	public static readonly LABEL = nls.localize('workbench.action.terminal.clear', "Clear");

	constructor(
		id: string, label: string,
		@ITerminalService private readonly terminalService: ITerminalService
	) {
		super(id, label);
	}

	public run(event?: any): Promise<any> {
		const terminalInstance = this.terminalService.getActiveInstance();
		if (terminalInstance) {
			terminalInstance.clear();
		}
		return Promise.resolve(undefined);
	}
}

export class ClearSelectionTerminalAction extends Action {

	public static readonly ID = TERMINAL_COMMAND_ID.CLEAR_SELECTION;
	public static readonly LABEL = nls.localize('workbench.action.terminal.clearSelection', "Clear Selection");

	constructor(
		id: string, label: string,
		@ITerminalService private readonly terminalService: ITerminalService
	) {
		super(id, label);
	}

	public run(event?: any): Promise<any> {
		const terminalInstance = this.terminalService.getActiveInstance();
		if (terminalInstance && terminalInstance.hasSelection()) {
			terminalInstance.clearSelection();
		}
		return Promise.resolve(undefined);
	}
}

export class ManageWorkspaceShellPermissionsTerminalCommand extends Action {

	public static readonly ID = TERMINAL_COMMAND_ID.MANAGE_WORKSPACE_SHELL_PERMISSIONS;
	public static readonly LABEL = nls.localize('workbench.action.terminal.manageWorkspaceShellPermissions', "Manage Workspace Shell Permissions");

	constructor(
		id: string, label: string,
		@ITerminalService private readonly terminalService: ITerminalService
	) {
		super(id, label);
	}

	public async run(event?: any): Promise<any> {
		await this.terminalService.manageWorkspaceShellPermissions();
	}
}

export class RenameTerminalAction extends Action {

	public static readonly ID = TERMINAL_COMMAND_ID.RENAME;
	public static readonly LABEL = nls.localize('workbench.action.terminal.rename', "Rename");

	constructor(
		id: string, label: string,
		@IQuickInputService protected quickInputService: IQuickInputService,
		@ITerminalService protected terminalService: ITerminalService
	) {
		super(id, label);
	}

	public async run(): Promise<any> {
		const terminalInstance = this.terminalService.getActiveInstance();
		if (!terminalInstance) {
			return Promise.resolve(undefined);
		}
		const name = await this.quickInputService.input({
			value: terminalInstance.title,
			prompt: nls.localize('workbench.action.terminal.rename.prompt', "Enter terminal name"),
		});
		if (name) {
			terminalInstance.setTitle(name, TitleEventSource.Api);
		}
	}
}
export class RenameWithArgTerminalAction extends Action2 {
	public static readonly ID = TERMINAL_COMMAND_ID.RENAME_WITH_ARG;
	public static readonly LABEL = nls.localize('workbench.action.terminal.renameWithArg', "Rename the Currently Active Terminal");
	public static readonly NAME_ARG_LABEL = nls.localize('workbench.action.terminal.renameWithArg.name', "The new name for the terminal");

	public run(
		accessor: ServicesAccessor,
		args?: { name?: string }
	): void {
		const notificationService = accessor.get(INotificationService);
		const terminalInstance = accessor.get(ITerminalService).getActiveInstance();

		if (!terminalInstance) {
			notificationService.warn(nls.localize('workbench.action.terminal.renameWithArg.noTerminal', "No active terminal to rename"));
			return;
		}

		if (!args || !args.name) {
			notificationService.warn(nls.localize('workbench.action.terminal.renameWithArg.noName', "No name argument provided"));
			return;
		}

		terminalInstance.setTitle(args.name, TitleEventSource.Api);
	}
}

export class FocusTerminalFindWidgetAction extends Action {

	public static readonly ID = TERMINAL_COMMAND_ID.FIND_WIDGET_FOCUS;
	public static readonly LABEL = nls.localize('workbench.action.terminal.focusFindWidget', "Focus Find Widget");

	constructor(
		id: string, label: string,
		@ITerminalService private readonly terminalService: ITerminalService
	) {
		super(id, label);
	}

	public run(): Promise<any> {
		return this.terminalService.focusFindWidget();
	}
}

export class HideTerminalFindWidgetAction extends Action {

	public static readonly ID = TERMINAL_COMMAND_ID.FIND_WIDGET_HIDE;
	public static readonly LABEL = nls.localize('workbench.action.terminal.hideFindWidget', "Hide Find Widget");

	constructor(
		id: string, label: string,
		@ITerminalService private readonly terminalService: ITerminalService
	) {
		super(id, label);
	}

	public run(): Promise<any> {
		return Promise.resolve(this.terminalService.hideFindWidget());
	}
}

export class QuickAccessTerminalAction extends Action {

	public static readonly ID = TERMINAL_COMMAND_ID.QUICK_OPEN_TERM;
	public static readonly LABEL = nls.localize('quickAccessTerminal', "Switch Active Terminal");

	constructor(
		id: string,
		label: string,
		@IQuickInputService private readonly quickInputService: IQuickInputService
	) {
		super(id, label);
	}

	async run(): Promise<void> {
		this.quickInputService.quickAccess.show(TerminalQuickAccessProvider.PREFIX);
	}
}

export class ScrollToPreviousCommandAction extends Action {
	public static readonly ID = TERMINAL_COMMAND_ID.SCROLL_TO_PREVIOUS_COMMAND;
	public static readonly LABEL = nls.localize('workbench.action.terminal.scrollToPreviousCommand', "Scroll To Previous Command");

	constructor(
		id: string, label: string,
		@ITerminalService private readonly terminalService: ITerminalService
	) {
		super(id, label);
	}

	public run(): Promise<any> {
		const instance = this.terminalService.getActiveInstance();
		if (instance && instance.commandTracker) {
			instance.commandTracker.scrollToPreviousCommand();
			instance.focus();
		}
		return Promise.resolve(undefined);
	}
}

export class ScrollToNextCommandAction extends Action {
	public static readonly ID = TERMINAL_COMMAND_ID.SCROLL_TO_NEXT_COMMAND;
	public static readonly LABEL = nls.localize('workbench.action.terminal.scrollToNextCommand', "Scroll To Next Command");

	constructor(
		id: string, label: string,
		@ITerminalService private readonly terminalService: ITerminalService
	) {
		super(id, label);
	}

	public run(): Promise<any> {
		const instance = this.terminalService.getActiveInstance();
		if (instance && instance.commandTracker) {
			instance.commandTracker.scrollToNextCommand();
			instance.focus();
		}
		return Promise.resolve(undefined);
	}
}

export class SelectToPreviousCommandAction extends Action {
	public static readonly ID = TERMINAL_COMMAND_ID.SELECT_TO_PREVIOUS_COMMAND;
	public static readonly LABEL = nls.localize('workbench.action.terminal.selectToPreviousCommand', "Select To Previous Command");

	constructor(
		id: string, label: string,
		@ITerminalService private readonly terminalService: ITerminalService
	) {
		super(id, label);
	}

	public run(): Promise<any> {
		const instance = this.terminalService.getActiveInstance();
		if (instance && instance.commandTracker) {
			instance.commandTracker.selectToPreviousCommand();
			instance.focus();
		}
		return Promise.resolve(undefined);
	}
}

export class SelectToNextCommandAction extends Action {
	public static readonly ID = TERMINAL_COMMAND_ID.SELECT_TO_NEXT_COMMAND;
	public static readonly LABEL = nls.localize('workbench.action.terminal.selectToNextCommand', "Select To Next Command");

	constructor(
		id: string, label: string,
		@ITerminalService private readonly terminalService: ITerminalService
	) {
		super(id, label);
	}

	public run(): Promise<any> {
		const instance = this.terminalService.getActiveInstance();
		if (instance && instance.commandTracker) {
			instance.commandTracker.selectToNextCommand();
			instance.focus();
		}
		return Promise.resolve(undefined);
	}
}

export class SelectToPreviousLineAction extends Action {
	public static readonly ID = TERMINAL_COMMAND_ID.SELECT_TO_PREVIOUS_LINE;
	public static readonly LABEL = nls.localize('workbench.action.terminal.selectToPreviousLine', "Select To Previous Line");

	constructor(
		id: string, label: string,
		@ITerminalService private readonly terminalService: ITerminalService
	) {
		super(id, label);
	}

	public run(): Promise<any> {
		const instance = this.terminalService.getActiveInstance();
		if (instance && instance.commandTracker) {
			instance.commandTracker.selectToPreviousLine();
			instance.focus();
		}
		return Promise.resolve(undefined);
	}
}

export class SelectToNextLineAction extends Action {
	public static readonly ID = TERMINAL_COMMAND_ID.SELECT_TO_NEXT_LINE;
	public static readonly LABEL = nls.localize('workbench.action.terminal.selectToNextLine', "Select To Next Line");

	constructor(
		id: string, label: string,
		@ITerminalService private readonly terminalService: ITerminalService
	) {
		super(id, label);
	}

	public run(): Promise<any> {
		const instance = this.terminalService.getActiveInstance();
		if (instance && instance.commandTracker) {
			instance.commandTracker.selectToNextLine();
			instance.focus();
		}
		return Promise.resolve(undefined);
	}
}


export class ToggleEscapeSequenceLoggingAction extends Action {
	public static readonly ID = TERMINAL_COMMAND_ID.TOGGLE_ESCAPE_SEQUENCE_LOGGING;
	public static readonly LABEL = nls.localize('workbench.action.terminal.toggleEscapeSequenceLogging', "Toggle Escape Sequence Logging");

	constructor(
		id: string, label: string,
		@ITerminalService private readonly terminalService: ITerminalService
	) {
		super(id, label);
	}

	public run(): Promise<any> {
		const instance = this.terminalService.getActiveInstance();
		if (instance) {
			instance.toggleEscapeSequenceLogging();
		}
		return Promise.resolve(undefined);
	}
}

abstract class ToggleFindOptionCommand extends Action {
	constructor(
		id: string, label: string,
		@ITerminalService private readonly terminalService: ITerminalService
	) {
		super(id, label);
	}

	protected abstract runInner(state: FindReplaceState): void;

	public run(): Promise<any> {
		const state = this.terminalService.getFindState();
		this.runInner(state);
		return Promise.resolve(undefined);
	}
}

export class ToggleRegexCommand extends ToggleFindOptionCommand {
	public static readonly ID = TERMINAL_COMMAND_ID.TOGGLE_FIND_REGEX;
	public static readonly LABEL = nls.localize('workbench.action.terminal.toggleFindRegex', "Toggle find using regex");

	protected runInner(state: FindReplaceState): void {
		state.change({ isRegex: !state.isRegex }, false);
	}
}

export class ToggleWholeWordCommand extends ToggleFindOptionCommand {
	public static readonly ID = TERMINAL_COMMAND_ID.TOGGLE_FIND_WHOLE_WORD;
	public static readonly LABEL = nls.localize('workbench.action.terminal.toggleFindWholeWord', "Toggle find using whole word");

	protected runInner(state: FindReplaceState): void {
		state.change({ wholeWord: !state.wholeWord }, false);
	}
}

export class ToggleCaseSensitiveCommand extends ToggleFindOptionCommand {
	public static readonly ID = TERMINAL_COMMAND_ID.TOGGLE_FIND_CASE_SENSITIVE;
	public static readonly LABEL = nls.localize('workbench.action.terminal.toggleFindCaseSensitive', "Toggle find using case sensitive");

	protected runInner(state: FindReplaceState): void {
		state.change({ matchCase: !state.matchCase }, false);
	}
}

export class FindNext extends Action {
	public static readonly ID = TERMINAL_COMMAND_ID.FIND_NEXT;
	public static readonly LABEL = nls.localize('workbench.action.terminal.findNext', "Find next");

	constructor(
		id: string, label: string,
		@ITerminalService private readonly terminalService: ITerminalService
	) {
		super(id, label);
	}

	public run(): Promise<any> {
		this.terminalService.findNext();
		return Promise.resolve(undefined);
	}
}

export class FindPrevious extends Action {
	public static readonly ID = TERMINAL_COMMAND_ID.FIND_PREVIOUS;
	public static readonly LABEL = nls.localize('workbench.action.terminal.findPrevious', "Find previous");

	constructor(
		id: string, label: string,
		@ITerminalService private readonly terminalService: ITerminalService
	) {
		super(id, label);
	}

	public run(): Promise<any> {
		this.terminalService.findPrevious();
		return Promise.resolve(undefined);
	}
}<|MERGE_RESOLUTION|>--- conflicted
+++ resolved
@@ -683,13 +683,10 @@
 			return Promise.resolve(undefined);
 		}
 
-<<<<<<< HEAD
+		// TODO: Convert this to ctrl+c, ctrl+v for pwsh?
 		const shellLaunchConfig = await instance.shellLaunchConfig;
 		const path = await this.terminalService.preparePathForTerminalAsync(uri.fsPath, shellLaunchConfig.executable, instance.title, instance.shellType);
-=======
-		// TODO: Convert this to ctrl+c, ctrl+v for pwsh?
-		const path = await this.terminalService.preparePathForTerminalAsync(uri.fsPath, instance.shellLaunchConfig.executable, instance.title, instance.shellType);
->>>>>>> 9ec07836
+
 		instance.sendText(path, true);
 		return this.terminalService.showPanel();
 	}
