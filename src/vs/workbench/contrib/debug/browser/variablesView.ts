/*---------------------------------------------------------------------------------------------
 *  Copyright (c) Microsoft Corporation. All rights reserved.
 *  Licensed under the MIT License. See License.txt in the project root for license information.
 *--------------------------------------------------------------------------------------------*/

import * as nls from 'vs/nls';
import { RunOnceScheduler } from 'vs/base/common/async';
import * as dom from 'vs/base/browser/dom';
import { CollapseAction } from 'vs/workbench/browser/viewlet';
import { IViewletViewOptions } from 'vs/workbench/browser/parts/views/viewsViewlet';
import { IDebugService, IExpression, IScope, CONTEXT_VARIABLES_FOCUSED, IViewModel } from 'vs/workbench/contrib/debug/common/debug';
import { Variable, Scope } from 'vs/workbench/contrib/debug/common/debugModel';
import { IContextMenuService } from 'vs/platform/contextview/browser/contextView';
import { IKeybindingService } from 'vs/platform/keybinding/common/keybinding';
import { renderViewTree, renderVariable, IInputBoxOptions, AbstractExpressionsRenderer, IExpressionTemplateData } from 'vs/workbench/contrib/debug/browser/baseDebugView';
import { IAction, Action } from 'vs/base/common/actions';
import { CopyValueAction } from 'vs/workbench/contrib/debug/browser/debugActions';
import { Separator } from 'vs/base/browser/ui/actionbar/actionbar';
import { IConfigurationService } from 'vs/platform/configuration/common/configuration';
import { IViewletPanelOptions, ViewletPanel } from 'vs/workbench/browser/parts/views/panelViewlet';
import { IAccessibilityProvider } from 'vs/base/browser/ui/list/listWidget';
import { IListVirtualDelegate } from 'vs/base/browser/ui/list/list';
import { ITreeRenderer, ITreeNode, ITreeMouseEvent, ITreeContextMenuEvent, IAsyncDataSource } from 'vs/base/browser/ui/tree/tree';
import { IInstantiationService } from 'vs/platform/instantiation/common/instantiation';
import { Emitter } from 'vs/base/common/event';
import { WorkbenchAsyncDataTree } from 'vs/platform/list/browser/listService';
import { IAsyncDataTreeViewState } from 'vs/base/browser/ui/tree/asyncDataTree';
import { onUnexpectedError } from 'vs/base/common/errors';
import { FuzzyScore, createMatches } from 'vs/base/common/filters';
import { HighlightedLabel, IHighlight } from 'vs/base/browser/ui/highlightedlabel/highlightedLabel';
import { IClipboardService } from 'vs/platform/clipboard/common/clipboardService';

const $ = dom.$;
let forgetScopes = true;

export const variableSetEmitter = new Emitter<void>();

export class VariablesView extends ViewletPanel {

	private onFocusStackFrameScheduler: RunOnceScheduler;
	private needsRefresh: boolean;
	private tree: WorkbenchAsyncDataTree<IViewModel | IExpression | IScope, IExpression | IScope, FuzzyScore>;
	private savedViewState: IAsyncDataTreeViewState | undefined;

	constructor(
		options: IViewletViewOptions,
		@IContextMenuService contextMenuService: IContextMenuService,
		@IDebugService private readonly debugService: IDebugService,
		@IKeybindingService keybindingService: IKeybindingService,
		@IConfigurationService configurationService: IConfigurationService,
		@IInstantiationService private readonly instantiationService: IInstantiationService,
		@IClipboardService private readonly clipboardService: IClipboardService
	) {
		super({ ...(options as IViewletPanelOptions), ariaHeaderLabel: nls.localize('variablesSection', "Variables Section") }, keybindingService, contextMenuService, configurationService);

		// Use scheduler to prevent unnecessary flashing
		this.onFocusStackFrameScheduler = new RunOnceScheduler(() => {
			const stackFrame = this.debugService.getViewModel().focusedStackFrame;

			this.needsRefresh = false;
			if (stackFrame && this.savedViewState) {
				this.tree.setInput(this.debugService.getViewModel(), this.savedViewState).then(null, onUnexpectedError);
				this.savedViewState = undefined;
			} else {
				if (!stackFrame) {
					// We have no stackFrame, save tree state before it is cleared
					this.savedViewState = this.tree.getViewState();
				}
				this.tree.updateChildren().then(() => {
					if (stackFrame) {
						stackFrame.getScopes().then(scopes => {
							// Expand the first scope if it is not expensive and if there is no expansion state (all are collapsed)
							if (scopes.every(s => this.tree.getNode(s).collapsed) && scopes.length > 0 && !scopes[0].expensive) {
								this.tree.expand(scopes[0]).then(undefined, onUnexpectedError);
							}
						});
					}
				}, onUnexpectedError);
			}
		}, 400);
	}

	renderBody(container: HTMLElement): void {
		dom.addClass(container, 'debug-variables');
		const treeContainer = renderViewTree(container);

		this.tree = this.instantiationService.createInstance(WorkbenchAsyncDataTree, treeContainer, new VariablesDelegate(),
			[this.instantiationService.createInstance(VariablesRenderer), new ScopesRenderer()],
			new VariablesDataSource(), {
				ariaLabel: nls.localize('variablesAriaTreeLabel', "Debug Variables"),
				accessibilityProvider: new VariablesAccessibilityProvider(),
				identityProvider: { getId: (element: IExpression | IScope) => element.getId() },
				keyboardNavigationLabelProvider: { getKeyboardNavigationLabel: (e: IExpression | IScope) => e }
			}) as WorkbenchAsyncDataTree<IViewModel | IExpression | IScope, IExpression | IScope, FuzzyScore>;

		this.tree.setInput(this.debugService.getViewModel()).then(null, onUnexpectedError);

		CONTEXT_VARIABLES_FOCUSED.bindTo(this.tree.contextKeyService);

		const collapseAction = new CollapseAction(this.tree, true, 'explorer-action collapse-explorer');
		this.toolbar.setActions([collapseAction])();
		this.tree.updateChildren();

		this._register(this.debugService.getViewModel().onDidFocusStackFrame(sf => {
			if (!this.isBodyVisible()) {
				this.needsRefresh = true;
				return;
			}

			// Refresh the tree immediately if the user explictly changed stack frames.
			// Otherwise postpone the refresh until user stops stepping.
			const timeout = sf.explicit ? 0 : undefined;
			this.onFocusStackFrameScheduler.schedule(timeout);
		}));
		this._register(variableSetEmitter.event(() => {
			const stackFrame = this.debugService.getViewModel().focusedStackFrame;
			if (stackFrame && forgetScopes) {
				stackFrame.forgetScopes();
			}
			forgetScopes = true;
			this.tree.updateChildren();
		}));
		this._register(this.tree.onMouseDblClick(e => this.onMouseDblClick(e)));
		this._register(this.tree.onContextMenu(e => this.onContextMenu(e)));

		this._register(this.onDidChangeBodyVisibility(visible => {
			if (visible && this.needsRefresh) {
				this.onFocusStackFrameScheduler.schedule();
			}
		}));
<<<<<<< HEAD
		this.disposables.push(this.debugService.getViewModel().onDidSelectExpression(e => {
			if (!e) {
				this.tree.updateChildren(this.tree.getInput(), false);
			}
			else if (e instanceof Variable) {
=======
		this._register(this.debugService.getViewModel().onDidSelectExpression(e => {
			if (e instanceof Variable) {
>>>>>>> 112fa76c
				this.tree.rerender(e);
			}
		}));
	}

	layoutBody(width: number, height: number): void {
		this.tree.layout(width, height);
	}

	focus(): void {
		this.tree.domFocus();
	}

	private onMouseDblClick(e: ITreeMouseEvent<IExpression | IScope>): void {
		const session = this.debugService.getViewModel().focusedSession;
		if (session && e.element instanceof Variable && session.capabilities.supportsSetVariable) {
			this.debugService.getViewModel().setSelectedExpression(e.element);
		}
	}

	private onContextMenu(e: ITreeContextMenuEvent<IExpression | IScope>): void {
		const variable = e.element;
		if (variable instanceof Variable && !!variable.value) {
			const actions: IAction[] = [];
			const session = this.debugService.getViewModel().focusedSession;
			if (session && session.capabilities.supportsSetVariable) {
				actions.push(new Action('workbench.setValue', nls.localize('setValue', "Set Value"), undefined, true, () => {
					this.debugService.getViewModel().setSelectedExpression(variable);
					return Promise.resolve();
				}));
			}
			actions.push(this.instantiationService.createInstance(CopyValueAction, CopyValueAction.ID, CopyValueAction.LABEL, variable, 'variables'));
			if (variable.evaluateName) {
				actions.push(new Action('debug.copyEvaluatePath', nls.localize('copyAsExpression', "Copy as Expression"), undefined, true, () => {
					return this.clipboardService.writeText(variable.evaluateName!);
				}));
				actions.push(new Separator());
				actions.push(new Action('debug.addToWatchExpressions', nls.localize('addToWatchExpressions', "Add to Watch"), undefined, true, () => {
					this.debugService.addWatchExpression(variable.evaluateName);
					return Promise.resolve(undefined);
				}));
			}

			this.contextMenuService.showContextMenu({
				getAnchor: () => e.anchor,
				getActions: () => actions,
				getActionsContext: () => variable
			});
		}
	}
}

function isViewModel(obj: any): obj is IViewModel {
	return typeof obj.getSelectedExpression === 'function';
}

export class VariablesDataSource implements IAsyncDataSource<IViewModel, IExpression | IScope> {

	hasChildren(element: IViewModel | IExpression | IScope): boolean {
		if (isViewModel(element) || element instanceof Scope) {
			return true;
		}

		return element.hasChildren;
	}

	getChildren(element: IViewModel | IExpression | IScope): Promise<(IExpression | IScope)[]> {
		if (isViewModel(element)) {
			const stackFrame = element.focusedStackFrame;
			return stackFrame ? stackFrame.getScopes() : Promise.resolve([]);
		}

		return element.getChildren();
	}
}

interface IScopeTemplateData {
	name: HTMLElement;
	label: HighlightedLabel;
}

class VariablesDelegate implements IListVirtualDelegate<IExpression | IScope> {

	getHeight(element: IExpression | IScope): number {
		return 22;
	}

	getTemplateId(element: IExpression | IScope): string {
		if (element instanceof Scope) {
			return ScopesRenderer.ID;
		}

		return VariablesRenderer.ID;
	}
}

class ScopesRenderer implements ITreeRenderer<IScope, FuzzyScore, IScopeTemplateData> {

	static readonly ID = 'scope';

	get templateId(): string {
		return ScopesRenderer.ID;
	}

	renderTemplate(container: HTMLElement): IScopeTemplateData {
		const name = dom.append(container, $('.scope'));
		const label = new HighlightedLabel(name, false);

		return { name, label };
	}

	renderElement(element: ITreeNode<IScope, FuzzyScore>, index: number, templateData: IScopeTemplateData): void {
		templateData.label.set(element.element.name, createMatches(element.filterData));
	}

	disposeTemplate(templateData: IScopeTemplateData): void {
		// noop
	}
}

export class VariablesRenderer extends AbstractExpressionsRenderer {

	static readonly ID = 'variable';

	get templateId(): string {
		return VariablesRenderer.ID;
	}

	protected renderExpression(expression: IExpression, data: IExpressionTemplateData, highlights: IHighlight[]): void {
		renderVariable(expression as Variable, data, true, highlights);
	}

	protected getInputBoxOptions(expression: IExpression): IInputBoxOptions {
		const variable = <Variable>expression;
		return {
			initialValue: expression.value,
			ariaLabel: nls.localize('variableValueAriaLabel', "Type new variable value"),
			validationOptions: {
				validation: () => variable.errorMessage ? ({ content: variable.errorMessage }) : null
			},
			onFinish: (value: string, success: boolean) => {
				variable.errorMessage = undefined;
				if (success && variable.value !== value) {
					variable.setVariable(value)
						// Need to force watch expressions and variables to update since a variable change can have an effect on both
						.then(() => {
							// Do not refresh scopes due to a node limitation #15520
							forgetScopes = false;
							variableSetEmitter.fire();
						});
				}
			}
		};
	}
}

class VariablesAccessibilityProvider implements IAccessibilityProvider<IExpression | IScope> {
	getAriaLabel(element: IExpression | IScope): string | null {
		if (element instanceof Scope) {
			return nls.localize('variableScopeAriaLabel', "Scope {0}, variables, debug", element.name);
		}
		if (element instanceof Variable) {
			return nls.localize('variableAriaLabel', "{0} value {1}, variables, debug", element.name, element.value);
		}

		return null;
	}
}<|MERGE_RESOLUTION|>--- conflicted
+++ resolved
@@ -128,16 +128,11 @@
 				this.onFocusStackFrameScheduler.schedule();
 			}
 		}));
-<<<<<<< HEAD
-		this.disposables.push(this.debugService.getViewModel().onDidSelectExpression(e => {
+		this._register(this.debugService.getViewModel().onDidSelectExpression(e => {
 			if (!e) {
 				this.tree.updateChildren(this.tree.getInput(), false);
 			}
 			else if (e instanceof Variable) {
-=======
-		this._register(this.debugService.getViewModel().onDidSelectExpression(e => {
-			if (e instanceof Variable) {
->>>>>>> 112fa76c
 				this.tree.rerender(e);
 			}
 		}));
