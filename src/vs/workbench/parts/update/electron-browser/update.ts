/*---------------------------------------------------------------------------------------------
 *  Copyright (c) Microsoft Corporation. All rights reserved.
 *  Licensed under the MIT License. See License.txt in the project root for license information.
 *--------------------------------------------------------------------------------------------*/

'use strict';

import nls = require('vs/nls');
import severity from 'vs/base/common/severity';
import { TPromise } from 'vs/base/common/winjs.base';
import { IAction, Action } from 'vs/base/common/actions';
import { Separator } from 'vs/base/browser/ui/actionbar/actionbar';
import { IMessageService, CloseAction, Severity } from 'vs/platform/message/common/message';
import pkg from 'vs/platform/node/package';
import product from 'vs/platform/node/product';
import URI from 'vs/base/common/uri';
import { IWorkbenchEditorService } from 'vs/workbench/services/editor/common/editorService';
import { IActivityBarService, NumberBadge } from 'vs/workbench/services/activity/common/activityBarService';
import { IInstantiationService, ServicesAccessor } from 'vs/platform/instantiation/common/instantiation';
import { ReleaseNotesInput } from 'vs/workbench/parts/update/electron-browser/releaseNotesInput';
import { IGlobalActivity } from 'vs/workbench/browser/activity';
import { IRequestService } from 'vs/platform/request/node/request';
import { asText } from 'vs/base/node/request';
import { IKeybindingService } from 'vs/platform/keybinding/common/keybinding';
import { KeybindingIO } from 'vs/workbench/services/keybinding/common/keybindingIO';
import { IOpenerService } from 'vs/platform/opener/common/opener';
import { ICommandService } from 'vs/platform/commands/common/commands';
import { IWorkbenchContribution } from 'vs/workbench/common/contributions';
import { IStorageService, StorageScope } from 'vs/platform/storage/common/storage';
import { IUpdateService, State as UpdateState } from 'vs/platform/update/common/update';
import * as semver from 'semver';
<<<<<<< HEAD
import { OS } from 'vs/base/common/platform';
import { Pinned as EditorPinned } from 'vs/platform/editor/common/editor';
=======
import { OS, isLinux, isWindows } from 'vs/base/common/platform';
>>>>>>> 2e2addeb

class ApplyUpdateAction extends Action {
	constructor( @IUpdateService private updateService: IUpdateService) {
		super('update.applyUpdate', nls.localize('updateNow', "Update Now"), null, true);
	}

	run(): TPromise<void> {
		return this.updateService.quitAndInstall();
	}
}

const NotNowAction = new Action(
	'update.later',
	nls.localize('later', "Later"),
	null,
	true,
	() => TPromise.as(true)
);

const releaseNotesCache: { [version: string]: TPromise<string>; } = Object.create(null);

export function loadReleaseNotes(accessor: ServicesAccessor, version: string): TPromise<string> {
	const requestService = accessor.get(IRequestService);
	const keybindingService = accessor.get(IKeybindingService);
	const match = /^(\d+\.\d+)\./.exec(version);

	if (!match) {
		return TPromise.wrapError<string>('not found');
	}

	const versionLabel = match[1].replace(/\./g, '_');
	const baseUrl = 'https://code.visualstudio.com/raw';
	const url = `${baseUrl}/v${versionLabel}.md`;
	const unassigned = nls.localize('unassigned', "unassigned");

	const patchKeybindings = (text: string): string => {
		const kb = (match: string, kb: string) => {
			const keybinding = keybindingService.lookupKeybinding(kb);

			if (!keybinding) {
				return unassigned;
			}

			return keybinding.getLabel();
		};

		const kbstyle = (match: string, kb: string) => {
			const keybinding = KeybindingIO.readKeybinding(kb, OS);

			if (!keybinding) {
				return unassigned;
			}

			const resolvedKeybindings = keybindingService.resolveKeybinding(keybinding);

			if (resolvedKeybindings.length === 0) {
				return unassigned;
			}

			return resolvedKeybindings[0].getLabel();
		};

		return text
			.replace(/kb\(([a-z.\d\-]+)\)/gi, kb)
			.replace(/kbstyle\(([^\)]+)\)/gi, kbstyle);
	};

	if (!releaseNotesCache[version]) {
		releaseNotesCache[version] = requestService.request({ url })
			.then(asText)
			.then(text => patchKeybindings(text));
	}

	return releaseNotesCache[version];
}

export class OpenLatestReleaseNotesInBrowserAction extends Action {

	constructor(
		@IOpenerService private openerService: IOpenerService
	) {
		super('update.openLatestReleaseNotes', nls.localize('releaseNotes', "Release Notes"), null, true);
	}

	run(): TPromise<any> {
		const uri = URI.parse(product.releaseNotesUrl);
		return this.openerService.open(uri);
	}
}

export abstract class AbstractShowReleaseNotesAction extends Action {

	constructor(
		id: string,
		label: string,
		private returnValue: boolean,
		private version: string,
		@IWorkbenchEditorService private editorService: IWorkbenchEditorService,
		@IInstantiationService private instantiationService: IInstantiationService
	) {
		super(id, label, null, true);
	}

	run(): TPromise<boolean> {
		if (!this.enabled) {
			return TPromise.as(false);
		}

		this.enabled = false;

		return this.instantiationService.invokeFunction(loadReleaseNotes, this.version)
			.then(text => this.editorService.openEditor(this.instantiationService.createInstance(ReleaseNotesInput, this.version, text), { pinned: EditorPinned.SOFT }))
			.then(() => true)
			.then(null, () => {
				const action = this.instantiationService.createInstance(OpenLatestReleaseNotesInBrowserAction);
				return action.run().then(() => false);
			});
	}
}

export class ShowReleaseNotesAction extends AbstractShowReleaseNotesAction {

	constructor(
		returnValue: boolean,
		version: string,
		@IWorkbenchEditorService editorService: IWorkbenchEditorService,
		@IInstantiationService instantiationService: IInstantiationService
	) {
		super('update.showReleaseNotes', nls.localize('releaseNotes', "Release Notes"), returnValue, version, editorService, instantiationService);
	}
}

export class ShowCurrentReleaseNotesAction extends AbstractShowReleaseNotesAction {

	static ID = 'update.showCurrentReleaseNotes';
	static LABEL = nls.localize('showReleaseNotes', "Show Release Notes");

	constructor(
		id = ShowCurrentReleaseNotesAction.ID,
		label = ShowCurrentReleaseNotesAction.LABEL,
		@IWorkbenchEditorService editorService: IWorkbenchEditorService,
		@IInstantiationService instantiationService: IInstantiationService
	) {
		super(id, label, true, pkg.version, editorService, instantiationService);
	}
}

export class DownloadAction extends Action {

	constructor(private url: string, @IUpdateService private updateService: IUpdateService) {
		super('update.download', nls.localize('downloadNow', "Download Now"), null, true);
	}

	run(): TPromise<void> {
		return this.updateService.quitAndInstall();
	}
}

const LinkAction = (id: string, message: string, licenseUrl: string) => new Action(
	id, message, null, true,
	() => { window.open(licenseUrl); return TPromise.as(null); }
);

export class ProductContribution implements IWorkbenchContribution {

	private static KEY = 'releaseNotes/lastVersion';
	getId() { return 'vs.product'; }

	constructor(
		@IStorageService storageService: IStorageService,
		@IInstantiationService instantiationService: IInstantiationService,
		@IMessageService messageService: IMessageService,
		@IWorkbenchEditorService editorService: IWorkbenchEditorService
	) {
		const lastVersion = storageService.get(ProductContribution.KEY, StorageScope.GLOBAL, '');

		// was there an update? if so, open release notes
		if (product.releaseNotesUrl && lastVersion && pkg.version !== lastVersion) {
			instantiationService.invokeFunction(loadReleaseNotes, pkg.version).then(
				text => editorService.openEditor(instantiationService.createInstance(ReleaseNotesInput, pkg.version, text), { pinned: EditorPinned.SOFT }),
				() => {
					messageService.show(Severity.Info, {
						message: nls.localize('read the release notes', "Welcome to {0} v{1}! Would you like to read the Release Notes?", product.nameLong, pkg.version),
						actions: [
							instantiationService.createInstance(OpenLatestReleaseNotesInBrowserAction),
							CloseAction
						]
					});
				});
		}

		// should we show the new license?
		if (product.licenseUrl && lastVersion && semver.satisfies(lastVersion, '<1.0.0') && semver.satisfies(pkg.version, '>=1.0.0')) {
			messageService.show(Severity.Info, {
				message: nls.localize('licenseChanged', "Our license terms have changed, please go through them.", product.nameLong, pkg.version),
				actions: [
					LinkAction('update.showLicense', nls.localize('license', "Read License"), product.licenseUrl),
					CloseAction
				]
			});
		}

		storageService.store(ProductContribution.KEY, pkg.version, StorageScope.GLOBAL);
	}
}

export class UpdateContribution implements IWorkbenchContribution {

	getId() { return 'vs.update'; }

	constructor(
		@IInstantiationService instantiationService: IInstantiationService,
		@IMessageService messageService: IMessageService,
		@IUpdateService updateService: IUpdateService
	) {
		updateService.onUpdateReady(update => {
			const applyUpdateAction = instantiationService.createInstance(ApplyUpdateAction);
			const releaseNotesAction = instantiationService.createInstance(ShowReleaseNotesAction, false, update.version);

			messageService.show(severity.Info, {
				message: nls.localize('updateAvailable', "{0} will be updated after it restarts.", product.nameLong),
				actions: [applyUpdateAction, NotNowAction, releaseNotesAction]
			});
		});

		updateService.onUpdateAvailable(update => {
			const downloadAction = instantiationService.createInstance(DownloadAction, update.version);
			const releaseNotesAction = instantiationService.createInstance(ShowReleaseNotesAction, false, update.version);

			messageService.show(severity.Info, {
				message: nls.localize('thereIsUpdateAvailable', "There is an available update."),
				actions: [downloadAction, NotNowAction, releaseNotesAction]
			});
		});

		updateService.onUpdateNotAvailable(explicit => {
			if (!explicit) {
				return;
			}

			messageService.show(severity.Info, nls.localize('noUpdatesAvailable', "There are no updates currently available."));
		});

		updateService.onError(err => messageService.show(severity.Error, err));
	}
}

export class LightUpdateContribution implements IGlobalActivity {

	private static readonly showCommandsId = 'workbench.action.showCommands';
	private static readonly openSettingsId = 'workbench.action.openGlobalSettings';
	private static readonly openKeybindingsId = 'workbench.action.openGlobalKeybindings';
	private static readonly selectColorThemeId = 'workbench.action.selectTheme';
	private static readonly selectIconThemeId = 'workbench.action.selectIconTheme';

	get id() { return 'vs.update'; }
	get name() { return ''; }
	get cssClass() { return 'update-activity'; }

	constructor(
		@IStorageService storageService: IStorageService,
		@ICommandService private commandService: ICommandService,
		@IInstantiationService instantiationService: IInstantiationService,
		@IMessageService messageService: IMessageService,
		@IUpdateService private updateService: IUpdateService,
		@IWorkbenchEditorService editorService: IWorkbenchEditorService,
		@IActivityBarService activityBarService: IActivityBarService
	) {
		const addBadge = () => {
			const badge = new NumberBadge(1, () => nls.localize('updateIsReady', "New update available."));
			activityBarService.showGlobalActivity(this.id, badge);
		};
		if (isLinux) {
			this.updateService.onUpdateAvailable(() => addBadge());
		} else {
			this.updateService.onUpdateReady(() => addBadge());
		}

		this.updateService.onError(err => messageService.show(severity.Error, err));

		this.updateService.onUpdateNotAvailable(explicit => {
			if (!explicit) {
				return;
			}

			messageService.show(severity.Info, nls.localize('noUpdatesAvailable', "There are no updates currently available."));
		});
	}

	getActions(): IAction[] {
		return [
			new Action(LightUpdateContribution.showCommandsId, nls.localize('commandPalette', "Command Palette..."), undefined, true, () => this.commandService.executeCommand(LightUpdateContribution.showCommandsId)),
			new Separator(),
			new Action(LightUpdateContribution.openSettingsId, nls.localize('settings', "Settings"), null, true, () => this.commandService.executeCommand(LightUpdateContribution.openSettingsId)),
			new Action(LightUpdateContribution.openKeybindingsId, nls.localize('keyboardShortcuts', "Keyboard Shortcuts"), null, true, () => this.commandService.executeCommand(LightUpdateContribution.openKeybindingsId)),
			new Separator(),
			new Action(LightUpdateContribution.selectColorThemeId, nls.localize('selectTheme.label', "Color Theme"), null, true, () => this.commandService.executeCommand(LightUpdateContribution.selectColorThemeId)),
			new Action(LightUpdateContribution.selectIconThemeId, nls.localize('themes.selectIconTheme.label', "File Icon Theme"), null, true, () => this.commandService.executeCommand(LightUpdateContribution.selectIconThemeId)),
			new Separator(),
			this.getUpdateAction()
		];
	}

	private getUpdateAction(): IAction {
		switch (this.updateService.state) {
			case UpdateState.Uninitialized:
				return new Action('update.notavailable', nls.localize('not available', "Updates Not Available"), undefined, false);

			case UpdateState.CheckingForUpdate:
				return new Action('update.checking', nls.localize('checkingForUpdates', "Checking For Updates..."), undefined, false);

			case UpdateState.UpdateAvailable:
				if (isLinux) {
					return new Action('update.linux.available', nls.localize('DownloadUpdate', "Download Available Update"), undefined, true, () =>
						this.updateService.quitAndInstall());
				}

				const updateAvailableLabel = isWindows
					? nls.localize('DownloadingUpdate', "Downloading Update...")
					: nls.localize('InstallingUpdate', "Installing Update...");

				return new Action('update.available', updateAvailableLabel, undefined, false);

			case UpdateState.UpdateDownloaded:
				return new Action('update.restart', nls.localize('restartToUpdate', "Restart To Update..."), undefined, true, () =>
					this.updateService.quitAndInstall());

			default:
				return new Action('update.check', nls.localize('checkForUpdates', "Check for Updates..."), undefined, this.updateService.state === UpdateState.Idle, () =>
					this.updateService.checkForUpdates(true));
		}
	}
}<|MERGE_RESOLUTION|>--- conflicted
+++ resolved
@@ -29,12 +29,8 @@
 import { IStorageService, StorageScope } from 'vs/platform/storage/common/storage';
 import { IUpdateService, State as UpdateState } from 'vs/platform/update/common/update';
 import * as semver from 'semver';
-<<<<<<< HEAD
-import { OS } from 'vs/base/common/platform';
+import { OS, isLinux, isWindows } from 'vs/base/common/platform';
 import { Pinned as EditorPinned } from 'vs/platform/editor/common/editor';
-=======
-import { OS, isLinux, isWindows } from 'vs/base/common/platform';
->>>>>>> 2e2addeb
 
 class ApplyUpdateAction extends Action {
 	constructor( @IUpdateService private updateService: IUpdateService) {
