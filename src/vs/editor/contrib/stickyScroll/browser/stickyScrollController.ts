--- conflicted
+++ resolved
@@ -67,12 +67,8 @@
 	private _positionRevealed = false;
 	private _onMouseDown = false;
 	private _endLineNumbers: number[] = [];
-<<<<<<< HEAD
-	private _showEndForLine: number | null = null;
-	private _minRebuildFromLine: number | undefined = undefined;
-=======
 	private _showEndForLine: number | undefined;
->>>>>>> 00f0f260
+	private _minRebuildFromLine: number | undefined;
 
 	constructor(
 		private readonly _editor: ICodeEditor,
@@ -490,7 +486,6 @@
 			this._resetState();
 			return;
 		}
-<<<<<<< HEAD
 
 		const nextRebuildFromLine = this._updateAndGetMinRebuildFromLine(rebuildFromLine);
 		const stickyWidgetVersion = this._stickyLineCandidateProvider.getVersionId();
@@ -503,28 +498,13 @@
 				// Suppose that previously the sticky scroll widget had height 0, then if there are visible lines, set the last line as focused
 				if (this._focusedStickyElementIndex === -1) {
 					await this._updateState(nextRebuildFromLine);
-=======
-		const stickyWidgetVersion = this._stickyLineCandidateProvider.getVersionId();
-		const shouldUpdateState = stickyWidgetVersion === undefined || stickyWidgetVersion === model.getVersionId();
-		if (shouldUpdateState) {
-			if (!this._focused) {
-				await this._updateState(rebuildFromLine);
-			} else {
-				// Suppose that previously the sticky scroll widget had height 0, then if there are visible lines, set the last line as focused
-				if (this._focusedStickyElementIndex === -1) {
-					await this._updateState(rebuildFromLine);
->>>>>>> 00f0f260
 					this._focusedStickyElementIndex = this._stickyScrollWidget.lineNumberCount - 1;
 					if (this._focusedStickyElementIndex !== -1) {
 						this._stickyScrollWidget.focusLineWithIndex(this._focusedStickyElementIndex);
 					}
 				} else {
 					const focusedStickyElementLineNumber = this._stickyScrollWidget.lineNumbers[this._focusedStickyElementIndex];
-<<<<<<< HEAD
 					await this._updateState(nextRebuildFromLine);
-=======
-					await this._updateState(rebuildFromLine);
->>>>>>> 00f0f260
 					// Suppose that after setting the state, there are no sticky lines, set the focused index to -1
 					if (this._stickyScrollWidget.lineNumberCount === 0) {
 						this._focusedStickyElementIndex = -1;
@@ -541,20 +521,6 @@
 				}
 			}
 		}
-	}
-	private async _updateState(rebuildFromLine?: number): Promise<void> {
-		this._foldingModel = await FoldingController.get(this._editor)?.getFoldingModel() ?? undefined;
-		this._widgetState = this.findScrollWidgetState();
-		const stickyWidgetHasLines = this._widgetState.startLineNumbers.length > 0;
-		this._stickyScrollVisibleContextKey.set(stickyWidgetHasLines);
-		this._stickyScrollWidget.setState(this._widgetState, this._foldingModel, rebuildFromLine);
-	}
-
-	private async _resetState(): Promise<void> {
-		this._foldingModel = undefined;
-		this._widgetState = StickyScrollWidgetState.Empty;
-		this._stickyScrollVisibleContextKey.set(false);
-		this._stickyScrollWidget.setState(undefined, undefined);
 	}
 
 	private _updateAndGetMinRebuildFromLine(rebuildFromLine: number | undefined): number | undefined {
