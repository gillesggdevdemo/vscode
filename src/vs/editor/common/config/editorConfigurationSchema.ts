--- conflicted
+++ resolved
@@ -176,12 +176,11 @@
 				nls.localize('wordWrap.inherit', "Lines will wrap according to the {0} setting.", '`#editor.wordWrap#`'),
 			]
 		},
-<<<<<<< HEAD
 		'diffEditor.keepLine': {
 			type: 'boolean',
 			default: false,
 			description: nls.localize('keepLine', "Keep cursor on the same line when focus changes.")
-=======
+    },
 		'diffEditor.diffAlgorithm': {
 			type: 'string',
 			enum: ['smart', 'experimental'],
@@ -190,8 +189,7 @@
 				nls.localize('diffAlgorithm.smart', "Uses the default diffing algorithm."),
 				nls.localize('diffAlgorithm.experimental', "Uses an experimental diffing algorithm."),
 			]
->>>>>>> 61f44f9b
-		},
+		}
 	}
 };
 
