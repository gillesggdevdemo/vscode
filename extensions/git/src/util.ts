/*---------------------------------------------------------------------------------------------
 *  Copyright (c) Microsoft Corporation. All rights reserved.
 *  Licensed under the MIT License. See License.txt in the project root for license information.
 *--------------------------------------------------------------------------------------------*/

import { Event, Disposable, EventEmitter, MarkdownString, l10n, env } from 'vscode';
import { dirname, sep, relative } from 'path';
import { Readable } from 'stream';
import { promises as fs, createReadStream } from 'fs';
import * as byline from 'byline';

export const isMacintosh = process.platform === 'darwin';
export const isWindows = process.platform === 'win32';

export function log(...args: any[]): void {
	console.log.apply(console, ['git:', ...args]);
}

export interface IDisposable {
	dispose(): void;
}

export function dispose<T extends IDisposable>(disposables: T[]): T[] {
	disposables.forEach(d => d.dispose());
	return [];
}

export function toDisposable(dispose: () => void): IDisposable {
	return { dispose };
}

export function combinedDisposable(disposables: IDisposable[]): IDisposable {
	return toDisposable(() => dispose(disposables));
}

export const EmptyDisposable = toDisposable(() => null);

export function fireEvent<T>(event: Event<T>): Event<T> {
	return (listener: (e: T) => any, thisArgs?: any, disposables?: Disposable[]) => event(_ => (listener as any).call(thisArgs), null, disposables);
}

export function mapEvent<I, O>(event: Event<I>, map: (i: I) => O): Event<O> {
	return (listener: (e: O) => any, thisArgs?: any, disposables?: Disposable[]) => event(i => listener.call(thisArgs, map(i)), null, disposables);
}

export function filterEvent<T>(event: Event<T>, filter: (e: T) => boolean): Event<T> {
	return (listener: (e: T) => any, thisArgs?: any, disposables?: Disposable[]) => event(e => filter(e) && listener.call(thisArgs, e), null, disposables);
}

export function anyEvent<T>(...events: Event<T>[]): Event<T> {
	return (listener: (e: T) => any, thisArgs?: any, disposables?: Disposable[]) => {
		const result = combinedDisposable(events.map(event => event(i => listener.call(thisArgs, i))));

		disposables?.push(result);

		return result;
	};
}

export function done<T>(promise: Promise<T>): Promise<void> {
	return promise.then<void>(() => undefined);
}

export function onceEvent<T>(event: Event<T>): Event<T> {
	return (listener: (e: T) => any, thisArgs?: any, disposables?: Disposable[]) => {
		const result = event(e => {
			result.dispose();
			return listener.call(thisArgs, e);
		}, null, disposables);

		return result;
	};
}

export function debounceEvent<T>(event: Event<T>, delay: number): Event<T> {
	return (listener: (e: T) => any, thisArgs?: any, disposables?: Disposable[]) => {
		let timer: NodeJS.Timer;
		return event(e => {
			clearTimeout(timer);
			timer = setTimeout(() => listener.call(thisArgs, e), delay);
		}, null, disposables);
	};
}

export function eventToPromise<T>(event: Event<T>): Promise<T> {
	return new Promise<T>(c => onceEvent(event)(c));
}

export function once(fn: (...args: any[]) => any): (...args: any[]) => any {
	const didRun = false;

	return (...args) => {
		if (didRun) {
			return;
		}

		return fn(...args);
	};
}

export function assign<T>(destination: T, ...sources: any[]): T {
	for (const source of sources) {
		Object.keys(source).forEach(key => (destination as any)[key] = source[key]);
	}

	return destination;
}

export function uniqBy<T>(arr: T[], fn: (el: T) => string): T[] {
	const seen = Object.create(null);

	return arr.filter(el => {
		const key = fn(el);

		if (seen[key]) {
			return false;
		}

		seen[key] = true;
		return true;
	});
}

export function groupBy<T>(arr: T[], fn: (el: T) => string): { [key: string]: T[] } {
	return arr.reduce((result, el) => {
		const key = fn(el);
		result[key] = [...(result[key] || []), el];
		return result;
	}, Object.create(null));
}


export async function mkdirp(path: string, mode?: number): Promise<boolean> {
	const mkdir = async () => {
		try {
			await fs.mkdir(path, mode);
		} catch (err) {
			if (err.code === 'EEXIST') {
				const stat = await fs.stat(path);

				if (stat.isDirectory()) {
					return;
				}

				throw new Error(`'${path}' exists and is not a directory.`);
			}

			throw err;
		}
	};

	// is root?
	if (path === dirname(path)) {
		return true;
	}

	try {
		await mkdir();
	} catch (err) {
		if (err.code !== 'ENOENT') {
			throw err;
		}

		await mkdirp(dirname(path), mode);
		await mkdir();
	}

	return true;
}

export function uniqueFilter<T>(keyFn: (t: T) => string): (t: T) => boolean {
	const seen: { [key: string]: boolean } = Object.create(null);

	return element => {
		const key = keyFn(element);

		if (seen[key]) {
			return false;
		}

		seen[key] = true;
		return true;
	};
}

export function find<T>(array: T[], fn: (t: T) => boolean): T | undefined {
	let result: T | undefined = undefined;

	array.some(e => {
		if (fn(e)) {
			result = e;
			return true;
		}

		return false;
	});

	return result;
}

export async function grep(filename: string, pattern: RegExp): Promise<boolean> {
	return new Promise<boolean>((c, e) => {
		const fileStream = createReadStream(filename, { encoding: 'utf8' });
		const stream = byline(fileStream);
		stream.on('data', (line: string) => {
			if (pattern.test(line)) {
				fileStream.close();
				c(true);
			}
		});

		stream.on('error', e);
		stream.on('end', () => c(false));
	});
}

export function readBytes(stream: Readable, bytes: number): Promise<Buffer> {
	return new Promise<Buffer>((complete, error) => {
		let done = false;
		const buffer = Buffer.allocUnsafe(bytes);
		let bytesRead = 0;

		stream.on('data', (data: Buffer) => {
			const bytesToRead = Math.min(bytes - bytesRead, data.length);
			data.copy(buffer, bytesRead, 0, bytesToRead);
			bytesRead += bytesToRead;

			if (bytesRead === bytes) {
				(stream as any).destroy(); // Will trigger the close event eventually
			}
		});

		stream.on('error', (e: Error) => {
			if (!done) {
				done = true;
				error(e);
			}
		});

		stream.on('close', () => {
			if (!done) {
				done = true;
				complete(buffer.slice(0, bytesRead));
			}
		});
	});
}

export const enum Encoding {
	UTF8 = 'utf8',
	UTF16be = 'utf16be',
	UTF16le = 'utf16le'
}

export function detectUnicodeEncoding(buffer: Buffer): Encoding | null {
	if (buffer.length < 2) {
		return null;
	}

	const b0 = buffer.readUInt8(0);
	const b1 = buffer.readUInt8(1);

	if (b0 === 0xFE && b1 === 0xFF) {
		return Encoding.UTF16be;
	}

	if (b0 === 0xFF && b1 === 0xFE) {
		return Encoding.UTF16le;
	}

	if (buffer.length < 3) {
		return null;
	}

	const b2 = buffer.readUInt8(2);

	if (b0 === 0xEF && b1 === 0xBB && b2 === 0xBF) {
		return Encoding.UTF8;
	}

	return null;
}

function normalizePath(path: string): string {
	// Windows & Mac are currently being handled
	// as case insensitive file systems in VS Code.
	if (isWindows || isMacintosh) {
		return path.toLowerCase();
	}

	return path;
}

export function isDescendant(parent: string, descendant: string): boolean {
	if (parent === descendant) {
		return true;
	}

	if (parent.charAt(parent.length - 1) !== sep) {
		parent += sep;
	}

	return normalizePath(descendant).startsWith(normalizePath(parent));
}

export function pathEquals(a: string, b: string): boolean {
	return normalizePath(a) === normalizePath(b);
}

/**
 * Given the `repository.root` compute the relative path while trying to preserve
 * the casing of the resource URI. The `repository.root` segment of the path can
 * have a casing mismatch if the folder/workspace is being opened with incorrect
 * casing which is why we attempt to use substring() before relative().
 */
export function relativePath(from: string, to: string): string {
	// There are cases in which the `from` path may contain a trailing separator at
	// the end (ex: "C:\", "\\server\folder\" (Windows) or "/" (Linux/macOS)) which
	// is by design as documented in https://github.com/nodejs/node/issues/1765. If
	// the trailing separator is missing, we add it.
	if (from.charAt(from.length - 1) !== sep) {
		from += sep;
	}

	if (isDescendant(from, to) && from.length < to.length) {
		return to.substring(from.length);
	}

	// Fallback to `path.relative`
	return relative(from, to);
}

export function* splitInChunks(array: string[], maxChunkLength: number): IterableIterator<string[]> {
	let current: string[] = [];
	let length = 0;

	for (const value of array) {
		let newLength = length + value.length;

		if (newLength > maxChunkLength && current.length > 0) {
			yield current;
			current = [];
			newLength = value.length;
		}

		current.push(value);
		length = newLength;
	}

	if (current.length > 0) {
		yield current;
	}
}

<<<<<<< HEAD
export function itemTooltip(author: string | undefined, email: string | undefined, date: Date | undefined, message: string): MarkdownString {
	const tooltip = new MarkdownString('', true);

	if (email && author) {
		const emailTitle = l10n.t('Email');
		tooltip.appendMarkdown(`$(account) [**${author}**](mailto:${email} "${emailTitle} ${author}")\n\n`);
	} else if (author) {
		tooltip.appendMarkdown(`$(account) **${author}**\n\n`);
	}

	if (date) {
		const dateFormatter = new Intl.DateTimeFormat(env.language, { year: 'numeric', month: 'long', day: 'numeric', hour: 'numeric', minute: 'numeric' });
		tooltip.appendMarkdown(`$(history) ${dateFormatter.format(date)}\n\n`);
	}
	tooltip.appendMarkdown(message);
	return tooltip;
=======
/**
 * @returns whether the provided parameter is defined.
 */
export function isDefined<T>(arg: T | null | undefined): arg is T {
	return !isUndefinedOrNull(arg);
}

/**
 * @returns whether the provided parameter is undefined or null.
 */
export function isUndefinedOrNull(obj: unknown): obj is undefined | null {
	return (isUndefined(obj) || obj === null);
}

/**
 * @returns whether the provided parameter is undefined.
 */
export function isUndefined(obj: unknown): obj is undefined {
	return (typeof obj === 'undefined');
>>>>>>> c4e96bca
}

interface ILimitedTaskFactory<T> {
	factory: () => Promise<T>;
	c: (value: T | Promise<T>) => void;
	e: (error?: any) => void;
}

export class Limiter<T> {

	private runningPromises: number;
	private maxDegreeOfParalellism: number;
	private outstandingPromises: ILimitedTaskFactory<T>[];

	constructor(maxDegreeOfParalellism: number) {
		this.maxDegreeOfParalellism = maxDegreeOfParalellism;
		this.outstandingPromises = [];
		this.runningPromises = 0;
	}

	queue(factory: () => Promise<T>): Promise<T> {
		return new Promise<T>((c, e) => {
			this.outstandingPromises.push({ factory, c, e });
			this.consume();
		});
	}

	private consume(): void {
		while (this.outstandingPromises.length && this.runningPromises < this.maxDegreeOfParalellism) {
			const iLimitedTask = this.outstandingPromises.shift()!;
			this.runningPromises++;

			const promise = iLimitedTask.factory();
			promise.then(iLimitedTask.c, iLimitedTask.e);
			promise.then(() => this.consumed(), () => this.consumed());
		}
	}

	private consumed(): void {
		this.runningPromises--;

		if (this.outstandingPromises.length > 0) {
			this.consume();
		}
	}
}

type Completion<T> = { success: true; value: T } | { success: false; err: any };

export class PromiseSource<T> {

	private _onDidComplete = new EventEmitter<Completion<T>>();

	private _promise: Promise<T> | undefined;
	get promise(): Promise<T> {
		if (this._promise) {
			return this._promise;
		}

		return eventToPromise(this._onDidComplete.event).then(completion => {
			if (completion.success) {
				return completion.value;
			} else {
				throw completion.err;
			}
		});
	}

	resolve(value: T): void {
		if (!this._promise) {
			this._promise = Promise.resolve(value);
			this._onDidComplete.fire({ success: true, value });
		}
	}

	reject(err: any): void {
		if (!this._promise) {
			this._promise = Promise.reject(err);
			this._onDidComplete.fire({ success: false, err });
		}
	}
}

export namespace Versions {
	declare type VersionComparisonResult = -1 | 0 | 1;

	export interface Version {
		major: number;
		minor: number;
		patch: number;
		pre?: string;
	}

	export function compare(v1: string | Version, v2: string | Version): VersionComparisonResult {
		if (typeof v1 === 'string') {
			v1 = fromString(v1);
		}
		if (typeof v2 === 'string') {
			v2 = fromString(v2);
		}

		if (v1.major > v2.major) { return 1; }
		if (v1.major < v2.major) { return -1; }

		if (v1.minor > v2.minor) { return 1; }
		if (v1.minor < v2.minor) { return -1; }

		if (v1.patch > v2.patch) { return 1; }
		if (v1.patch < v2.patch) { return -1; }

		if (v1.pre === undefined && v2.pre !== undefined) { return 1; }
		if (v1.pre !== undefined && v2.pre === undefined) { return -1; }

		if (v1.pre !== undefined && v2.pre !== undefined) {
			return v1.pre.localeCompare(v2.pre) as VersionComparisonResult;
		}

		return 0;
	}

	export function from(major: string | number, minor: string | number, patch?: string | number, pre?: string): Version {
		return {
			major: typeof major === 'string' ? parseInt(major, 10) : major,
			minor: typeof minor === 'string' ? parseInt(minor, 10) : minor,
			patch: patch === undefined || patch === null ? 0 : typeof patch === 'string' ? parseInt(patch, 10) : patch,
			pre: pre,
		};
	}

	export function fromString(version: string): Version {
		const [ver, pre] = version.split('-');
		const [major, minor, patch] = ver.split('.');
		return from(major, minor, patch, pre);
	}
}<|MERGE_RESOLUTION|>--- conflicted
+++ resolved
@@ -352,7 +352,27 @@
 	}
 }
 
-<<<<<<< HEAD
+/**
+ * @returns whether the provided parameter is defined.
+ */
+export function isDefined<T>(arg: T | null | undefined): arg is T {
+	return !isUndefinedOrNull(arg);
+}
+
+/**
+ * @returns whether the provided parameter is undefined or null.
+ */
+export function isUndefinedOrNull(obj: unknown): obj is undefined | null {
+	return (isUndefined(obj) || obj === null);
+}
+
+/**
+ * @returns whether the provided parameter is undefined.
+ */
+export function isUndefined(obj: unknown): obj is undefined {
+	return (typeof obj === 'undefined');
+}
+
 export function itemTooltip(author: string | undefined, email: string | undefined, date: Date | undefined, message: string): MarkdownString {
 	const tooltip = new MarkdownString('', true);
 
@@ -369,27 +389,6 @@
 	}
 	tooltip.appendMarkdown(message);
 	return tooltip;
-=======
-/**
- * @returns whether the provided parameter is defined.
- */
-export function isDefined<T>(arg: T | null | undefined): arg is T {
-	return !isUndefinedOrNull(arg);
-}
-
-/**
- * @returns whether the provided parameter is undefined or null.
- */
-export function isUndefinedOrNull(obj: unknown): obj is undefined | null {
-	return (isUndefined(obj) || obj === null);
-}
-
-/**
- * @returns whether the provided parameter is undefined.
- */
-export function isUndefined(obj: unknown): obj is undefined {
-	return (typeof obj === 'undefined');
->>>>>>> c4e96bca
 }
 
 interface ILimitedTaskFactory<T> {
