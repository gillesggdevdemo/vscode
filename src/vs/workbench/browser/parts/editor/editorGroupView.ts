/*---------------------------------------------------------------------------------------------
 *  Copyright (c) Microsoft Corporation. All rights reserved.
 *  Licensed under the MIT License. See License.txt in the project root for license information.
 *--------------------------------------------------------------------------------------------*/

import 'vs/css!./media/editorgroupview';
import { EditorGroup, IEditorOpenOptions, EditorCloseEvent, ISerializedEditorGroup, isSerializedEditorGroup } from 'vs/workbench/common/editor/editorGroup';
import { EditorInput, EditorOptions, GroupIdentifier, SideBySideEditorInput, CloseDirection, IEditorCloseEvent, ActiveEditorDirtyContext, IEditorPane, EditorGroupEditorsCountContext, SaveReason, IEditorPartOptionsChangeEvent, EditorsOrder, IVisibleEditorPane, ActiveEditorStickyContext, ActiveEditorPinnedContext, Deprecated_EditorPinnedContext, Deprecated_EditorDirtyContext } from 'vs/workbench/common/editor';
import { Event, Emitter, Relay } from 'vs/base/common/event';
import { IInstantiationService } from 'vs/platform/instantiation/common/instantiation';
import { Dimension, trackFocus, addDisposableListener, EventType, EventHelper, findParentWithClass, clearNode, isAncestor } from 'vs/base/browser/dom';
import { ServiceCollection } from 'vs/platform/instantiation/common/serviceCollection';
import { IContextKeyService } from 'vs/platform/contextkey/common/contextkey';
import { ProgressBar } from 'vs/base/browser/ui/progressbar/progressbar';
import { attachProgressBarStyler } from 'vs/platform/theme/common/styler';
import { IThemeService, registerThemingParticipant, Themable } from 'vs/platform/theme/common/themeService';
import { editorBackground, contrastBorder } from 'vs/platform/theme/common/colorRegistry';
import { EDITOR_GROUP_HEADER_TABS_BACKGROUND, EDITOR_GROUP_HEADER_NO_TABS_BACKGROUND, EDITOR_GROUP_EMPTY_BACKGROUND, EDITOR_GROUP_FOCUSED_EMPTY_BORDER, EDITOR_GROUP_HEADER_BORDER } from 'vs/workbench/common/theme';
import { IMoveEditorOptions, ICopyEditorOptions, ICloseEditorsFilter, IGroupChangeEvent, GroupChangeKind, GroupsOrder, ICloseEditorOptions, ICloseAllEditorsOptions, OpenEditorContext } from 'vs/workbench/services/editor/common/editorGroupsService';
import { TabsTitleControl } from 'vs/workbench/browser/parts/editor/tabsTitleControl';
import { EditorControl } from 'vs/workbench/browser/parts/editor/editorControl';
import { IEditorProgressService } from 'vs/platform/progress/common/progress';
import { EditorProgressIndicator } from 'vs/workbench/services/progress/browser/progressIndicator';
import { localize } from 'vs/nls';
import { isPromiseCanceledError } from 'vs/base/common/errors';
import { dispose, MutableDisposable } from 'vs/base/common/lifecycle';
import { Severity, INotificationService } from 'vs/platform/notification/common/notification';
import { toErrorMessage } from 'vs/base/common/errorMessage';
import { ITelemetryService } from 'vs/platform/telemetry/common/telemetry';
import { RunOnceWorker } from 'vs/base/common/async';
import { EventType as TouchEventType, GestureEvent } from 'vs/base/browser/touch';
import { TitleControl } from 'vs/workbench/browser/parts/editor/titleControl';
import { IEditorGroupsAccessor, IEditorGroupView, getActiveTextEditorOptions, IEditorOpeningEvent, EditorServiceImpl, EDITOR_TITLE_HEIGHT } from 'vs/workbench/browser/parts/editor/editor';
import { ActionBar } from 'vs/base/browser/ui/actionbar/actionbar';
import { IKeybindingService } from 'vs/platform/keybinding/common/keybinding';
import { ActionRunner, IAction, Action } from 'vs/base/common/actions';
import { CLOSE_EDITOR_GROUP_COMMAND_ID } from 'vs/workbench/browser/parts/editor/editorCommands';
import { NoTabsTitleControl } from 'vs/workbench/browser/parts/editor/noTabsTitleControl';
import { IMenuService, MenuId, IMenu } from 'vs/platform/actions/common/actions';
import { StandardMouseEvent } from 'vs/base/browser/mouseEvent';
import { createAndFillInContextMenuActions } from 'vs/platform/actions/browser/menuEntryActionViewItem';
import { IContextMenuService } from 'vs/platform/contextview/browser/contextView';
import { isErrorWithActions, IErrorWithActions } from 'vs/base/common/errorsWithActions';
import { IEditorService } from 'vs/workbench/services/editor/common/editorService';
import { withNullAsUndefined, withUndefinedAsNull } from 'vs/base/common/types';
import { hash } from 'vs/base/common/hash';
import { guessMimeTypes } from 'vs/base/common/mime';
import { extname } from 'vs/base/common/resources';
import { Schemas } from 'vs/base/common/network';
import { EditorActivation, EditorOpenContext } from 'vs/platform/editor/common/editor';
import { IDialogService, IFileDialogService, ConfirmResult } from 'vs/platform/dialogs/common/dialogs';
import { ILogService } from 'vs/platform/log/common/log';
import { Codicon } from 'vs/base/common/codicons';
import { IFilesConfigurationService, AutoSaveMode } from 'vs/workbench/services/filesConfiguration/common/filesConfigurationService';

export class EditorGroupView extends Themable implements IEditorGroupView {

	//#region factory

	static createNew(accessor: IEditorGroupsAccessor, index: number, instantiationService: IInstantiationService): IEditorGroupView {
		return instantiationService.createInstance(EditorGroupView, accessor, null, index);
	}

	static createFromSerialized(serialized: ISerializedEditorGroup, accessor: IEditorGroupsAccessor, index: number, instantiationService: IInstantiationService): IEditorGroupView {
		return instantiationService.createInstance(EditorGroupView, accessor, serialized, index);
	}

	static createCopy(copyFrom: IEditorGroupView, accessor: IEditorGroupsAccessor, index: number, instantiationService: IInstantiationService): IEditorGroupView {
		return instantiationService.createInstance(EditorGroupView, accessor, copyFrom, index);
	}

	//#endregion

	/**
	 * Access to the context key service scoped to this editor group.
	 */
	readonly scopedContextKeyService: IContextKeyService;

	//#region events

	private readonly _onDidFocus = this._register(new Emitter<void>());
	readonly onDidFocus = this._onDidFocus.event;

	private readonly _onWillDispose = this._register(new Emitter<void>());
	readonly onWillDispose = this._onWillDispose.event;

	private readonly _onDidGroupChange = this._register(new Emitter<IGroupChangeEvent>());
	readonly onDidGroupChange = this._onDidGroupChange.event;

	private readonly _onWillOpenEditor = this._register(new Emitter<IEditorOpeningEvent>());
	readonly onWillOpenEditor = this._onWillOpenEditor.event;

	private readonly _onDidOpenEditorFail = this._register(new Emitter<EditorInput>());
	readonly onDidOpenEditorFail = this._onDidOpenEditorFail.event;

	private readonly _onWillCloseEditor = this._register(new Emitter<IEditorCloseEvent>());
	readonly onWillCloseEditor = this._onWillCloseEditor.event;

	private readonly _onDidCloseEditor = this._register(new Emitter<IEditorCloseEvent>());
	readonly onDidCloseEditor = this._onDidCloseEditor.event;

	//#endregion

	private readonly _group: EditorGroup;

	private active: boolean | undefined;
	private dimension: Dimension | undefined;

	private readonly _whenRestored: Promise<void>;
	private isRestored = false;

	private readonly scopedInstantiationService: IInstantiationService;

	private readonly titleContainer: HTMLElement;
	private titleAreaControl: TitleControl;

	private readonly progressBar: ProgressBar;

	private readonly editorContainer: HTMLElement;
	private readonly editorControl: EditorControl;

	private readonly disposedEditorsWorker = this._register(new RunOnceWorker<EditorInput>(editors => this.handleDisposedEditors(editors), 0));

	private readonly mapEditorToPendingConfirmation = new Map<EditorInput, Promise<boolean>>();

	constructor(
		private accessor: IEditorGroupsAccessor,
		from: IEditorGroupView | ISerializedEditorGroup | null,
		private _index: number,
		@IInstantiationService private readonly instantiationService: IInstantiationService,
		@IContextKeyService private readonly contextKeyService: IContextKeyService,
		@IThemeService themeService: IThemeService,
		@INotificationService private readonly notificationService: INotificationService,
		@IDialogService private readonly dialogService: IDialogService,
		@ITelemetryService private readonly telemetryService: ITelemetryService,
		@IKeybindingService private readonly keybindingService: IKeybindingService,
		@IMenuService private readonly menuService: IMenuService,
		@IContextMenuService private readonly contextMenuService: IContextMenuService,
		@IFileDialogService private readonly fileDialogService: IFileDialogService,
		@ILogService private readonly logService: ILogService,
		@IEditorService private readonly editorService: EditorServiceImpl,
		@IFilesConfigurationService private readonly filesConfigurationService: IFilesConfigurationService
	) {
		super(themeService);

		if (from instanceof EditorGroupView) {
			this._group = this._register(from.group.clone());
		} else if (isSerializedEditorGroup(from)) {
			this._group = this._register(instantiationService.createInstance(EditorGroup, from));
		} else {
			this._group = this._register(instantiationService.createInstance(EditorGroup, undefined));
		}

		//#region create()
		{
			// Container
			this.element.classList.add('editor-group-container');

			// Container listeners
			this.registerContainerListeners();

			// Container toolbar
			this.createContainerToolbar();

			// Container context menu
			this.createContainerContextMenu();

			// Letterpress container
			const letterpressContainer = document.createElement('div');
			letterpressContainer.classList.add('editor-group-letterpress');
			this.element.appendChild(letterpressContainer);

			// Progress bar
			this.progressBar = this._register(new ProgressBar(this.element));
			this._register(attachProgressBarStyler(this.progressBar, this.themeService));
			this.progressBar.hide();

			// Scoped services
			this.scopedContextKeyService = this._register(this.contextKeyService.createScoped(this.element));
			this.scopedInstantiationService = this.instantiationService.createChild(new ServiceCollection(
				[IContextKeyService, this.scopedContextKeyService],
				[IEditorProgressService, this._register(new EditorProgressIndicator(this.progressBar, this))]
			));

			// Context keys
			this.handleGroupContextKeys();

			// Title container
			this.titleContainer = document.createElement('div');
			this.titleContainer.classList.add('title');
			this.element.appendChild(this.titleContainer);

			// Title control
			this.titleAreaControl = this.createTitleAreaControl();

			// Editor container
			this.editorContainer = document.createElement('div');
			this.editorContainer.classList.add('editor-container');
			this.element.appendChild(this.editorContainer);

			// Editor control
			this.editorControl = this._register(this.scopedInstantiationService.createInstance(EditorControl, this.editorContainer, this));
			this._onDidChange.input = this.editorControl.onDidSizeConstraintsChange;

			// Track Focus
			this.doTrackFocus();

			// Update containers
			this.updateTitleContainer();
			this.updateContainer();

			// Update styles
			this.updateStyles();
		}
		//#endregion

		this._whenRestored = this.restoreEditors(from);
		this._whenRestored.then(() => this.isRestored = true);

		this.registerListeners();
	}

	private handleGroupContextKeys(): void {
		const groupActiveEditorDirtyContext = ActiveEditorDirtyContext.bindTo(this.scopedContextKeyService);
		const deprecatedGroupActiveEditorDirtyContext = Deprecated_EditorDirtyContext.bindTo(this.scopedContextKeyService);
		const groupActiveEditorPinnedContext = ActiveEditorPinnedContext.bindTo(this.scopedContextKeyService);
		const deprecatedGroupActiveEditorPinnedContext = Deprecated_EditorPinnedContext.bindTo(this.scopedContextKeyService);
		const groupActiveEditorStickyContext = ActiveEditorStickyContext.bindTo(this.scopedContextKeyService);
		const groupEditorsCountContext = EditorGroupEditorsCountContext.bindTo(this.scopedContextKeyService);

		const activeEditorListener = new MutableDisposable();

		const observeActiveEditor = () => {
			activeEditorListener.clear();

			const activeEditor = this._group.activeEditor;
			if (activeEditor) {
				groupActiveEditorDirtyContext.set(activeEditor.isDirty() && !activeEditor.isSaving());
				deprecatedGroupActiveEditorDirtyContext.set(activeEditor.isDirty() && !activeEditor.isSaving());
				activeEditorListener.value = activeEditor.onDidChangeDirty(() => {
					groupActiveEditorDirtyContext.set(activeEditor.isDirty() && !activeEditor.isSaving());
					deprecatedGroupActiveEditorDirtyContext.set(activeEditor.isDirty() && !activeEditor.isSaving());
				});
			} else {
				groupActiveEditorDirtyContext.set(false);
				deprecatedGroupActiveEditorDirtyContext.set(false);
			}
		};

		// Update group contexts based on group changes
		this._register(this.onDidGroupChange(e => {
			switch (e.kind) {
				case GroupChangeKind.EDITOR_ACTIVE:
					// Track the active editor and update context key that reflects
					// the dirty state of this editor
					observeActiveEditor();
					break;
				case GroupChangeKind.EDITOR_PIN:
					if (e.editor && e.editor === this._group.activeEditor) {
						groupActiveEditorPinnedContext.set(this._group.isPinned(this._group.activeEditor));
						deprecatedGroupActiveEditorPinnedContext.set(this._group.isPinned(this._group.activeEditor));
					}
					break;
				case GroupChangeKind.EDITOR_STICKY:
					if (e.editor && e.editor === this._group.activeEditor) {
						groupActiveEditorStickyContext.set(this._group.isSticky(this._group.activeEditor));
					}
					break;
			}

			// Group editors count context
			groupEditorsCountContext.set(this.count);
		}));

		observeActiveEditor();
	}

	private registerContainerListeners(): void {

		// Open new file via doubleclick on empty container
		this._register(addDisposableListener(this.element, EventType.DBLCLICK, e => {
			if (this.isEmpty) {
				EventHelper.stop(e);

				this.openEditor(this.editorService.createEditorInput({ forceUntitled: true }), EditorOptions.create({ pinned: true }));
			}
		}));

		// Close empty editor group via middle mouse click
		this._register(addDisposableListener(this.element, EventType.AUXCLICK, e => {
			if (this.isEmpty && e.button === 1 /* Middle Button */) {
				EventHelper.stop(e, true);

				this.accessor.removeGroup(this);
			}
		}));
	}

	private createContainerToolbar(): void {

		// Toolbar Container
		const toolbarContainer = document.createElement('div');
		toolbarContainer.classList.add('editor-group-container-toolbar');
		this.element.appendChild(toolbarContainer);

		// Toolbar
		const groupId = this._group.id;
		const containerToolbar = this._register(new ActionBar(toolbarContainer, {
			ariaLabel: localize('ariaLabelGroupActions', "Editor group actions"), actionRunner: this._register(new class extends ActionRunner {
				run(action: IAction) {
					return action.run(groupId);
				}
			})
		}));

		// Toolbar actions
		const removeGroupAction = this._register(new Action(
			CLOSE_EDITOR_GROUP_COMMAND_ID,
			localize('closeGroupAction', "Close"),
			Codicon.close.classNames,
			true,
			async () => this.accessor.removeGroup(this)));

		const keybinding = this.keybindingService.lookupKeybinding(removeGroupAction.id);
		containerToolbar.push(removeGroupAction, { icon: true, label: false, keybinding: keybinding ? keybinding.getLabel() : undefined });
	}

	private createContainerContextMenu(): void {
		const menu = this._register(this.menuService.createMenu(MenuId.EmptyEditorGroupContext, this.contextKeyService));

		this._register(addDisposableListener(this.element, EventType.CONTEXT_MENU, event => this.onShowContainerContextMenu(menu, event)));
		this._register(addDisposableListener(this.element, TouchEventType.Contextmenu, event => this.onShowContainerContextMenu(menu)));
	}

	private onShowContainerContextMenu(menu: IMenu, e?: MouseEvent): void {
		if (!this.isEmpty) {
			return; // only for empty editor groups
		}

		// Find target anchor
		let anchor: HTMLElement | { x: number, y: number } = this.element;
		if (e instanceof MouseEvent) {
			const event = new StandardMouseEvent(e);
			anchor = { x: event.posx, y: event.posy };
		}

		// Fill in contributed actions
		const actions: IAction[] = [];
		const actionsDisposable = createAndFillInContextMenuActions(menu, undefined, actions, this.contextMenuService);

		// Show it
		this.contextMenuService.showContextMenu({
			getAnchor: () => anchor,
			getActions: () => actions,
			onHide: () => {
				this.focus();
				dispose(actionsDisposable);
			}
		});
	}

	private doTrackFocus(): void {

		// Container
		const containerFocusTracker = this._register(trackFocus(this.element));
		this._register(containerFocusTracker.onDidFocus(() => {
			if (this.isEmpty) {
				this._onDidFocus.fire(); // only when empty to prevent accident focus
			}
		}));

		// Title Container
		const handleTitleClickOrTouch = (e: MouseEvent | GestureEvent): void => {
			let target: HTMLElement;
			if (e instanceof MouseEvent) {
				if (e.button !== 0) {
					return undefined; // only for left mouse click
				}

				target = e.target as HTMLElement;
			} else {
				target = (e as GestureEvent).initialTarget as HTMLElement;
			}

			if (findParentWithClass(target, 'monaco-action-bar', this.titleContainer) ||
				findParentWithClass(target, 'monaco-breadcrumb-item', this.titleContainer)
			) {
				return; // not when clicking on actions or breadcrumbs
			}

			// timeout to keep focus in editor after mouse up
			setTimeout(() => {
				this.focus();
			});
		};

		this._register(addDisposableListener(this.titleContainer, EventType.MOUSE_DOWN, e => handleTitleClickOrTouch(e)));
		this._register(addDisposableListener(this.titleContainer, TouchEventType.Tap, e => handleTitleClickOrTouch(e)));

		// Editor Container
		this._register(this.editorControl.onDidFocus(() => {
			this._onDidFocus.fire();
		}));
	}

	private updateContainer(): void {

		// Empty Container: add some empty container attributes
		if (this.isEmpty) {
			this.element.classList.add('empty');
			this.element.tabIndex = 0;
			this.element.setAttribute('aria-label', localize('emptyEditorGroup', "{0} (empty)", this.label));
		}

		// Non-Empty Container: revert empty container attributes
		else {
			this.element.classList.remove('empty');
			this.element.removeAttribute('tabIndex');
			this.element.removeAttribute('aria-label');
		}

		// Update styles
		this.updateStyles();
	}

	private updateTitleContainer(): void {
		this.titleContainer.classList.toggle('tabs', this.accessor.partOptions.showTabs);
		this.titleContainer.classList.toggle('show-file-icons', this.accessor.partOptions.showIcons);
	}

	private createTitleAreaControl(): TitleControl {

		// Clear old if existing
		if (this.titleAreaControl) {
			this.titleAreaControl.dispose();
			clearNode(this.titleContainer);
		}

		// Create new based on options
		if (this.accessor.partOptions.showTabs) {
			this.titleAreaControl = this.scopedInstantiationService.createInstance(TabsTitleControl, this.titleContainer, this.accessor, this);
		} else {
			this.titleAreaControl = this.scopedInstantiationService.createInstance(NoTabsTitleControl, this.titleContainer, this.accessor, this);
		}

		return this.titleAreaControl;
	}

	private async restoreEditors(from: IEditorGroupView | ISerializedEditorGroup | null): Promise<void> {
		if (this._group.count === 0) {
			return; // nothing to show
		}

		// Determine editor options
		let options: EditorOptions;
		if (from instanceof EditorGroupView) {
			options = getActiveTextEditorOptions(from); // if we copy from another group, ensure to copy its active editor viewstate
		} else {
			options = new EditorOptions();
		}

		const activeEditor = this._group.activeEditor;
		if (!activeEditor) {
			return;
		}

		options.pinned = this._group.isPinned(activeEditor);	// preserve pinned state
		options.sticky = this._group.isSticky(activeEditor);	// preserve sticky state
		options.preserveFocus = true;							// handle focus after editor is opened

		const activeElement = document.activeElement;

		// Show active editor
		await this.doShowEditor(activeEditor, { active: true, isNew: false /* restored */ }, options);

		// Set focused now if this is the active group and focus has
		// not changed meanwhile. This prevents focus from being
		// stolen accidentally on startup when the user already
		// clicked somewhere.
		if (this.accessor.activeGroup === this && activeElement === document.activeElement) {
			this.focus();
		}
	}

	//#region event handling

	private registerListeners(): void {

		// Model Events
		this._register(this._group.onDidChangeEditorPinned(editor => this.onDidChangeEditorPinned(editor)));
		this._register(this._group.onDidChangeEditorSticky(editor => this.onDidChangeEditorSticky(editor)));
		this._register(this._group.onDidOpenEditor(editor => this.onDidOpenEditor(editor)));
		this._register(this._group.onDidCloseEditor(editor => this.handleOnDidCloseEditor(editor)));
		this._register(this._group.onDidDisposeEditor(editor => this.onDidDisposeEditor(editor)));
		this._register(this._group.onDidChangeEditorDirty(editor => this.onDidChangeEditorDirty(editor)));
		this._register(this._group.onDidEditorLabelChange(editor => this.onDidEditorLabelChange(editor)));

		// Option Changes
		this._register(this.accessor.onDidEditorPartOptionsChange(e => this.onDidEditorPartOptionsChange(e)));

		// Visibility
		this._register(this.accessor.onDidVisibilityChange(e => this.onDidVisibilityChange(e)));
	}

	private onDidChangeEditorPinned(editor: EditorInput): void {
		this._onDidGroupChange.fire({ kind: GroupChangeKind.EDITOR_PIN, editor });
	}

	private onDidChangeEditorSticky(editor: EditorInput): void {
		this._onDidGroupChange.fire({ kind: GroupChangeKind.EDITOR_STICKY, editor });
	}

	private onDidOpenEditor(editor: EditorInput): void {

		/* __GDPR__
			"editorOpened" : {
				"${include}": [
					"${EditorTelemetryDescriptor}"
				]
			}
		*/
		this.telemetryService.publicLog('editorOpened', this.toEditorTelemetryDescriptor(editor));

		// Update container
		this.updateContainer();

		// Event
		this._onDidGroupChange.fire({ kind: GroupChangeKind.EDITOR_OPEN, editor });
	}

	private handleOnDidCloseEditor(event: EditorCloseEvent): void {

		// Before close
		this._onWillCloseEditor.fire(event);

		// Handle event
		const editor = event.editor;
		const editorsToClose = [editor];

		// Include both sides of side by side editors when being closed
		if (editor instanceof SideBySideEditorInput) {
			editorsToClose.push(editor.primary, editor.secondary);
		}

		// For each editor to close, we call dispose() to free up any resources.
		// However, certain editors might be shared across multiple editor groups
		// (including being visible in side by side / diff editors) and as such we
		// only dispose when they are not opened elsewhere.
		for (const editor of editorsToClose) {
			if (!this.accessor.groups.some(groupView => groupView.group.contains(editor, {
				strictEquals: true,		// only if this input is not shared across editor groups
				supportSideBySide: true // include side by side editor primary & secondary
			}))) {
				editor.dispose();
			}
		}

		/* __GDPR__
			"editorClosed" : {
				"${include}": [
					"${EditorTelemetryDescriptor}"
				]
			}
		*/
		this.telemetryService.publicLog('editorClosed', this.toEditorTelemetryDescriptor(event.editor));

		// Update container
		this.updateContainer();

		// Event
		this._onDidCloseEditor.fire(event);
		this._onDidGroupChange.fire({ kind: GroupChangeKind.EDITOR_CLOSE, editor, editorIndex: event.index });
	}

	private toEditorTelemetryDescriptor(editor: EditorInput): object {
		const descriptor = editor.getTelemetryDescriptor();

		const resource = editor.resource;
		const path = resource ? resource.scheme === Schemas.file ? resource.fsPath : resource.path : undefined;
		if (resource && path) {
			descriptor['resource'] = { mimeType: guessMimeTypes(resource).join(', '), scheme: resource.scheme, ext: extname(resource), path: hash(path) };

			/* __GDPR__FRAGMENT__
				"EditorTelemetryDescriptor" : {
					"resource": { "${inline}": [ "${URIDescriptor}" ] }
				}
			*/
			return descriptor;
		}

		return descriptor;
	}

	private onDidDisposeEditor(editor: EditorInput): void {

		// To prevent race conditions, we handle disposed editors in our worker with a timeout
		// because it can happen that an input is being disposed with the intent to replace
		// it with some other input right after.
		this.disposedEditorsWorker.work(editor);
	}

	private handleDisposedEditors(editors: EditorInput[]): void {

		// Split between visible and hidden editors
		let activeEditor: EditorInput | undefined;
		const inactiveEditors: EditorInput[] = [];
		editors.forEach(editor => {
			if (this._group.isActive(editor)) {
				activeEditor = editor;
			} else if (this._group.contains(editor)) {
				inactiveEditors.push(editor);
			}
		});

		// Close all inactive editors first to prevent UI flicker
		inactiveEditors.forEach(hidden => this.doCloseEditor(hidden, false));

		// Close active one last
		if (activeEditor) {
			this.doCloseEditor(activeEditor, false);
		}
	}

	private onDidEditorPartOptionsChange(event: IEditorPartOptionsChangeEvent): void {

		// Title container
		this.updateTitleContainer();

		// Title control Switch between showing tabs <=> not showing tabs
		if (event.oldPartOptions.showTabs !== event.newPartOptions.showTabs) {

			// Recreate title control
			this.createTitleAreaControl();

			// Re-layout
			this.relayout();

			// Ensure to show active editor if any
			if (this._group.activeEditor) {
				this.titleAreaControl.openEditor(this._group.activeEditor);
			}
		}

		// Just update title control
		else {
			this.titleAreaControl.updateOptions(event.oldPartOptions, event.newPartOptions);
		}

		// Styles
		this.updateStyles();

		// Pin preview editor once user disables preview
		if (event.oldPartOptions.enablePreview && !event.newPartOptions.enablePreview) {
			if (this._group.previewEditor) {
				this.pinEditor(this._group.previewEditor);
			}
		}
	}

	private onDidChangeEditorDirty(editor: EditorInput): void {

		// Always show dirty editors pinned
		this.pinEditor(editor);

		// Forward to title control
		this.titleAreaControl.updateEditorDirty(editor);

		// Event
		this._onDidGroupChange.fire({ kind: GroupChangeKind.EDITOR_DIRTY, editor });
	}

	private onDidEditorLabelChange(editor: EditorInput): void {

		// Forward to title control
		this.titleAreaControl.updateEditorLabel(editor);

		// Event
		this._onDidGroupChange.fire({ kind: GroupChangeKind.EDITOR_LABEL, editor });
	}

	private onDidVisibilityChange(visible: boolean): void {

		// Forward to editor control
		this.editorControl.setVisible(visible);
	}

	//#endregion

	//region IEditorGroupView

	get group(): EditorGroup {
		return this._group;
	}

	get index(): number {
		return this._index;
	}

	get label(): string {
		return localize('groupLabel', "Group {0}", this._index + 1);
	}

	get ariaLabel(): string {
		return localize('groupAriaLabel', "Editor Group {0}", this._index + 1);
	}

	private _disposed = false;
	get disposed(): boolean {
		return this._disposed;
	}

	get whenRestored(): Promise<void> {
		return this._whenRestored;
	}

	get isEmpty(): boolean {
		return this._group.count === 0;
	}

<<<<<<< HEAD
	get titleHeight(): number {

		// Multi-line: we need to ask `offsetHeight` to get
		// the real height of the title area with wrapping.
		if (this.accessor.partOptions.multiLineTabs) {
			return this.titleContainer.offsetHeight;
		}

		// Otherwise return default title height
		return EDITOR_TITLE_HEIGHT;
	}

	get editorHeight(): number {
		return (this.element.offsetHeight - this.titleHeight);
=======
	get preferredTitleHeight(): number {
		return this.titleAreaControl.getPreferredHeight();
>>>>>>> 341bc9c8
	}

	get isMinimized(): boolean {
		if (!this.dimension) {
			return false;
		}

		return this.dimension.width === this.minimumWidth || this.dimension.height === this.minimumHeight;
	}

	notifyIndexChanged(newIndex: number): void {
		if (this._index !== newIndex) {
			this._index = newIndex;
			this._onDidGroupChange.fire({ kind: GroupChangeKind.GROUP_INDEX });
		}
	}

	setActive(isActive: boolean): void {
		this.active = isActive;

		// Update container
		this.element.classList.toggle('active', isActive);
		this.element.classList.toggle('inactive', !isActive);

		// Update title control
		this.titleAreaControl.setActive(isActive);

		// Update styles
		this.updateStyles();

		// Event
		this._onDidGroupChange.fire({ kind: GroupChangeKind.GROUP_ACTIVE });
	}

	//#endregion

	//#region IEditorGroup

	//#region basics()

	get id(): GroupIdentifier {
		return this._group.id;
	}

	get editors(): EditorInput[] {
		return this._group.getEditors(EditorsOrder.SEQUENTIAL);
	}

	get count(): number {
		return this._group.count;
	}

	get stickyCount(): number {
		return this._group.stickyCount;
	}

	get activeEditorPane(): IVisibleEditorPane | undefined {
		return this.editorControl ? withNullAsUndefined(this.editorControl.activeEditorPane) : undefined;
	}

	get activeEditor(): EditorInput | null {
		return this._group.activeEditor;
	}

	get previewEditor(): EditorInput | null {
		return this._group.previewEditor;
	}

	isPinned(editor: EditorInput): boolean {
		return this._group.isPinned(editor);
	}

	isSticky(editorOrIndex: EditorInput | number): boolean {
		return this._group.isSticky(editorOrIndex);
	}

	isActive(editor: EditorInput): boolean {
		return this._group.isActive(editor);
	}

	getEditors(order: EditorsOrder, options?: { excludeSticky?: boolean }): EditorInput[] {
		return this._group.getEditors(order, options);
	}

	getEditorByIndex(index: number): EditorInput | undefined {
		return this._group.getEditorByIndex(index);
	}

	getIndexOfEditor(editor: EditorInput): number {
		return this._group.indexOf(editor);
	}

	isOpened(editor: EditorInput): boolean {
		return this._group.contains(editor);
	}

	focus(): void {

		// Pass focus to editor panes
		if (this.activeEditorPane) {
			this.activeEditorPane.focus();
		} else {
			this.element.focus();
		}

		// Event
		this._onDidFocus.fire();
	}

	pinEditor(candidate: EditorInput | undefined = this.activeEditor || undefined): void {
		if (candidate && !this._group.isPinned(candidate)) {

			// Update model
			const editor = this._group.pin(candidate);

			// Forward to title control
			if (editor) {
				this.titleAreaControl.pinEditor(editor);
			}
		}
	}

	stickEditor(candidate: EditorInput | undefined = this.activeEditor || undefined): void {
		this.doStickEditor(candidate, true);
	}

	unstickEditor(candidate: EditorInput | undefined = this.activeEditor || undefined): void {
		this.doStickEditor(candidate, false);
	}

	private doStickEditor(candidate: EditorInput | undefined, sticky: boolean): void {
		if (candidate && this._group.isSticky(candidate) !== sticky) {
			const oldIndexOfEditor = this.getIndexOfEditor(candidate);

			// Update model
			const editor = sticky ? this._group.stick(candidate) : this._group.unstick(candidate);
			if (!editor) {
				return;
			}

			// If the index of the editor changed, we need to forward this to
			// title control and also make sure to emit this as an event
			const newIndexOfEditor = this.getIndexOfEditor(editor);
			if (newIndexOfEditor !== oldIndexOfEditor) {
				this.titleAreaControl.moveEditor(editor, oldIndexOfEditor, newIndexOfEditor);

				// Event
				this._onDidGroupChange.fire({ kind: GroupChangeKind.EDITOR_MOVE, editor });
			}

			// Forward sticky state to title control
			if (sticky) {
				this.titleAreaControl.stickEditor(editor);
			} else {
				this.titleAreaControl.unstickEditor(editor);
			}
		}
	}

	//#endregion

	//#region openEditor()

	async openEditor(editor: EditorInput, options?: EditorOptions, context?: OpenEditorContext): Promise<IEditorPane | null> {

		// Guard against invalid inputs
		if (!editor) {
			return null;
		}

		// Editor opening event allows for prevention
		const event = new EditorOpeningEvent(this._group.id, editor, options, context);
		this._onWillOpenEditor.fire(event);
		const prevented = event.isPrevented();
		if (prevented) {
			return withUndefinedAsNull(await prevented());
		}

		// Proceed with opening
		return withUndefinedAsNull(await this.doOpenEditor(editor, options));
	}

	private async doOpenEditor(editor: EditorInput, options?: EditorOptions): Promise<IEditorPane | undefined> {

		// Guard against invalid inputs. Disposed inputs
		// should never open because they emit no events
		// e.g. to indicate dirty changes.
		if (editor.isDisposed()) {
			return;
		}

		// Determine options
		const openEditorOptions: IEditorOpenOptions = {
			index: options ? options.index : undefined,
			pinned: options?.sticky || !this.accessor.partOptions.enablePreview || editor.isDirty() || (options?.pinned ?? typeof options?.index === 'number' /* unless specified, prefer to pin when opening with index */) || (typeof options?.index === 'number' && this._group.isSticky(options.index)),
			sticky: options?.sticky || (typeof options?.index === 'number' && this._group.isSticky(options.index)),
			active: this._group.count === 0 || !options || !options.inactive
		};

		if (options?.sticky && typeof options?.index === 'number' && !this._group.isSticky(options.index)) {
			// Special case: we are to open an editor sticky but at an index that is not sticky
			// In that case we prefer to open the editor at the index but not sticky. This enables
			// to drag a sticky editor to an index that is not sticky to unstick it.
			openEditorOptions.sticky = false;
		}

		if (!openEditorOptions.active && !openEditorOptions.pinned && this._group.activeEditor && !this._group.isPinned(this._group.activeEditor)) {
			// Special case: we are to open an editor inactive and not pinned, but the current active
			// editor is also not pinned, which means it will get replaced with this one. As such,
			// the editor can only be active.
			openEditorOptions.active = true;
		}

		let activateGroup = false;
		let restoreGroup = false;

		if (options?.activation === EditorActivation.ACTIVATE) {
			// Respect option to force activate an editor group.
			activateGroup = true;
		} else if (options?.activation === EditorActivation.RESTORE) {
			// Respect option to force restore an editor group.
			restoreGroup = true;
		} else if (options?.activation === EditorActivation.PRESERVE) {
			// Respect option to preserve active editor group.
			activateGroup = false;
			restoreGroup = false;
		} else if (openEditorOptions.active) {
			// Finally, we only activate/restore an editor which is
			// opening as active editor.
			// If preserveFocus is enabled, we only restore but never
			// activate the group.
			activateGroup = !options || !options.preserveFocus;
			restoreGroup = !activateGroup;
		}

		// Actually move the editor if a specific index is provided and we figure
		// out that the editor is already opened at a different index. This
		// ensures the right set of events are fired to the outside.
		if (typeof openEditorOptions.index === 'number') {
			const indexOfEditor = this._group.indexOf(editor);
			if (indexOfEditor !== -1 && indexOfEditor !== openEditorOptions.index) {
				this.doMoveEditorInsideGroup(editor, openEditorOptions);
			}
		}

		// Update model and make sure to continue to use the editor we get from
		// the model. It is possible that the editor was already opened and we
		// want to ensure that we use the existing instance in that case.
		const { editor: openedEditor, isNew } = this._group.openEditor(editor, openEditorOptions);

		// Show editor
		const showEditorResult = this.doShowEditor(openedEditor, { active: !!openEditorOptions.active, isNew }, options);

		// Finally make sure the group is active or restored as instructed
		if (activateGroup) {
			this.accessor.activateGroup(this);
		} else if (restoreGroup) {
			this.accessor.restoreGroup(this);
		}

		return showEditorResult;
	}

	private async doShowEditor(editor: EditorInput, context: { active: boolean, isNew: boolean }, options?: EditorOptions): Promise<IEditorPane | undefined> {

		// Show in editor control if the active editor changed
		let openEditorPromise: Promise<IEditorPane | undefined> | undefined;
		if (context.active) {
			openEditorPromise = (async () => {
				try {
					const result = await this.editorControl.openEditor(editor, options, { newInGroup: context.isNew });

					// Editor change event
					if (result.editorChanged) {
						this._onDidGroupChange.fire({ kind: GroupChangeKind.EDITOR_ACTIVE, editor });
					}

					return result.editorPane;
				} catch (error) {

					// Handle errors but do not bubble them up
					this.doHandleOpenEditorError(error, editor, options);

					return undefined; // error: return undefined as result to signal this
				}
			})();
		} else {
			openEditorPromise = undefined; // inactive: return undefined as result to signal this
		}

		// Show in title control after editor control because some actions depend on it
		this.titleAreaControl.openEditor(editor);

		return openEditorPromise;
	}

	private async doHandleOpenEditorError(error: Error, editor: EditorInput, options?: EditorOptions): Promise<void> {

		// Report error only if we are not told to ignore errors that occur from opening an editor
		if (!isPromiseCanceledError(error) && (!options || !options.ignoreError)) {

			// Since it is more likely that errors fail to open when restoring them e.g.
			// because files got deleted or moved meanwhile, we do not show any notifications
			// if we are still restoring editors.
			if (this.isRestored) {

				// Extract possible error actions from the error
				let errorActions: ReadonlyArray<IAction> | undefined = undefined;
				if (isErrorWithActions(error)) {
					errorActions = (error as IErrorWithActions).actions;
				}

				// If the context is USER, we try to show a modal dialog instead of a background notification
				if (options?.context === EditorOpenContext.USER) {
					const buttons: string[] = [];
					if (Array.isArray(errorActions) && errorActions.length > 0) {
						errorActions.forEach(action => buttons.push(action.label));
					} else {
						buttons.push(localize('ok', 'OK'));
					}

					let cancelId: number | undefined = undefined;
					if (buttons.length === 1) {
						buttons.push(localize('cancel', "Cancel"));
						cancelId = 1;
					}

					const result = await this.dialogService.show(
						Severity.Error,
						localize('editorOpenErrorDialog', "Unable to open '{0}'", editor.getName()),
						buttons,
						{
							detail: toErrorMessage(error),
							cancelId
						}
					);

					// Make sure to run any error action if present
					if (result.choice !== cancelId && Array.isArray(errorActions)) {
						const errorAction = errorActions[result.choice];
						if (errorAction) {
							errorAction.run();
						}
					}
				}

				// Otherwise, show a background notification.
				else {
					const actions = { primary: [] as readonly IAction[] };
					if (Array.isArray(errorActions)) {
						actions.primary = errorActions;
					}

					const handle = this.notificationService.notify({
						severity: Severity.Error,
						message: localize('editorOpenError', "Unable to open '{0}': {1}.", editor.getName(), toErrorMessage(error)),
						actions
					});

					Event.once(handle.onDidClose)(() => actions.primary && dispose(actions.primary));
				}
			}

			// Restoring: just log errors to console
			else {
				this.logService.error(error);
			}
		}

		// Event
		this._onDidOpenEditorFail.fire(editor);

		// Recover by closing the active editor (if the input is still the active one)
		if (this.activeEditor === editor) {
			const focusNext = !options || !options.preserveFocus;
			this.doCloseEditor(editor, focusNext, true /* from error */);
		}
	}

	//#endregion

	//#region openEditors()

	async openEditors(editors: { editor: EditorInput, options?: EditorOptions }[]): Promise<IEditorPane | null> {
		if (!editors.length) {
			return null;
		}

		// Do not modify original array
		editors = editors.slice(0);

		// Use the first editor as active editor
		const { editor, options } = editors.shift()!;
		await this.openEditor(editor, options);

		// Open the other ones inactive
		const startingIndex = this.getIndexOfEditor(editor) + 1;
		await Promise.all(editors.map(async ({ editor, options }, index) => {
			const adjustedEditorOptions = options || new EditorOptions();
			adjustedEditorOptions.inactive = true;
			adjustedEditorOptions.pinned = true;
			adjustedEditorOptions.index = startingIndex + index;

			await this.openEditor(editor, adjustedEditorOptions);
		}));

		// Opening many editors at once can put any editor to be
		// the active one depending on options. As such, we simply
		// return the active control after this operation.
		return this.editorControl.activeEditorPane;
	}

	//#endregion

	//#region moveEditor()

	moveEditor(editor: EditorInput, target: IEditorGroupView, options?: IMoveEditorOptions): void {

		// Move within same group
		if (this === target) {
			this.doMoveEditorInsideGroup(editor, options);
		}

		// Move across groups
		else {
			this.doMoveOrCopyEditorAcrossGroups(editor, target, options, false);
		}
	}

	private doMoveEditorInsideGroup(candidate: EditorInput, moveOptions?: IMoveEditorOptions): void {
		const moveToIndex = moveOptions ? moveOptions.index : undefined;
		if (typeof moveToIndex !== 'number') {
			return; // do nothing if we move into same group without index
		}

		const currentIndex = this._group.indexOf(candidate);
		if (currentIndex === -1 || currentIndex === moveToIndex) {
			return; // do nothing if editor unknown in model or is already at the given index
		}

		// Update model and make sure to continue to use the editor we get from
		// the model. It is possible that the editor was already opened and we
		// want to ensure that we use the existing instance in that case.
		const editor = this._group.getEditorByIndex(currentIndex);
		if (!editor) {
			return;
		}

		// Update model
		this._group.moveEditor(editor, moveToIndex);
		this._group.pin(editor);

		// Forward to title area
		this.titleAreaControl.moveEditor(editor, currentIndex, moveToIndex);
		this.titleAreaControl.pinEditor(editor);

		// Event
		this._onDidGroupChange.fire({ kind: GroupChangeKind.EDITOR_MOVE, editor });
	}

	private doMoveOrCopyEditorAcrossGroups(editor: EditorInput, target: IEditorGroupView, moveOptions: IMoveEditorOptions = Object.create(null), keepCopy?: boolean): void {

		// When moving/copying an editor, try to preserve as much view state as possible
		// by checking for the editor to be a text editor and creating the options accordingly
		// if so
		const options = getActiveTextEditorOptions(this, editor, EditorOptions.create({
			...moveOptions,
			pinned: true, 										// always pin moved editor
			sticky: !keepCopy && this._group.isSticky(editor)	// preserve sticky state only if editor is moved (https://github.com/microsoft/vscode/issues/99035)
		}));

		// A move to another group is an open first...
		target.openEditor(editor, options, keepCopy ? OpenEditorContext.COPY_EDITOR : OpenEditorContext.MOVE_EDITOR);

		// ...and a close afterwards (unless we copy)
		if (!keepCopy) {
			this.doCloseEditor(editor, false /* do not focus next one behind if any */);
		}
	}

	//#endregion

	//#region copyEditor()

	copyEditor(editor: EditorInput, target: IEditorGroupView, options?: ICopyEditorOptions): void {

		// Move within same group because we do not support to show the same editor
		// multiple times in the same group
		if (this === target) {
			this.doMoveEditorInsideGroup(editor, options);
		}

		// Copy across groups
		else {
			this.doMoveOrCopyEditorAcrossGroups(editor, target, options, true);
		}
	}

	//#endregion

	//#region closeEditor()

	async closeEditor(editor: EditorInput | undefined = this.activeEditor || undefined, options?: ICloseEditorOptions): Promise<void> {
		if (!editor) {
			return;
		}

		// Check for dirty and veto
		const veto = await this.handleDirtyClosing([editor]);
		if (veto) {
			return;
		}

		// Do close
		this.doCloseEditor(editor, options?.preserveFocus ? false : undefined);
	}

	private doCloseEditor(editor: EditorInput, focusNext = (this.accessor.activeGroup === this), fromError?: boolean): void {

		// Closing the active editor of the group is a bit more work
		if (this._group.isActive(editor)) {
			this.doCloseActiveEditor(focusNext, fromError);
		}

		// Closing inactive editor is just a model update
		else {
			this.doCloseInactiveEditor(editor);
		}

		// Forward to title control
		this.titleAreaControl.closeEditor(editor);
	}

	private doCloseActiveEditor(focusNext = (this.accessor.activeGroup === this), fromError?: boolean): void {
		const editorToClose = this.activeEditor;
		const restoreFocus = this.shouldRestoreFocus(this.element);

		// Optimization: if we are about to close the last editor in this group and settings
		// are configured to close the group since it will be empty, we first set the last
		// active group as empty before closing the editor. This reduces the amount of editor
		// change events that this operation emits and will reduce flicker. Without this
		// optimization, this group (if active) would first trigger a active editor change
		// event because it became empty, only to then trigger another one when the next
		// group gets active.
		const closeEmptyGroup = this.accessor.partOptions.closeEmptyGroups;
		if (closeEmptyGroup && this.active && this._group.count === 1) {
			const mostRecentlyActiveGroups = this.accessor.getGroups(GroupsOrder.MOST_RECENTLY_ACTIVE);
			const nextActiveGroup = mostRecentlyActiveGroups[1]; // [0] will be the current one, so take [1]
			if (nextActiveGroup) {
				if (restoreFocus) {
					nextActiveGroup.focus();
				} else {
					this.accessor.activateGroup(nextActiveGroup);
				}
			}
		}

		// Update model
		if (editorToClose) {
			this._group.closeEditor(editorToClose);
		}

		// Open next active if there are more to show
		const nextActiveEditor = this._group.activeEditor;
		if (nextActiveEditor) {
			const options = EditorOptions.create({ preserveFocus: !focusNext });

			// When closing an editor due to an error we can end up in a loop where we continue closing
			// editors that fail to open (e.g. when the file no longer exists). We do not want to show
			// repeated errors in this case to the user. As such, if we open the next editor and we are
			// in a scope of a previous editor failing, we silence the input errors until the editor is
			// opened by setting ignoreError: true.
			if (fromError) {
				options.ignoreError = true;
			}

			this.openEditor(nextActiveEditor, options);
		}

		// Otherwise we are empty, so clear from editor control and send event
		else {

			// Forward to editor control
			if (editorToClose) {
				this.editorControl.closeEditor(editorToClose);
			}

			// Restore focus to group container as needed unless group gets closed
			if (restoreFocus && !closeEmptyGroup) {
				this.focus();
			}

			// Events
			this._onDidGroupChange.fire({ kind: GroupChangeKind.EDITOR_ACTIVE });

			// Remove empty group if we should
			if (closeEmptyGroup) {
				this.accessor.removeGroup(this);
			}
		}
	}

	private shouldRestoreFocus(target: Element): boolean {
		const activeElement = document.activeElement;

		if (activeElement === document.body) {
			return true; // always restore focus if nothing is focused currently
		}

		// otherwise check for the active element being an ancestor of the target
		return isAncestor(activeElement, target);
	}

	private doCloseInactiveEditor(editor: EditorInput) {

		// Update model
		this._group.closeEditor(editor);
	}

	private async handleDirtyClosing(editors: EditorInput[]): Promise<boolean /* veto */> {
		if (!editors.length) {
			return false; // no veto
		}

		const editor = editors.shift()!;

		// To prevent multiple confirmation dialogs from showing up one after the other
		// we check if a pending confirmation is currently showing and if so, join that
		let handleDirtyClosingPromise = this.mapEditorToPendingConfirmation.get(editor);
		if (!handleDirtyClosingPromise) {
			handleDirtyClosingPromise = this.doHandleDirtyClosing(editor);
			this.mapEditorToPendingConfirmation.set(editor, handleDirtyClosingPromise);
		}

		const veto = await handleDirtyClosingPromise;

		// Make sure to remove from our map of cached pending confirmations
		this.mapEditorToPendingConfirmation.delete(editor);

		// Return for the first veto we got
		if (veto) {
			return veto;
		}

		// Otherwise continue with the remainders
		return this.handleDirtyClosing(editors);
	}

	private async doHandleDirtyClosing(editor: EditorInput): Promise<boolean /* veto */> {
		if (!editor.isDirty() || editor.isSaving()) {
			return false; // editor must be dirty and not saving
		}

		if (editor instanceof SideBySideEditorInput && this._group.contains(editor.primary)) {
			return false; // primary-side of editor is still opened somewhere else
		}

		// Note: we explicitly decide to ask for confirm if closing a normal editor even
		// if it is opened in a side-by-side editor in the group. This decision is made
		// because it may be less obvious that one side of a side by side editor is dirty
		// and can still be changed.

		if (this.accessor.groups.some(groupView => {
			if (groupView === this) {
				return false; // skip this group to avoid false assumptions about the editor being opened still
			}

			const otherGroup = groupView.group;
			if (otherGroup.contains(editor)) {
				return true; // exact editor still opened
			}

			if (editor instanceof SideBySideEditorInput && otherGroup.contains(editor.primary)) {
				return true; // primary side of side by side editor still opened
			}

			return false;
		})) {
			return false; // editor is still editable somewhere else
		}

		// Auto-save on focus change: assume to Save unless the editor is untitled
		// because bringing up a dialog would save in this case anyway.
		let confirmation: ConfirmResult;
		let saveReason = SaveReason.EXPLICIT;
		if (this.filesConfigurationService.getAutoSaveMode() === AutoSaveMode.ON_FOCUS_CHANGE && !editor.isUntitled()) {
			confirmation = ConfirmResult.SAVE;
			saveReason = SaveReason.FOCUS_CHANGE;
		}

		// No auto-save on focus change: ask user
		else {

			// Switch to editor that we want to handle and confirm to save/revert
			await this.openEditor(editor);

			let name: string;
			if (editor instanceof SideBySideEditorInput) {
				name = editor.primary.getName(); // prefer shorter names by using primary's name in this case
			} else {
				name = editor.getName();
			}

			confirmation = await this.fileDialogService.showSaveConfirm([name]);
		}

		// It could be that the editor saved meanwhile or is saving, so we check
		// again to see if anything needs to happen before closing for good.
		// This can happen for example if autoSave: onFocusChange is configured
		// so that the save happens when the dialog opens.
		if (!editor.isDirty() || editor.isSaving()) {
			return confirmation === ConfirmResult.CANCEL ? true : false;
		}

		// Otherwise, handle accordingly
		switch (confirmation) {
			case ConfirmResult.SAVE:
				await editor.save(this.id, { reason: saveReason });

				return editor.isDirty(); // veto if still dirty
			case ConfirmResult.DONT_SAVE:
				try {

					// first try a normal revert where the contents of the editor are restored
					await editor.revert(this.id);

					return editor.isDirty(); // veto if still dirty
				} catch (error) {
					// if that fails, since we are about to close the editor, we accept that
					// the editor cannot be reverted and instead do a soft revert that just
					// enables us to close the editor. With this, a user can always close a
					// dirty editor even when reverting fails.
					await editor.revert(this.id, { soft: true });

					return editor.isDirty(); // veto if still dirty
				}
			case ConfirmResult.CANCEL:
				return true; // veto
		}
	}

	//#endregion

	//#region closeEditors()

	async closeEditors(args: EditorInput[] | ICloseEditorsFilter, options?: ICloseEditorOptions): Promise<void> {
		if (this.isEmpty) {
			return;
		}

		const editors = this.doGetEditorsToClose(args);

		// Check for dirty and veto
		const veto = await this.handleDirtyClosing(editors.slice(0));
		if (veto) {
			return;
		}

		// Do close
		this.doCloseEditors(editors, options);
	}

	private doGetEditorsToClose(args: EditorInput[] | ICloseEditorsFilter): EditorInput[] {
		if (Array.isArray(args)) {
			return args;
		}

		const filter = args;
		const hasDirection = typeof filter.direction === 'number';

		let editorsToClose = this._group.getEditors(hasDirection ? EditorsOrder.SEQUENTIAL : EditorsOrder.MOST_RECENTLY_ACTIVE, filter); // in MRU order only if direction is not specified

		// Filter: saved or saving only
		if (filter.savedOnly) {
			editorsToClose = editorsToClose.filter(editor => !editor.isDirty() || editor.isSaving());
		}

		// Filter: direction (left / right)
		else if (hasDirection && filter.except) {
			editorsToClose = (filter.direction === CloseDirection.LEFT) ?
				editorsToClose.slice(0, this._group.indexOf(filter.except, editorsToClose)) :
				editorsToClose.slice(this._group.indexOf(filter.except, editorsToClose) + 1);
		}

		// Filter: except
		else if (filter.except) {
			editorsToClose = editorsToClose.filter(editor => !editor.matches(filter.except));
		}

		return editorsToClose;
	}

	private doCloseEditors(editors: EditorInput[], options?: ICloseEditorOptions): void {

		// Close all inactive editors first
		let closeActiveEditor = false;
		editors.forEach(editor => {
			if (!this.isActive(editor)) {
				this.doCloseInactiveEditor(editor);
			} else {
				closeActiveEditor = true;
			}
		});

		// Close active editor last if contained in editors list to close
		if (closeActiveEditor) {
			this.doCloseActiveEditor(options?.preserveFocus ? false : undefined);
		}

		// Forward to title control
		if (editors.length) {
			this.titleAreaControl.closeEditors(editors);
		}
	}

	//#endregion

	//#region closeAllEditors()

	async closeAllEditors(options?: ICloseAllEditorsOptions): Promise<void> {
		if (this.isEmpty) {

			// If the group is empty and the request is to close all editors, we still close
			// the editor group is the related setting to close empty groups is enabled for
			// a convenient way of removing empty editor groups for the user.
			if (this.accessor.partOptions.closeEmptyGroups) {
				this.accessor.removeGroup(this);
			}

			return;
		}

		// Check for dirty and veto
		const veto = await this.handleDirtyClosing(this._group.getEditors(EditorsOrder.MOST_RECENTLY_ACTIVE, options));
		if (veto) {
			return;
		}

		// Do close
		this.doCloseAllEditors(options);
	}

	private doCloseAllEditors(options?: ICloseAllEditorsOptions): void {

		// Close all inactive editors first
		const editorsToClose: EditorInput[] = [];
		this._group.getEditors(EditorsOrder.SEQUENTIAL, options).forEach(editor => {
			if (!this.isActive(editor)) {
				this.doCloseInactiveEditor(editor);
			}

			editorsToClose.push(editor);
		});

		// Close active editor last (unless we skip it, e.g. because it is sticky)
		if (this.activeEditor && editorsToClose.includes(this.activeEditor)) {
			this.doCloseActiveEditor();
		}

		// Forward to title control
		if (editorsToClose.length) {
			this.titleAreaControl.closeEditors(editorsToClose);
		}
	}

	//#endregion

	//#region replaceEditors()

	async replaceEditors(editors: EditorReplacement[]): Promise<void> {

		// Extract active vs. inactive replacements
		let activeReplacement: EditorReplacement | undefined;
		const inactiveReplacements: EditorReplacement[] = [];
		editors.forEach(({ editor, replacement, options }) => {
			if (editor.isDirty() && !editor.isSaving()) {
				return; // we do not handle dirty in this method, so ignore all dirty
			}

			const index = this.getIndexOfEditor(editor);
			if (index >= 0) {
				const isActiveEditor = this.isActive(editor);

				// make sure we respect the index of the editor to replace
				if (options) {
					options.index = index;
				} else {
					options = EditorOptions.create({ index });
				}

				options.inactive = !isActiveEditor;
				options.pinned = options.pinned ?? true; // unless specified, prefer to pin upon replace

				const editorToReplace = { editor, replacement, options };
				if (isActiveEditor) {
					activeReplacement = editorToReplace;
				} else {
					inactiveReplacements.push(editorToReplace);
				}
			}
		});

		// Handle inactive first
		inactiveReplacements.forEach(async ({ editor, replacement, options }) => {

			// Open inactive editor
			await this.doOpenEditor(replacement, options);

			// Close replaced inactive editor unless they match
			if (!editor.matches(replacement)) {
				this.doCloseInactiveEditor(editor);
				this.titleAreaControl.closeEditor(editor);
			}
		});

		// Handle active last
		if (activeReplacement) {

			// Open replacement as active editor
			const openEditorResult = this.doOpenEditor(activeReplacement.replacement, activeReplacement.options);

			// Close replaced active editor unless they match
			if (!activeReplacement.editor.matches(activeReplacement.replacement)) {
				this.doCloseInactiveEditor(activeReplacement.editor);
				this.titleAreaControl.closeEditor(activeReplacement.editor);
			}

			await openEditorResult;
		}
	}

	//#endregion

	//#region Themable

	protected updateStyles(): void {
		const isEmpty = this.isEmpty;

		// Container
		if (isEmpty) {
			this.element.style.backgroundColor = this.getColor(EDITOR_GROUP_EMPTY_BACKGROUND) || '';
		} else {
			this.element.style.backgroundColor = '';
		}

		// Title control
		const borderColor = this.getColor(EDITOR_GROUP_HEADER_BORDER) || this.getColor(contrastBorder);
		if (!isEmpty && borderColor) {
			this.titleContainer.classList.add('title-border-bottom');
			this.titleContainer.style.setProperty('--title-border-bottom-color', borderColor.toString());
		} else {
			this.titleContainer.classList.remove('title-border-bottom');
			this.titleContainer.style.removeProperty('--title-border-bottom-color');
		}

		const { showTabs } = this.accessor.partOptions;
		this.titleContainer.style.backgroundColor = this.getColor(showTabs ? EDITOR_GROUP_HEADER_TABS_BACKGROUND : EDITOR_GROUP_HEADER_NO_TABS_BACKGROUND) || '';

		// Editor container
		this.editorContainer.style.backgroundColor = this.getColor(editorBackground) || '';
	}

	//#endregion

	//#region ISerializableView

	readonly element: HTMLElement = document.createElement('div');

	get minimumWidth(): number { return this.editorControl.minimumWidth; }
	get minimumHeight(): number { return this.editorControl.minimumHeight; }
	get maximumWidth(): number { return this.editorControl.maximumWidth; }
	get maximumHeight(): number { return this.editorControl.maximumHeight; }

	private _onDidChange = this._register(new Relay<{ width: number; height: number; } | undefined>());
	readonly onDidChange = this._onDidChange.event;

	layout(width: number, height: number): void {
		this.dimension = new Dimension(width, height);

		// Ensure editor container gets height as CSS depending on the preferred height of the title control
		const titleHeight = this.preferredTitleHeight;
		const editorHeight = Math.max(0, height - titleHeight);
		this.editorContainer.style.height = `${editorHeight}px`;

		// Forward to controls
		this.titleAreaControl.layout(new Dimension(width, titleHeight));
		this.editorControl.layout(new Dimension(width, editorHeight));
	}

	relayout(): void {
		if (this.dimension) {
			const { width, height } = this.dimension;
			this.layout(width, height);
		}
	}

	toJSON(): ISerializedEditorGroup {
		return this._group.serialize();
	}

	//#endregion

	dispose(): void {
		this._disposed = true;

		this._onWillDispose.fire();

		this.titleAreaControl.dispose();

		super.dispose();
	}
}

class EditorOpeningEvent implements IEditorOpeningEvent {
	private override: (() => Promise<IEditorPane | undefined>) | undefined = undefined;

	constructor(
		private _group: GroupIdentifier,
		private _editor: EditorInput,
		private _options: EditorOptions | undefined,
		private _context: OpenEditorContext | undefined
	) {
	}

	get groupId(): GroupIdentifier {
		return this._group;
	}

	get editor(): EditorInput {
		return this._editor;
	}

	get options(): EditorOptions | undefined {
		return this._options;
	}

	get context(): OpenEditorContext | undefined {
		return this._context;
	}

	prevent(callback: () => Promise<IEditorPane | undefined>): void {
		this.override = callback;
	}

	isPrevented(): (() => Promise<IEditorPane | undefined>) | undefined {
		return this.override;
	}
}

export interface EditorReplacement {
	editor: EditorInput;
	replacement: EditorInput;
	options?: EditorOptions;
}

registerThemingParticipant((theme, collector, environment) => {

	// Letterpress
	const letterpress = `./media/letterpress${theme.type === 'dark' ? '-dark' : theme.type === 'hc' ? '-hc' : ''}.svg`;
	collector.addRule(`
		.monaco-workbench .part.editor > .content .editor-group-container.empty .editor-group-letterpress {
			background-image: url('${require.toUrl(letterpress)}')
		}
	`);

	// Focused Empty Group Border
	const focusedEmptyGroupBorder = theme.getColor(EDITOR_GROUP_FOCUSED_EMPTY_BORDER);
	if (focusedEmptyGroupBorder) {
		collector.addRule(`
			.monaco-workbench .part.editor > .content:not(.empty) .editor-group-container.empty.active:focus {
				outline-width: 1px;
				outline-color: ${focusedEmptyGroupBorder};
				outline-offset: -2px;
				outline-style: solid;
			}

			.monaco-workbench .part.editor > .content.empty .editor-group-container.empty.active:focus {
				outline: none; /* never show outline for empty group if it is the last */
			}
		`);
	} else {
		collector.addRule(`
			.monaco-workbench .part.editor > .content .editor-group-container.empty.active:focus {
				outline: none; /* disable focus outline unless active empty group border is defined */
			}
		`);
	}
});<|MERGE_RESOLUTION|>--- conflicted
+++ resolved
@@ -30,7 +30,7 @@
 import { RunOnceWorker } from 'vs/base/common/async';
 import { EventType as TouchEventType, GestureEvent } from 'vs/base/browser/touch';
 import { TitleControl } from 'vs/workbench/browser/parts/editor/titleControl';
-import { IEditorGroupsAccessor, IEditorGroupView, getActiveTextEditorOptions, IEditorOpeningEvent, EditorServiceImpl, EDITOR_TITLE_HEIGHT } from 'vs/workbench/browser/parts/editor/editor';
+import { IEditorGroupsAccessor, IEditorGroupView, getActiveTextEditorOptions, IEditorOpeningEvent, EditorServiceImpl } from 'vs/workbench/browser/parts/editor/editor';
 import { ActionBar } from 'vs/base/browser/ui/actionbar/actionbar';
 import { IKeybindingService } from 'vs/platform/keybinding/common/keybinding';
 import { ActionRunner, IAction, Action } from 'vs/base/common/actions';
@@ -717,25 +717,12 @@
 		return this._group.count === 0;
 	}
 
-<<<<<<< HEAD
 	get titleHeight(): number {
-
-		// Multi-line: we need to ask `offsetHeight` to get
-		// the real height of the title area with wrapping.
-		if (this.accessor.partOptions.multiLineTabs) {
-			return this.titleContainer.offsetHeight;
-		}
-
-		// Otherwise return default title height
-		return EDITOR_TITLE_HEIGHT;
+		return this.titleAreaControl.getPreferredHeight();
 	}
 
 	get editorHeight(): number {
 		return (this.element.offsetHeight - this.titleHeight);
-=======
-	get preferredTitleHeight(): number {
-		return this.titleAreaControl.getPreferredHeight();
->>>>>>> 341bc9c8
 	}
 
 	get isMinimized(): boolean {
@@ -1716,7 +1703,7 @@
 		this.dimension = new Dimension(width, height);
 
 		// Ensure editor container gets height as CSS depending on the preferred height of the title control
-		const titleHeight = this.preferredTitleHeight;
+		const titleHeight = this.titleHeight;
 		const editorHeight = Math.max(0, height - titleHeight);
 		this.editorContainer.style.height = `${editorHeight}px`;
 
