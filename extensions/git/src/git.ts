--- conflicted
+++ resolved
@@ -553,27 +553,8 @@
 		// });
 	}
 
-<<<<<<< HEAD
-	private async doBuffer(object: string): Promise<string> {
-		const child = this.stream(['show', object]);
-		const { exitCode, stdout } = await exec(child);
-
-		if (exitCode) {
-			return Promise.reject<string>(new GitError({
-				message: 'Could not buffer object.',
-				exitCode
-			}));
-		}
-
-		return stdout;
-	}
-
 	async add(paths: string[], update: boolean = false): Promise<void> {
 		const args = ['add', (update ? '-u' : '-A'), '--'];
-=======
-	async add(paths: string[]): Promise<void> {
-		const args = ['add', '-A', '--'];
->>>>>>> b8e4c9b8
 
 		if (paths && paths.length) {
 			args.push.apply(args, paths);
