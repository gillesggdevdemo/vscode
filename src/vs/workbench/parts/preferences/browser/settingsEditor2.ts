--- conflicted
+++ resolved
@@ -53,12 +53,10 @@
 
 	private rootElement: HTMLElement;
 	private headerContainer: HTMLElement;
-<<<<<<< HEAD
-	private bodyContainer: HTMLElement;
-	private searchWidget: SearchWidget;
-=======
+
+  private bodyContainer: HTMLElement;
 	private searchWidget: SuggestEnabledInput;
->>>>>>> 5e37f928
+
 	private settingsTargetsWidget: SettingsTargetsWidget;
 	private toolbar: ToolBar;
 
@@ -128,11 +126,7 @@
 
 		this.createHeader(this.rootElement);
 		this.createBody(this.rootElement);
-<<<<<<< HEAD
-
-=======
 		this.updateStyles();
->>>>>>> 5e37f928
 	}
 
 	setInput(input: SettingsEditor2Input, options: EditorOptions, token: CancellationToken): Thenable<void> {
