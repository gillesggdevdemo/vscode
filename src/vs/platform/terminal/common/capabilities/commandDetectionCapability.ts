--- conflicted
+++ resolved
@@ -494,13 +494,9 @@
 		}));
 	}
 
-<<<<<<< HEAD
 	handleInput() { }
 
-	async handleCommandStart(options?: IHandleCommandOptions) {
-=======
 	handleCommandStart(options?: IHandleCommandOptions) {
->>>>>>> 361561f2
 		this._hooks.commitCommandFinished();
 
 		const currentCommand = this._capability.currentCommand;
@@ -653,7 +649,6 @@
 		}
 	}
 
-<<<<<<< HEAD
 	handleInput() {
 		const currentY = this._terminal.buffer.active.baseY + this._terminal.buffer.active.cursorY;
 
@@ -673,10 +668,7 @@
 		this._tryAdjustCommandStartMarkerScheduler.schedule();
 	}
 
-	async handleCommandStart() {
-=======
 	handleCommandStart() {
->>>>>>> 361561f2
 		this._capability.currentCommand.commandStartX = this._terminal.buffer.active.cursorX;
 
 		// On Windows track all cursor movements after the command start sequence
