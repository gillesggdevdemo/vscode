--- conflicted
+++ resolved
@@ -178,17 +178,8 @@
 			getHeight: element => element.kind === ActionListItemKind.Header ? this._headerLineHeight : this._actionLineHeight,
 			getTemplateId: element => element.kind
 		};
-<<<<<<< HEAD
 		this._list = new List(user, this.domNode, virtualDelegate, [new ActionItemRenderer<IListMenuItem<IActionItem>>(preview, resolver, this._keybindingService), new HeaderRenderer()], {
-			keyboardSupport: true,
-=======
-
-		this._list = this._register(new List(user, this.domNode, virtualDelegate, [
-			new ActionItemRenderer<IListMenuItem<IActionItem>>(resolver, this._keybindingService),
-			new HeaderRenderer()
-		], {
 			keyboardSupport: false,
->>>>>>> a3bde69a
 			accessibilityProvider: {
 				getAriaLabel: element => {
 					if (element.kind === 'action') {
@@ -204,7 +195,7 @@
 				getRole: () => 'option',
 				getWidgetRole: () => user
 			},
-		}));
+		});
 
 		this._register(this._list.onMouseClick(e => this.onListClick(e)));
 		this._register(this._list.onMouseOver(e => this.onListHover(e)));
