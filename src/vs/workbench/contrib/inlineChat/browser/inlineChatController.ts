--- conflicted
+++ resolved
@@ -624,9 +624,6 @@
 					throw new Error('Progress in NOT supported in non-live mode');
 				}
 				progressEdits.push(data.edits);
-<<<<<<< HEAD
-				await this._makeChanges(progressEdits, false);
-=======
 				progressiveEditsAvgDuration.update(progressiveEditsClock.elapsed());
 				progressiveEditsClock.reset();
 
@@ -648,7 +645,6 @@
 						this._showWidget(false, startNow.delta(-1));
 					}
 				});
->>>>>>> 0e98f35f
 			}
 			if (data.markdownFragment) {
 				markdownContents.appendMarkdown(data.markdownFragment);
@@ -671,20 +667,6 @@
 			this._ctxHasActiveRequest.set(true);
 			reply = await raceCancellationError(Promise.resolve(task), requestCts.token);
 
-<<<<<<< HEAD
-			// we must wait for all edits that came in via progress to complete
-			await progress.drain();
-
-			if (reply?.type === InlineChatResponseType.Message) {
-				response = new MarkdownResponse(this._activeSession.textModelN.uri, reply);
-			} else if (reply) {
-				const editResponse = new EditResponse(this._activeSession.textModelN.uri, this._activeSession.textModelN.getAlternativeVersionId(), reply, progressEdits);
-				if (editResponse.allLocalEdits.length > progressEdits.length) {
-					await this._makeChanges(editResponse.allLocalEdits, true);
-				}
-				response = editResponse;
-			} else {
-=======
 			if (progressiveEditsQueue.size > 0) {
 				// we must wait for all edits that came in via progress to complete
 				await Event.toPromise(progressiveEditsQueue.onDrained);
@@ -692,7 +674,6 @@
 			await progress.drain();
 
 			if (!reply) {
->>>>>>> 0e98f35f
 				response = new EmptyResponse();
 				a11yResponse = localize('empty', "No results, please refine your input and try again");
 			} else {
@@ -765,34 +746,13 @@
 		return State.SHOW_RESPONSE;
 	}
 
-<<<<<<< HEAD
-	private async _makeChanges(allEdits: TextEdit[][], computeMoreMinimalEdits: boolean) {
-=======
 	private async _makeChanges(edits: TextEdit[], opts: ProgressingEditsOptions | undefined) {
->>>>>>> 0e98f35f
 		assertType(this._activeSession);
 		assertType(this._strategy);
 
 		const moreMinimalEdits = await this._editorWorkerService.computeMoreMinimalEdits(this._activeSession.textModelN.uri, edits);
 		this._log('edits from PROVIDER and after making them MORE MINIMAL', this._activeSession.provider.debugName, edits, moreMinimalEdits);
 
-<<<<<<< HEAD
-		// diff-changes from model0 -> modelN+1
-		{
-			const lastEdits = allEdits[allEdits.length - 1];
-			const textModelNplus1 = this._modelService.createModel(createTextBufferFactoryFromSnapshot(this._activeSession.textModelN.createSnapshot()), null, undefined, true);
-			textModelNplus1.applyEdits(lastEdits.map(TextEdit.asEditOperation));
-			const diff = await this._editorWorkerService.computeDiff(this._activeSession.textModel0.uri, textModelNplus1.uri, { ignoreTrimWhitespace: false, maxComputationTimeMs: 5000, computeMoves: false }, 'advanced');
-			this._activeSession.lastTextModelChanges = diff?.changes ?? [];
-			textModelNplus1.dispose();
-		}
-
-		// make changes from modelN -> modelN+1
-		const lastEdits = allEdits[allEdits.length - 1];
-		const moreMinimalEdits = computeMoreMinimalEdits ? await this._editorWorkerService.computeHumanReadableDiff(this._activeSession.textModelN.uri, lastEdits) : undefined;
-		const editOperations = (moreMinimalEdits ?? lastEdits).map(TextEdit.asEditOperation);
-		this._log('edits from PROVIDER and after making them MORE MINIMAL', this._activeSession.provider.debugName, lastEdits, moreMinimalEdits);
-=======
 		if (moreMinimalEdits?.length === 0) {
 			// nothing left to do
 			return;
@@ -800,7 +760,6 @@
 
 		const actualEdits = !opts && moreMinimalEdits ? moreMinimalEdits : edits;
 		const editOperations = actualEdits.map(TextEdit.asEditOperation);
->>>>>>> 0e98f35f
 
 		try {
 			this._ignoreModelContentChanged = true;
@@ -845,7 +804,6 @@
 			// show status message
 			const status = localize('empty', "No results, please refine your input and try again");
 			this._zone.value.widget.updateStatus(status, { classes: ['warn'] });
-			this._chatAccessibilityService.acceptResponse(status);
 			return State.WAIT_FOR_INPUT;
 
 		} else if (response instanceof ErrorResponse) {
@@ -863,7 +821,6 @@
 
 			const canContinue = this._strategy.checkChanges(response);
 			if (!canContinue) {
-				this._chatAccessibilityService.acceptResponse();
 				return State.CANCEL;
 			}
 			await this._strategy.renderChanges(response);
