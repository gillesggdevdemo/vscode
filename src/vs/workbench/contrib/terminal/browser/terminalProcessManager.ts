--- conflicted
+++ resolved
@@ -360,11 +360,6 @@
 		const useConpty = this._configHelper.config.windowsEnableConpty && !isScreenReaderModeEnabled;
 		const shouldPersist = this._configHelper.config.enablePersistentSessions && !shellLaunchConfig.isFeatureTerminal;
 
-<<<<<<< HEAD
-		// Mark the process as disconnected is the pty host is unresponsive, the responsive event
-		// will fire only when the pty host was already unresponsive
-		this._register(localTerminalService.onPtyHostUnresponsive(() => {
-=======
 		return await localTerminalService.createProcess(shellLaunchConfig, initialCwd, cols, rows, env, useConpty, shouldPersist);
 	}
 
@@ -372,7 +367,6 @@
 		// Mark the process as disconnected is the pty host is unresponsive, the responsive event
 		// will fire only when the pty host was already unresponsive
 		this._register(offProcessTerminalService.onPtyHostUnresponsive(() => {
->>>>>>> 268c0d04
 			this.isDisconnected = true;
 			this._onPtyDisconnect.fire();
 		}));
@@ -384,16 +378,12 @@
 
 		// When the pty host restarts, reconnect is no longer possible so dispose the responsive
 		// listener
-<<<<<<< HEAD
-		this._register(localTerminalService.onPtyHostRestart(() => {
-=======
 		this._register(offProcessTerminalService.onPtyHostRestart(() => {
 			// When the pty host restarts, reconnect is no longer possible
 			if (!this.isDisconnected) {
 				this.isDisconnected = true;
 				this._onPtyDisconnect.fire();
 			}
->>>>>>> 268c0d04
 			this._ptyResponsiveListener?.dispose();
 			this._ptyResponsiveListener = undefined;
 		}));
