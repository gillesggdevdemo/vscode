--- conflicted
+++ resolved
@@ -453,10 +453,7 @@
 		'debug.toolBarLocation': {
 			enum: ['floating', 'docked', 'commandCenter', 'hidden'],
 			markdownDescription: nls.localize({ comment: ['This is the description for a setting'], key: 'toolBarLocation' }, "Controls the location of the debug toolbar. Either `floating` in all views, `docked` in the debug view, `commandCenter` (requires `{0}`), or `hidden`.", '#window.commandCenter#'),
-<<<<<<< HEAD
-=======
 			markdownDescription: nls.localize({ comment: ['This is the description for a setting'], key: 'toolBarLocation' }, "Controls the location of the debug toolbar. Either `floating` in all views, `docked` in the debug view, `commandCenter` (requires `{0}`), or `hidden`.", '#window.commandCenter#'),
->>>>>>> 0e98f35f
 			default: 'floating',
 			markdownEnumDescriptions: [
 				nls.localize('debugToolBar.floating', "Show debug toolbar in all views."),
@@ -592,11 +589,7 @@
 		},
 		'debug.enableStatusBarColor': {
 			type: 'boolean',
-<<<<<<< HEAD
-			description: nls.localize('debug.enableStatusBarColor', "Color status bar when debugger is active."),
-=======
 			description: nls.localize('debug.enableStatusBarColor', "Color of the Status bar when debugger is active."),
->>>>>>> 0e98f35f
 			default: true
 		},
 		'debug.hideLauncherWhileDebugging': {
