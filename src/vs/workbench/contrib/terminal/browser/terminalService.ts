/*---------------------------------------------------------------------------------------------
 *  Copyright (c) Microsoft Corporation. All rights reserved.
 *  Licensed under the MIT License. See License.txt in the project root for license information.
 *--------------------------------------------------------------------------------------------*/

import { timeout } from 'vs/base/common/async';
import { debounce, throttle } from 'vs/base/common/decorators';
import { Emitter, Event } from 'vs/base/common/event';
import { IDisposable } from 'vs/base/common/lifecycle';
import { basename } from 'vs/base/common/path';
import { isMacintosh, isWeb, isWindows, OperatingSystem } from 'vs/base/common/platform';
import { FindReplaceState } from 'vs/editor/contrib/find/findState';
import * as nls from 'vs/nls';
import { ConfigurationTarget, IConfigurationService } from 'vs/platform/configuration/common/configuration';
import { IContextKey, IContextKeyService } from 'vs/platform/contextkey/common/contextkey';
import { IDialogService } from 'vs/platform/dialogs/common/dialogs';
import { IInstantiationService, optional } from 'vs/platform/instantiation/common/instantiation';
import { IKeyMods, IPickOptions, IQuickInputButton, IQuickInputService, IQuickPickItem, IQuickPickSeparator } from 'vs/platform/quickinput/common/quickInput';
import { ITelemetryService } from 'vs/platform/telemetry/common/telemetry';
import { ILocalTerminalService, IShellLaunchConfig, ITerminalLaunchError, ITerminalsLayoutInfo, ITerminalsLayoutInfoById, TerminalShellType, WindowsShellType } from 'vs/platform/terminal/common/terminal';
import { ThemeIcon } from 'vs/platform/theme/common/themeService';
import { IViewDescriptorService, IViewsService, ViewContainerLocation } from 'vs/workbench/common/views';
import { IRemoteTerminalService, ITerminalExternalLinkProvider, ITerminalInstance, ITerminalService, ITerminalGroup, TerminalConnectionState } from 'vs/workbench/contrib/terminal/browser/terminal';
import { TerminalConfigHelper } from 'vs/workbench/contrib/terminal/browser/terminalConfigHelper';
import { TerminalInstance } from 'vs/workbench/contrib/terminal/browser/terminalInstance';
import { TerminalGroup } from 'vs/workbench/contrib/terminal/browser/terminalGroup';
import { TerminalViewPane } from 'vs/workbench/contrib/terminal/browser/terminalView';
import { IAvailableProfilesRequest, IRemoteTerminalAttachTarget, ITerminalProfile, IStartExtensionTerminalRequest, ITerminalConfigHelper, ITerminalProcessExtHostProxy, KEYBINDING_CONTEXT_TERMINAL_ALT_BUFFER_ACTIVE, KEYBINDING_CONTEXT_TERMINAL_FOCUS, KEYBINDING_CONTEXT_TERMINAL_IS_OPEN, KEYBINDING_CONTEXT_TERMINAL_PROCESS_SUPPORTED, KEYBINDING_CONTEXT_TERMINAL_SHELL_TYPE, TERMINAL_VIEW_ID, ITerminalProfileObject, ITerminalTypeContribution, KEYBINDING_CONTEXT_TERMINAL_COUNT, TerminalSettingId } from 'vs/workbench/contrib/terminal/common/terminal';
import { IWorkbenchEnvironmentService } from 'vs/workbench/services/environment/common/environmentService';
import { IExtensionService } from 'vs/workbench/services/extensions/common/extensions';
import { IWorkbenchLayoutService } from 'vs/workbench/services/layout/browser/layoutService';
import { ILifecycleService, ShutdownReason, WillShutdownEvent } from 'vs/workbench/services/lifecycle/common/lifecycle';
import { IRemoteAgentService } from 'vs/workbench/services/remote/common/remoteAgentService';
import { configureTerminalProfileIcon } from 'vs/workbench/contrib/terminal/browser/terminalIcons';
import { equals } from 'vs/base/common/objects';
import { Codicon, iconRegistry } from 'vs/base/common/codicons';
import { ITerminalContributionService } from 'vs/workbench/contrib/terminal/common/terminalExtensionPoints';
import { ICommandService } from 'vs/platform/commands/common/commands';
import { URI } from 'vs/base/common/uri';
import { ILabelService } from 'vs/platform/label/common/label';
import { Schemas } from 'vs/base/common/network';
import { VirtualWorkspaceContext } from 'vs/workbench/browser/contextkeys';
import { formatMessageForTerminal } from 'vs/workbench/contrib/terminal/common/terminalStrings';
import { escapeNonWindowsPath } from 'vs/platform/terminal/common/terminalEnvironment';

interface IExtHostReadyEntry {
	promise: Promise<void>;
	resolve: () => void;
}

export class TerminalService implements ITerminalService {
	declare _serviceBrand: undefined;

	private _isShuttingDown: boolean;
	private _terminalFocusContextKey: IContextKey<boolean>;
	private _terminalCountContextKey: IContextKey<number>;
	private _terminalShellTypeContextKey: IContextKey<string>;
	private _terminalAltBufferActiveContextKey: IContextKey<boolean>;
	private _terminalGroups: ITerminalGroup[] = [];
	private _backgroundedTerminalInstances: ITerminalInstance[] = [];
	private get _terminalInstances(): ITerminalInstance[] {
		return this._terminalGroups.reduce((p, c) => p.concat(c.terminalInstances), <ITerminalInstance[]>[]);
	}
	private _findState: FindReplaceState;
	private _extHostsReady: { [authority: string]: IExtHostReadyEntry | undefined } = {};
	private _activeGroupIndex: number;
	private _linkProviders: Set<ITerminalExternalLinkProvider> = new Set();
	private _linkProviderDisposables: Map<ITerminalExternalLinkProvider, IDisposable[]> = new Map();
	private _processSupportContextKey: IContextKey<boolean>;

<<<<<<< HEAD
	public get activeTabIndex(): number { return this._activeGroupIndex; }
	public get terminalInstances(): ITerminalInstance[] { return this._terminalInstances; }
	public get terminalGroups(): ITerminalGroup[] { return this._terminalGroups; }
	public get isProcessSupportRegistered(): boolean { return !!this._processSupportContextKey.get(); }
=======
	get activeTabIndex(): number { return this._activeTabIndex; }
	get terminalInstances(): ITerminalInstance[] { return this._terminalInstances; }
	get terminalTabs(): ITerminalTab[] { return this._terminalTabs; }
	get isProcessSupportRegistered(): boolean { return !!this._processSupportContextKey.get(); }
>>>>>>> 31fed906

	private _configHelper: TerminalConfigHelper;
	private _terminalContainer: HTMLElement | undefined;
	private _remoteTerminalsInitPromise: Promise<void> | undefined;
	private _localTerminalsInitPromise: Promise<void> | undefined;
	private _connectionState: TerminalConnectionState;
	get connectionState(): TerminalConnectionState { return this._connectionState; }
	private readonly _localTerminalService?: ILocalTerminalService;

	private _availableProfiles: ITerminalProfile[] | undefined;
	get availableProfiles(): ITerminalProfile[] {
		this._refreshAvailableProfiles();
		return this._availableProfiles || [];
	}

	get configHelper(): ITerminalConfigHelper { return this._configHelper; }

	private readonly _onActiveTabChanged = new Emitter<void>();
	get onActiveTabChanged(): Event<void> { return this._onActiveTabChanged.event; }
	private readonly _onInstanceCreated = new Emitter<ITerminalInstance>();
	get onInstanceCreated(): Event<ITerminalInstance> { return this._onInstanceCreated.event; }
	private readonly _onInstanceDisposed = new Emitter<ITerminalInstance>();
	get onInstanceDisposed(): Event<ITerminalInstance> { return this._onInstanceDisposed.event; }
	private readonly _onInstanceProcessIdReady = new Emitter<ITerminalInstance>();
	get onInstanceProcessIdReady(): Event<ITerminalInstance> { return this._onInstanceProcessIdReady.event; }
	private readonly _onInstanceLinksReady = new Emitter<ITerminalInstance>();
	get onInstanceLinksReady(): Event<ITerminalInstance> { return this._onInstanceLinksReady.event; }
	private readonly _onInstanceRequestStartExtensionTerminal = new Emitter<IStartExtensionTerminalRequest>();
	get onInstanceRequestStartExtensionTerminal(): Event<IStartExtensionTerminalRequest> { return this._onInstanceRequestStartExtensionTerminal.event; }
	private readonly _onInstanceDimensionsChanged = new Emitter<ITerminalInstance>();
	get onInstanceDimensionsChanged(): Event<ITerminalInstance> { return this._onInstanceDimensionsChanged.event; }
	private readonly _onInstanceMaximumDimensionsChanged = new Emitter<ITerminalInstance>();
	get onInstanceMaximumDimensionsChanged(): Event<ITerminalInstance> { return this._onInstanceMaximumDimensionsChanged.event; }
	private readonly _onInstancesChanged = new Emitter<void>();
	get onInstancesChanged(): Event<void> { return this._onInstancesChanged.event; }
	private readonly _onInstanceTitleChanged = new Emitter<ITerminalInstance | undefined>();
	get onInstanceTitleChanged(): Event<ITerminalInstance | undefined> { return this._onInstanceTitleChanged.event; }
	private readonly _onActiveInstanceChanged = new Emitter<ITerminalInstance | undefined>();
	get onActiveInstanceChanged(): Event<ITerminalInstance | undefined> { return this._onActiveInstanceChanged.event; }
	private readonly _onInstancePrimaryStatusChanged = new Emitter<ITerminalInstance>();
<<<<<<< HEAD
	public get onInstancePrimaryStatusChanged(): Event<ITerminalInstance> { return this._onInstancePrimaryStatusChanged.event; }
	private readonly _onTabDisposed = new Emitter<ITerminalGroup>();
	public get onTabDisposed(): Event<ITerminalGroup> { return this._onTabDisposed.event; }
=======
	get onInstancePrimaryStatusChanged(): Event<ITerminalInstance> { return this._onInstancePrimaryStatusChanged.event; }
	private readonly _onTabDisposed = new Emitter<ITerminalTab>();
	get onTabDisposed(): Event<ITerminalTab> { return this._onTabDisposed.event; }
>>>>>>> 31fed906
	private readonly _onRequestAvailableProfiles = new Emitter<IAvailableProfilesRequest>();
	get onRequestAvailableProfiles(): Event<IAvailableProfilesRequest> { return this._onRequestAvailableProfiles.event; }
	private readonly _onDidRegisterProcessSupport = new Emitter<void>();
	get onDidRegisterProcessSupport(): Event<void> { return this._onDidRegisterProcessSupport.event; }
	private readonly _onDidChangeConnectionState = new Emitter<void>();
	get onDidChangeConnectionState(): Event<void> { return this._onDidChangeConnectionState.event; }
	private readonly _onDidChangeAvailableProfiles = new Emitter<ITerminalProfile[]>();
	get onDidChangeAvailableProfiles(): Event<ITerminalProfile[]> { return this._onDidChangeAvailableProfiles.event; }
	private readonly _onPanelMovedToSide = new Emitter<void>();
	get onPanelMovedToSide(): Event<void> { return this._onPanelMovedToSide.event; }

	constructor(
		@IContextKeyService private _contextKeyService: IContextKeyService,
		@IWorkbenchLayoutService private _layoutService: IWorkbenchLayoutService,
		@ILabelService labelService: ILabelService,
		@ILifecycleService lifecycleService: ILifecycleService,
		@IDialogService private _dialogService: IDialogService,
		@IInstantiationService private _instantiationService: IInstantiationService,
		@IRemoteAgentService private _remoteAgentService: IRemoteAgentService,
		@IQuickInputService private _quickInputService: IQuickInputService,
		@IConfigurationService private _configurationService: IConfigurationService,
		@IViewsService private _viewsService: IViewsService,
		@IViewDescriptorService private readonly _viewDescriptorService: IViewDescriptorService,
		@IWorkbenchEnvironmentService private readonly _environmentService: IWorkbenchEnvironmentService,
		@IRemoteTerminalService private readonly _remoteTerminalService: IRemoteTerminalService,
		@ITelemetryService private readonly _telemetryService: ITelemetryService,
		@IExtensionService private readonly _extensionService: IExtensionService,
		@ITerminalContributionService private readonly _terminalContributionService: ITerminalContributionService,
		@ICommandService private readonly _commandService: ICommandService,
		@optional(ILocalTerminalService) localTerminalService: ILocalTerminalService
	) {
		this._localTerminalService = localTerminalService;

		this._activeGroupIndex = 0;
		this._isShuttingDown = false;
		this._findState = new FindReplaceState();
		lifecycleService.onBeforeShutdown(async e => e.veto(this._onBeforeShutdown(e.reason), 'veto.terminal'));
		lifecycleService.onWillShutdown(e => this._onWillShutdown(e));
		this._terminalFocusContextKey = KEYBINDING_CONTEXT_TERMINAL_FOCUS.bindTo(this._contextKeyService);
		this._terminalCountContextKey = KEYBINDING_CONTEXT_TERMINAL_COUNT.bindTo(this._contextKeyService);
		this._terminalShellTypeContextKey = KEYBINDING_CONTEXT_TERMINAL_SHELL_TYPE.bindTo(this._contextKeyService);
		this._terminalAltBufferActiveContextKey = KEYBINDING_CONTEXT_TERMINAL_ALT_BUFFER_ACTIVE.bindTo(this._contextKeyService);
		this._configHelper = this._instantiationService.createInstance(TerminalConfigHelper);
		this.onTabDisposed(group => this._removeTab(group));
		this.onActiveTabChanged(() => {
			const instance = this.getActiveInstance();
			this._onActiveInstanceChanged.fire(instance ? instance : undefined);
		});
		// update detected profiles so for example we detect if you've installed a pwsh
		// this avoids having poll routinely
		this.onInstanceCreated(() => this._refreshAvailableProfiles());
		this.onInstancesChanged(() => this._terminalCountContextKey.set(this._terminalInstances.length));
		this.onInstanceLinksReady(instance => this._setInstanceLinkProviders(instance));
		this._handleInstanceContextKeys();
		this._processSupportContextKey = KEYBINDING_CONTEXT_TERMINAL_PROCESS_SUPPORTED.bindTo(this._contextKeyService);
		this._processSupportContextKey.set(!isWeb || this._remoteAgentService.getConnection() !== null);

		this._configurationService.onDidChangeConfiguration(async e => {
			if (e.affectsConfiguration(TerminalSettingId.ProfilesWindows) ||
				e.affectsConfiguration(TerminalSettingId.ProfilesMacOs) ||
				e.affectsConfiguration(TerminalSettingId.ProfilesLinux) ||
				e.affectsConfiguration(TerminalSettingId.DefaultProfileWindows) ||
				e.affectsConfiguration(TerminalSettingId.DefaultProfileMacOs) ||
				e.affectsConfiguration(TerminalSettingId.DefaultProfileLinux) ||
				e.affectsConfiguration(TerminalSettingId.UseWslProfiles)) {
				this._refreshAvailableProfiles();
			}
		});

		// Register a resource formatter for terminal URIs
		labelService.registerFormatter({
			scheme: Schemas.vscodeTerminal,
			formatting: {
				label: '${path}',
				separator: ''
			}
		});

		const enableTerminalReconnection = this.configHelper.config.enablePersistentSessions;

		const conn = this._remoteAgentService.getConnection();
		const remoteAuthority = conn ? conn.remoteAuthority : 'null';
		this._whenExtHostReady(remoteAuthority).then(() => {
			this._refreshAvailableProfiles();
		});

		// Connect to the extension host if it's there, set the connection state to connected when
		// it's done. This should happen even when there is no extension host.
		this._connectionState = TerminalConnectionState.Connecting;
		let initPromise: Promise<any>;
		if (!!this._environmentService.remoteAuthority && enableTerminalReconnection) {
			initPromise = this._remoteTerminalsInitPromise = this._reconnectToRemoteTerminals();
		} else if (enableTerminalReconnection) {
			initPromise = this._localTerminalsInitPromise = this._reconnectToLocalTerminals();
		} else {
			initPromise = Promise.resolve();
		}
		initPromise.then(() => this._setConnected());
	}

	private _setConnected() {
		this._connectionState = TerminalConnectionState.Connected;
		this._onDidChangeConnectionState.fire();
	}

	private async _reconnectToRemoteTerminals(): Promise<void> {
		// Reattach to all remote terminals
		const layoutInfo = await this._remoteTerminalService.getTerminalLayoutInfo();
		this._remoteTerminalService.reduceConnectionGraceTime();
		const reconnectCounter = this._recreateTerminalTabs(layoutInfo);
		/* __GDPR__
			"terminalReconnection" : {
				"count" : { "classification": "SystemMetaData", "purpose": "FeatureInsight", "isMeasurement": true }
			}
		 */
		const data = {
			count: reconnectCounter
		};
		this._telemetryService.publicLog('terminalReconnection', data);
		// now that terminals have been restored,
		// attach listeners to update remote when terminals are changed
		this._attachProcessLayoutListeners(true);
	}

	private async _reconnectToLocalTerminals(): Promise<void> {
		if (!this._localTerminalService) {
			return;
		}
		// Reattach to all local terminals
		const layoutInfo = await this._localTerminalService.getTerminalLayoutInfo();
		if (layoutInfo && layoutInfo.tabs.length > 0) {
			this._recreateTerminalTabs(layoutInfo);
		}
		// now that terminals have been restored,
		// attach listeners to update local state when terminals are changed
		this._attachProcessLayoutListeners(false);
	}

	private _recreateTerminalTabs(layoutInfo?: ITerminalsLayoutInfo): number {
		let reconnectCounter = 0;
		let activeTab: ITerminalGroup | undefined;
		if (layoutInfo) {
			layoutInfo.tabs.forEach(groupLayout => {
				const terminalLayouts = groupLayout.terminals.filter(t => t.terminal && t.terminal.isOrphan);
				if (terminalLayouts.length) {
					reconnectCounter += terminalLayouts.length;
					let terminalInstance: ITerminalInstance | undefined;
					let group: ITerminalGroup | undefined;
					terminalLayouts.forEach((terminalLayout) => {
						if (!terminalInstance) {
							// create group and terminal
							terminalInstance = this.createTerminal({ attachPersistentProcess: terminalLayout.terminal! });
							group = this.getGroupForInstance(terminalInstance);
							if (groupLayout.isActive) {
								activeTab = group;
							}
						} else {
							// add split terminals to this group
							this.splitInstance(terminalInstance, { attachPersistentProcess: terminalLayout.terminal! });
						}
					});
					const activeInstance = this.terminalInstances.find(t => {
						return t.shellLaunchConfig.attachPersistentProcess?.id === groupLayout.activePersistentProcessId;
					});
					if (activeInstance) {
						this.setActiveInstance(activeInstance);
					}
					group?.resizePanes(groupLayout.terminals.map(terminal => terminal.relativeSize));
				}
			});
			if (layoutInfo.tabs.length) {
				this.setActiveTabByIndex(activeTab ? this.terminalGroups.indexOf(activeTab) : 0);
			}
		}
		return reconnectCounter;
	}

	private _attachProcessLayoutListeners(isRemote: boolean): void {
		this.onActiveTabChanged(() => isRemote ? this._updateRemoteState() : this._updateLocalState());
		this.onActiveInstanceChanged(() => isRemote ? this._updateRemoteState() : this._updateLocalState());
		this.onInstancesChanged(() => isRemote ? this._updateRemoteState() : this._updateLocalState());
		// The state must be updated when the terminal is relaunched, otherwise the persistent
		// terminal ID will be stale and the process will be leaked.
		this.onInstanceProcessIdReady(() => isRemote ? this._updateRemoteState() : this._updateLocalState());
	}

	private _handleInstanceContextKeys(): void {
		const terminalIsOpenContext = KEYBINDING_CONTEXT_TERMINAL_IS_OPEN.bindTo(this._contextKeyService);
		const updateTerminalContextKeys = () => {
			terminalIsOpenContext.set(this.terminalInstances.length > 0);
		};
		this.onInstancesChanged(() => updateTerminalContextKeys());
	}

	getActiveOrCreateInstance(): ITerminalInstance {
		const activeInstance = this.getActiveInstance();
		return activeInstance ? activeInstance : this.createTerminal(undefined);
	}

	requestStartExtensionTerminal(proxy: ITerminalProcessExtHostProxy, cols: number, rows: number): Promise<ITerminalLaunchError | undefined> {
		// The initial request came from the extension host, no need to wait for it
		return new Promise<ITerminalLaunchError | undefined>(callback => {
			this._onInstanceRequestStartExtensionTerminal.fire({ proxy, cols, rows, callback });
		});
	}

	async extHostReady(remoteAuthority: string): Promise<void> {
		this._createExtHostReadyEntry(remoteAuthority);
		this._extHostsReady[remoteAuthority]!.resolve();
	}

	@throttle(10000)
	private async _refreshAvailableProfiles(): Promise<void> {
		const result = await this._detectProfiles(true);
		if (!equals(result, this._availableProfiles)) {
			this._availableProfiles = result;
			this._onDidChangeAvailableProfiles.fire(this._availableProfiles);
		}
	}

	private async _detectProfiles(configuredProfilesOnly: boolean): Promise<ITerminalProfile[]> {
		await this._extensionService.whenInstalledExtensionsRegistered();
		// Wait for the remoteAuthority to be ready (and listening for events) before firing
		// the event to spawn the ext host process
		const conn = this._remoteAgentService.getConnection();
		const remoteAuthority = conn ? conn.remoteAuthority : 'null';
		await this._whenExtHostReady(remoteAuthority);
		return new Promise(r => this._onRequestAvailableProfiles.fire({ callback: r, configuredProfilesOnly: configuredProfilesOnly }));
	}

	private async _whenExtHostReady(remoteAuthority: string): Promise<void> {
		this._createExtHostReadyEntry(remoteAuthority);
		return this._extHostsReady[remoteAuthority]!.promise;
	}

	private _createExtHostReadyEntry(remoteAuthority: string): void {
		if (this._extHostsReady[remoteAuthority]) {
			return;
		}

		let resolve!: () => void;
		const promise = new Promise<void>(r => resolve = r);
		this._extHostsReady[remoteAuthority] = { promise, resolve };
	}

	private _onBeforeShutdown(reason: ShutdownReason): boolean | Promise<boolean> {
		if (this.terminalInstances.length === 0) {
			// No terminal instances, don't veto
			return false;
		}

		const shouldPersistTerminals = this._configHelper.config.enablePersistentSessions && reason === ShutdownReason.RELOAD;
		if (this.configHelper.config.confirmOnExit && !shouldPersistTerminals) {
			return this._onBeforeShutdownAsync();
		}

		this._isShuttingDown = true;

		return false;
	}

	private async _onBeforeShutdownAsync(): Promise<boolean> {
		// veto if configured to show confirmation and the user chose not to exit
		const veto = await this._showTerminalCloseConfirmation();
		if (!veto) {
			this._isShuttingDown = true;
		}
		return veto;
	}

	private _onWillShutdown(e: WillShutdownEvent): void {
		// Don't touch processes if the shutdown was a result of reload as they will be reattached
		const shouldPersistTerminals = this._configHelper.config.enablePersistentSessions && e.reason === ShutdownReason.RELOAD;
		if (shouldPersistTerminals) {
			this.terminalInstances.forEach(instance => instance.detachFromProcess());
			return;
		}

		// Force dispose of all terminal instances
		this.terminalInstances.forEach(instance => instance.dispose(true));

		this._localTerminalService?.setTerminalLayoutInfo(undefined);
	}

<<<<<<< HEAD
	public getTabLabels(): string[] {
		return this._terminalGroups.filter(group => group.terminalInstances.length > 0).map((group, index) => {
			return `${index + 1}: ${group.title ? group.title : ''}`;
=======
	getTabLabels(): string[] {
		return this._terminalTabs.filter(tab => tab.terminalInstances.length > 0).map((tab, index) => {
			return `${index + 1}: ${tab.title ? tab.title : ''}`;
>>>>>>> 31fed906
		});
	}

	getFindState(): FindReplaceState {
		return this._findState;
	}

	@debounce(500)
	private _updateRemoteState(): void {
		if (!!this._environmentService.remoteAuthority) {
			const state: ITerminalsLayoutInfoById = {
				tabs: this.terminalGroups.map(t => t.getLayoutInfo(t === this.getActiveGroup()))
			};
			this._remoteTerminalService.setTerminalLayoutInfo(state);
		}
	}

	@debounce(500)
	private _updateLocalState(): void {
		const state: ITerminalsLayoutInfoById = {
			tabs: this.terminalGroups.map(t => t.getLayoutInfo(t === this.getActiveGroup()))
		};
		this._localTerminalService!.setTerminalLayoutInfo(state);
	}

	private _removeTab(group: ITerminalGroup): void {
		// Get the index of the group and remove it from the list
		const index = this._terminalGroups.indexOf(group);
		const activeTab = this.getActiveGroup();
		const activeTabIndex = activeTab ? this._terminalGroups.indexOf(activeTab) : -1;
		const wasActiveTab = group === activeTab;
		if (index !== -1) {
			this._terminalGroups.splice(index, 1);
		}

		// Adjust focus if the group was active
		if (wasActiveTab && this._terminalGroups.length > 0) {
			const newIndex = index < this._terminalGroups.length ? index : this._terminalGroups.length - 1;
			this.setActiveTabByIndex(newIndex);
			const activeInstance = this.getActiveInstance();
			if (activeInstance) {
				activeInstance.focus(true);
			}
		} else if (activeTabIndex >= this._terminalGroups.length) {
			const newIndex = this._terminalGroups.length - 1;
			this.setActiveTabByIndex(newIndex);
		}

		// Hide the panel if there are no more instances, provided that VS Code is not shutting
		// down. When shutting down the panel is locked in place so that it is restored upon next
		// launch.
		if (this._terminalGroups.length === 0 && !this._isShuttingDown) {
			this.hidePanel();
			this._onActiveInstanceChanged.fire(undefined);
		}

		// Fire events
		this._onInstancesChanged.fire();
		if (wasActiveTab) {
			this._onActiveTabChanged.fire();
		}
	}

	refreshActiveTab(): void {
		// Fire active instances changed
		this._onActiveTabChanged.fire();
	}

<<<<<<< HEAD
	public getActiveGroup(): ITerminalGroup | null {
		if (this._activeGroupIndex < 0 || this._activeGroupIndex >= this._terminalGroups.length) {
=======
	getActiveTab(): ITerminalTab | null {
		if (this._activeTabIndex < 0 || this._activeTabIndex >= this._terminalTabs.length) {
>>>>>>> 31fed906
			return null;
		}
		return this._terminalGroups[this._activeGroupIndex];
	}

<<<<<<< HEAD
	public getActiveInstance(): ITerminalInstance | null {
		const group = this.getActiveGroup();
		if (!group) {
=======
	getActiveInstance(): ITerminalInstance | null {
		const tab = this.getActiveTab();
		if (!tab) {
>>>>>>> 31fed906
			return null;
		}
		return group.activeInstance;
	}

	doWithActiveInstance<T>(callback: (terminal: ITerminalInstance) => T): T | void {
		const instance = this.getActiveInstance();
		if (instance) {
			return callback(instance);
		}
	}

	getInstanceFromId(terminalId: number): ITerminalInstance | undefined {
		let bgIndex = -1;
		this._backgroundedTerminalInstances.forEach((terminalInstance, i) => {
			if (terminalInstance.instanceId === terminalId) {
				bgIndex = i;
			}
		});
		if (bgIndex !== -1) {
			return this._backgroundedTerminalInstances[bgIndex];
		}
		try {
			return this.terminalInstances[this._getIndexFromId(terminalId)];
		} catch {
			return undefined;
		}
	}

	getInstanceFromIndex(terminalIndex: number): ITerminalInstance {
		return this.terminalInstances[terminalIndex];
	}

	setActiveInstance(terminalInstance: ITerminalInstance): void {
		// If this was a hideFromUser terminal created by the API this was triggered by show,
		// in which case we need to create the terminal group
		if (terminalInstance.shellLaunchConfig.hideFromUser) {
			this._showBackgroundTerminal(terminalInstance);
		}
		this.setActiveInstanceByIndex(this._getIndexFromId(terminalInstance.instanceId));
	}

<<<<<<< HEAD
	public setActiveTabByIndex(groupIndex: number): void {
		if (groupIndex >= this._terminalGroups.length) {
=======
	setActiveTabByIndex(tabIndex: number): void {
		if (tabIndex >= this._terminalTabs.length) {
>>>>>>> 31fed906
			return;
		}

		const didTabChange = this._activeGroupIndex !== groupIndex;
		this._activeGroupIndex = groupIndex;

		this._terminalGroups.forEach((g, i) => g.setVisible(i === this._activeGroupIndex));
		if (didTabChange) {
			this._onActiveTabChanged.fire();
		}
	}

	isAttachedToTerminal(remoteTerm: IRemoteTerminalAttachTarget): boolean {
		return this.terminalInstances.some(term => term.processId === remoteTerm.pid);
	}

	async initializeTerminals(): Promise<void> {
		if (this._remoteTerminalsInitPromise) {
			await this._remoteTerminalsInitPromise;
		} else if (this._localTerminalsInitPromise) {
			await this._localTerminalsInitPromise;
		}
		if (this.terminalGroups.length === 0 && this.isProcessSupportRegistered) {
			this.createTerminal();
		}
	}

	private _getInstanceFromGlobalInstanceIndex(index: number): { group: ITerminalGroup, groupIndex: number, instance: ITerminalInstance, localInstanceIndex: number } | null {
		let currentTabIndex = 0;
		while (index >= 0 && currentTabIndex < this._terminalGroups.length) {
			const group = this._terminalGroups[currentTabIndex];
			const count = group.terminalInstances.length;
			if (index < count) {
				return {
					group,
					groupIndex: currentTabIndex,
					instance: group.terminalInstances[index],
					localInstanceIndex: index
				};
			}
			index -= count;
			currentTabIndex++;
		}
		return null;
	}

	setActiveInstanceByIndex(terminalIndex: number): void {
		const query = this._getInstanceFromGlobalInstanceIndex(terminalIndex);
		if (!query) {
			return;
		}

		query.group.setActiveInstanceByIndex(query.localInstanceIndex);
		const didTabChange = this._activeGroupIndex !== query.groupIndex;
		this._activeGroupIndex = query.groupIndex;
		this._terminalGroups.forEach((g, i) => g.setVisible(i === query.groupIndex));

		// Only fire the event if there was a change
		if (didTabChange) {
			this._onActiveTabChanged.fire();
		}
	}

<<<<<<< HEAD
	public setActiveTabToNext(): void {
		if (this._terminalGroups.length <= 1) {
=======
	setActiveTabToNext(): void {
		if (this._terminalTabs.length <= 1) {
>>>>>>> 31fed906
			return;
		}
		let newIndex = this._activeGroupIndex + 1;
		if (newIndex >= this._terminalGroups.length) {
			newIndex = 0;
		}
		this.setActiveTabByIndex(newIndex);
	}

<<<<<<< HEAD
	public setActiveTabToPrevious(): void {
		if (this._terminalGroups.length <= 1) {
=======
	setActiveTabToPrevious(): void {
		if (this._terminalTabs.length <= 1) {
>>>>>>> 31fed906
			return;
		}
		let newIndex = this._activeGroupIndex - 1;
		if (newIndex < 0) {
			newIndex = this._terminalGroups.length - 1;
		}
		this.setActiveTabByIndex(newIndex);
	}

<<<<<<< HEAD
	public splitInstance(instanceToSplit: ITerminalInstance, shellLaunchConfig?: IShellLaunchConfig): ITerminalInstance | null;
	public splitInstance(instanceToSplit: ITerminalInstance, profile: ITerminalProfile, cwd?: string | URI): ITerminalInstance | null
	public splitInstance(instanceToSplit: ITerminalInstance, shellLaunchConfigOrProfile: IShellLaunchConfig | ITerminalProfile = {}, cwd?: string | URI): ITerminalInstance | null {
		const group = this.getGroupForInstance(instanceToSplit);
		if (!group) {
=======
	splitInstance(instanceToSplit: ITerminalInstance, shellLaunchConfig?: IShellLaunchConfig): ITerminalInstance | null;
	splitInstance(instanceToSplit: ITerminalInstance, profile: ITerminalProfile, cwd?: string | URI): ITerminalInstance | null
	splitInstance(instanceToSplit: ITerminalInstance, shellLaunchConfigOrProfile: IShellLaunchConfig | ITerminalProfile = {}, cwd?: string | URI): ITerminalInstance | null {
		const tab = this.getTabForInstance(instanceToSplit);
		if (!tab) {
>>>>>>> 31fed906
			return null;
		}
		const shellLaunchConfig = this._convertProfileToShellLaunchConfig(shellLaunchConfigOrProfile, cwd);
		const instance = group.split(shellLaunchConfig);

		this._initInstanceListeners(instance);
		this._onInstancesChanged.fire();

		this._terminalGroups.forEach((g, i) => g.setVisible(i === this._activeGroupIndex));
		return instance;
	}

	protected _initInstanceListeners(instance: ITerminalInstance): void {
		instance.addDisposable(instance.onDisposed(this._onInstanceDisposed.fire, this._onInstanceDisposed));
		instance.addDisposable(instance.onTitleChanged(this._onInstanceTitleChanged.fire, this._onInstanceTitleChanged));
		instance.addDisposable(instance.onProcessIdReady(this._onInstanceProcessIdReady.fire, this._onInstanceProcessIdReady));
		instance.addDisposable(instance.statusList.onDidChangePrimaryStatus(() => this._onInstancePrimaryStatusChanged.fire(instance)));
		instance.addDisposable(instance.onLinksReady(this._onInstanceLinksReady.fire, this._onInstanceLinksReady));
		instance.addDisposable(instance.onDimensionsChanged(() => {
			this._onInstanceDimensionsChanged.fire(instance);
			if (this.configHelper.config.enablePersistentSessions && this.isProcessSupportRegistered) {
				!!this._environmentService.remoteAuthority ? this._updateRemoteState() : this._updateLocalState();
			}
		}));
		instance.addDisposable(instance.onMaximumDimensionsChanged(() => this._onInstanceMaximumDimensionsChanged.fire(instance)));
		instance.addDisposable(instance.onFocus(this._onActiveInstanceChanged.fire, this._onActiveInstanceChanged));
	}

	registerProcessSupport(isSupported: boolean): void {
		if (!isSupported) {
			return;
		}
		this._processSupportContextKey.set(isSupported);
		this._onDidRegisterProcessSupport.fire();
	}

	registerLinkProvider(linkProvider: ITerminalExternalLinkProvider): IDisposable {
		const disposables: IDisposable[] = [];
		this._linkProviders.add(linkProvider);
		for (const instance of this.terminalInstances) {
			if (instance.areLinksReady) {
				disposables.push(instance.registerLinkProvider(linkProvider));
			}
		}
		this._linkProviderDisposables.set(linkProvider, disposables);
		return {
			dispose: () => {
				const disposables = this._linkProviderDisposables.get(linkProvider) || [];
				for (const disposable of disposables) {
					disposable.dispose();
				}
				this._linkProviders.delete(linkProvider);
			}
		};
	}

	private _setInstanceLinkProviders(instance: ITerminalInstance): void {
		for (const linkProvider of this._linkProviders) {
			const disposables = this._linkProviderDisposables.get(linkProvider);
			const provider = instance.registerLinkProvider(linkProvider);
			disposables?.push(provider);
		}
	}

<<<<<<< HEAD
	public getGroupForInstance(instance: ITerminalInstance): ITerminalGroup | undefined {
		return this._terminalGroups.find(group => group.terminalInstances.indexOf(instance) !== -1);
=======
	getTabForInstance(instance: ITerminalInstance): ITerminalTab | undefined {
		return this._terminalTabs.find(tab => tab.terminalInstances.indexOf(instance) !== -1);
>>>>>>> 31fed906
	}

	async showPanel(focus?: boolean): Promise<void> {
		const pane = this._viewsService.getActiveViewWithId(TERMINAL_VIEW_ID) as TerminalViewPane;
		if (!pane) {
			await this._viewsService.openView(TERMINAL_VIEW_ID, focus);
		}
		if (focus) {
			// Do the focus call asynchronously as going through the
			// command palette will force editor focus
			await timeout(0);
			const instance = this.getActiveInstance();
			if (instance) {
				await instance.focusWhenReady(true);
			}
		}
	}

	async focusTabs(): Promise<void> {
		await this.showPanel(true);
		const pane = this._viewsService.getActiveViewWithId<TerminalViewPane>(TERMINAL_VIEW_ID);
		pane?.terminalTabbedView?.focusTabs();
	}

	showTabs() {
		this._configurationService.updateValue(TerminalSettingId.TabsEnabled, true);
	}

	private _getIndexFromId(terminalId: number): number {
		let terminalIndex = -1;
		this.terminalInstances.forEach((terminalInstance, i) => {
			if (terminalInstance.instanceId === terminalId) {
				terminalIndex = i;
			}
		});
		if (terminalIndex === -1) {
			throw new Error(`Terminal with ID ${terminalId} does not exist (has it already been disposed?)`);
		}
		return terminalIndex;
	}

	protected async _showTerminalCloseConfirmation(): Promise<boolean> {
		let message: string;
		if (this.terminalInstances.length === 1) {
			message = nls.localize('terminalService.terminalCloseConfirmationSingular', "There is an active terminal session, do you want to kill it?");
		} else {
			message = nls.localize('terminalService.terminalCloseConfirmationPlural', "There are {0} active terminal sessions, do you want to kill them?", this.terminalInstances.length);
		}
		const res = await this._dialogService.confirm({
			message,
			type: 'warning',
		});
		return !res.confirmed;
	}

<<<<<<< HEAD
	public preparePathForTerminalAsync(originalPath: string, execugrouple: string, title: string, shellType: TerminalShellType): Promise<string> {
=======
	preparePathForTerminalAsync(originalPath: string, executable: string, title: string, shellType: TerminalShellType, isRemote: boolean): Promise<string> {
>>>>>>> 31fed906
		return new Promise<string>(c => {
			if (!execugrouple) {
				c(originalPath);
				return;
			}

			const hasSpace = originalPath.indexOf(' ') !== -1;
			const hasParens = originalPath.indexOf('(') !== -1 || originalPath.indexOf(')') !== -1;

			const pathBasename = basename(execugrouple, '.exe');
			const isPowerShell = pathBasename === 'pwsh' ||
				title === 'pwsh' ||
				pathBasename === 'powershell' ||
				title === 'powershell';

			if (isPowerShell && (hasSpace || originalPath.indexOf('\'') !== -1)) {
				c(`& '${originalPath.replace(/'/g, '\'\'')}'`);
				return;
			}

			if (hasParens && isPowerShell) {
				c(`& '${originalPath}'`);
				return;
			}

			if (isWindows) {
				// 17063 is the build number where wsl path was introduced.
				// Update Windows uriPath to be executed in WSL.
				if (shellType !== undefined) {
					if (shellType === WindowsShellType.GitBash) {
						c(originalPath.replace(/\\/g, '/'));
					}
					else if (shellType === WindowsShellType.Wsl) {
						const offProcService = isRemote ? this._remoteTerminalService : this._localTerminalService;
						c(offProcService?.getWslPath(originalPath) || originalPath);
					}

					else if (hasSpace) {
						c('"' + originalPath + '"');
					} else {
						c(originalPath);
					}
				} else {
<<<<<<< HEAD
					const lowerExecugrouple = execugrouple.toLowerCase();
					if (this._nativeWindowsDelegate && this._nativeWindowsDelegate.getWindowsBuildNumber() >= 17063 &&
						(lowerExecugrouple.indexOf('wsl') !== -1 || (lowerExecugrouple.indexOf('bash.exe') !== -1 && lowerExecugrouple.toLowerCase().indexOf('git') === -1))) {
						c(this._nativeWindowsDelegate.getWslPath(originalPath));
						return;
=======
					const lowerExecutable = executable.toLowerCase();
					if (lowerExecutable.indexOf('wsl') !== -1 || (lowerExecutable.indexOf('bash.exe') !== -1 && lowerExecutable.toLowerCase().indexOf('git') === -1)) {
						const offProcService = isRemote ? this._remoteTerminalService : this._localTerminalService;
						c(offProcService?.getWslPath(originalPath) || originalPath);
>>>>>>> 31fed906
					} else if (hasSpace) {
						c('"' + originalPath + '"');
					} else {
						c(originalPath);
					}
				}

				return;
			}

			c(escapeNonWindowsPath(originalPath));
		});
	}

	private async _getPlatformKey(): Promise<string> {
		const env = await this._remoteAgentService.getEnvironment();
		if (env) {
			return env.os === OperatingSystem.Windows ? 'windows' : (env.os === OperatingSystem.Macintosh ? 'osx' : 'linux');
		}
		return isWindows ? 'windows' : (isMacintosh ? 'osx' : 'linux');
	}

	async showProfileQuickPick(type: 'setDefault' | 'createInstance', cwd?: string | URI): Promise<ITerminalInstance | undefined> {
		let keyMods: IKeyMods | undefined;
		const profiles = await this._detectProfiles(false);
		const platformKey = await this._getPlatformKey();

		const options: IPickOptions<IProfileQuickPickItem> = {
			placeHolder: type === 'createInstance' ? nls.localize('terminal.integrated.selectProfileToCreate', "Select the terminal profile to create") : nls.localize('terminal.integrated.chooseDefaultProfile', "Select your default terminal profile"),
			onDidTriggerItemButton: async (context) => {
				if ('command' in context.item.profile) {
					return;
				}
				const configKey = `terminal.integrated.profiles.${platformKey}`;
				const configProfiles = this._configurationService.getValue<{ [key: string]: ITerminalProfileObject }>(configKey);
				const existingProfiles = configProfiles ? Object.keys(configProfiles) : [];
				const name = await this._quickInputService.input({
					prompt: nls.localize('enterTerminalProfileName', "Enter terminal profile name"),
					value: context.item.profile.profileName,
					validateInput: async input => {
						if (existingProfiles.includes(input)) {
							return nls.localize('terminalProfileAlreadyExists', "A terminal profile already exists with that name");
						}
						return undefined;
					}
				});
				if (!name) {
					return;
				}
				const newConfigValue: { [key: string]: ITerminalProfileObject } = { ...configProfiles } ?? {};
				newConfigValue[name] = {
					path: context.item.profile.path,
					args: context.item.profile.args
				};
				await this._configurationService.updateValue(configKey, newConfigValue, ConfigurationTarget.USER);
			},
			onKeyMods: mods => keyMods = mods
		};

		// Build quick pick items
		const quickPickItems: (IProfileQuickPickItem | IQuickPickSeparator)[] = [];
		const configProfiles = profiles.filter(e => !e.isAutoDetected);
		const autoDetectedProfiles = profiles.filter(e => e.isAutoDetected);
		if (configProfiles.length > 0) {
			quickPickItems.push({ type: 'separator', label: nls.localize('terminalProfiles', "profiles") });
			quickPickItems.push(...configProfiles.map(e => this._createProfileQuickPickItem(e)));
		}
		// Add contributed profiles, these cannot be defaults
		if (type === 'createInstance') {
			quickPickItems.push({ type: 'separator', label: nls.localize('terminalProfiles.contributed', "contributed") });
			for (const contributed of this._terminalContributionService.terminalTypes) {
				const icon = contributed.icon ? (iconRegistry.get(contributed.icon) || Codicon.terminal) : Codicon.terminal;
				quickPickItems.push({
					label: `$(${icon.id}) ${contributed.title}`,
					profile: contributed
				});
			}
		}
		if (autoDetectedProfiles.length > 0) {
			quickPickItems.push({ type: 'separator', label: nls.localize('terminalProfiles.detected', "detected") });
			quickPickItems.push(...autoDetectedProfiles.map(e => this._createProfileQuickPickItem(e)));
		}

		const value = await this._quickInputService.pick(quickPickItems, options);
		if (!value) {
			return;
		}
		if (type === 'createInstance') {
			// TODO: How to support alt here?
			if ('command' in value.profile) {
				return this._commandService.executeCommand(value.profile.command);
			}

			let instance;
			const activeInstance = this.getActiveInstance();
			if (keyMods?.alt && activeInstance) {
				// create split, only valid if there's an active instance
				if (activeInstance) {
					instance = this.splitInstance(activeInstance, value.profile, cwd);
				}
			} else {
				instance = this.createTerminal(value.profile, cwd);
			}
			if (instance) {
				this.showPanel(true);
				this.setActiveInstance(instance);
				return instance;
			}
		} else { // setDefault
			if ('command' in value.profile) {
				return; // Should never happen
			}
			// Add the profile to settings if necessary
			if (value.profile.isAutoDetected) {
				const profilesConfig = await this._configurationService.getValue(`terminal.integrated.profiles.${platformKey}`);
				if (typeof profilesConfig === 'object') {
					const newProfile: ITerminalProfileObject = {
						path: value.profile.path
					};
					if (value.profile.args) {
						newProfile.args = value.profile.args;
					}
					(profilesConfig as { [key: string]: ITerminalProfileObject })[value.profile.profileName] = newProfile;
				}
				await this._configurationService.updateValue(`terminal.integrated.profiles.${platformKey}`, profilesConfig, ConfigurationTarget.USER);
			}
			// Set the default profile
			await this._configurationService.updateValue(`terminal.integrated.defaultProfile.${platformKey}`, value.profile.profileName, ConfigurationTarget.USER);
		}
		return undefined;
	}

	private _createProfileQuickPickItem(profile: ITerminalProfile): IProfileQuickPickItem {
		const buttons: IQuickInputButton[] = [{
			iconClass: ThemeIcon.asClassName(configureTerminalProfileIcon),
			tooltip: nls.localize('createQuickLaunchProfile', "Configure Terminal Profile")
		}];
		const icon = profile.icon ? (iconRegistry.get(profile.icon) || Codicon.terminal) : Codicon.terminal;
		const label = `$(${icon.id}) ${profile.profileName}`;
		if (profile.args) {
			if (typeof profile.args === 'string') {
				return { label, description: `${profile.path} ${profile.args}`, profile, buttons };
			}
			const argsString = profile.args.map(e => {
				if (e.includes(' ')) {
					return `"${e.replace('/"/g', '\\"')}"`;
				}
				return e;
			}).join(' ');
			return { label, description: `${profile.path} ${argsString}`, profile, buttons };
		}
		return { label, description: profile.path, profile, buttons };
	}

	createInstance(container: HTMLElement | undefined, shellLaunchConfig: IShellLaunchConfig): ITerminalInstance {
		const instance = this._instantiationService.createInstance(TerminalInstance,
			this._terminalFocusContextKey,
			this._terminalShellTypeContextKey,
			this._terminalAltBufferActiveContextKey,
			this._configHelper,
			container,
			shellLaunchConfig
		);
		this._onInstanceCreated.fire(instance);
		return instance;
	}

	private _convertProfileToShellLaunchConfig(shellLaunchConfigOrProfile?: IShellLaunchConfig | ITerminalProfile, cwd?: string | URI): IShellLaunchConfig {
		// Profile was provided
		if (shellLaunchConfigOrProfile && 'profileName' in shellLaunchConfigOrProfile) {
			const profile = shellLaunchConfigOrProfile;
			return {
				executable: profile.path,
				args: profile.args,
				env: profile.env,
				icon: profile.icon,
				name: profile.overrideName ? profile.profileName : undefined,
				cwd
			};
		}

		// Shell launch config was provided
		if (shellLaunchConfigOrProfile) {
			if (cwd) {
				shellLaunchConfigOrProfile.cwd = cwd;
			}
			return shellLaunchConfigOrProfile;
		}

		// Return empty shell launch config
		return {};
	}

	createTerminal(shellLaunchConfig?: IShellLaunchConfig): ITerminalInstance;
	createTerminal(profile: ITerminalProfile, cwd?: string | URI): ITerminalInstance;
	createTerminal(shellLaunchConfigOrProfile: IShellLaunchConfig | ITerminalProfile, cwd?: string | URI): ITerminalInstance {
		const shellLaunchConfig = this._convertProfileToShellLaunchConfig(shellLaunchConfigOrProfile);

		if (cwd) {
			shellLaunchConfig.cwd = cwd;
		}

		if (!shellLaunchConfig.customPtyImplementation && !this.isProcessSupportRegistered) {
			throw new Error('Could not create terminal when process support is not registered');
		}
		if (shellLaunchConfig.hideFromUser) {
			const instance = this.createInstance(undefined, shellLaunchConfig);
			this._backgroundedTerminalInstances.push(instance);
			this._initInstanceListeners(instance);
			return instance;
		}

		// Add welcome message and title annotation for local terminals launched within remote or
		// virtual workspaces
		const isRemoteWorkspace = !!VirtualWorkspaceContext.getValue(this._contextKeyService) ||
			this._remoteAgentService.getConnection() && (typeof shellLaunchConfig.cwd === 'string' || shellLaunchConfig.cwd?.scheme === Schemas.file);
		if (isRemoteWorkspace) {
			shellLaunchConfig.initialText = formatMessageForTerminal(nls.localize('localTerminal', "Warning: This shell is running on your local machine"), true);
			shellLaunchConfig.description = nls.localize('localTerminalDescription', "Local");
		}

		const terminalGroup = this._instantiationService.createInstance(TerminalGroup, this._terminalContainer, shellLaunchConfig);
		this._terminalGroups.push(terminalGroup);
		terminalGroup.onPanelMovedToSide(() => this._onPanelMovedToSide.fire());

		const instance = terminalGroup.terminalInstances[0];

		terminalGroup.addDisposable(terminalGroup.onDisposed(this._onTabDisposed.fire, this._onTabDisposed));
		terminalGroup.addDisposable(terminalGroup.onInstancesChanged(this._onInstancesChanged.fire, this._onInstancesChanged));
		this._initInstanceListeners(instance);
		this._onInstancesChanged.fire();
		if (this.terminalInstances.length === 1) {
			// It's the first instance so it should be made active automatically, this must fire
			// after onInstancesChanged so consumers can react to the instance being added first
			this.setActiveInstanceByIndex(0);
		}
		return instance;
	}

	protected _showBackgroundTerminal(instance: ITerminalInstance): void {
		this._backgroundedTerminalInstances.splice(this._backgroundedTerminalInstances.indexOf(instance), 1);
		instance.shellLaunchConfig.hideFromUser = false;
		const terminalGroup = this._instantiationService.createInstance(TerminalGroup, this._terminalContainer, instance);
		this._terminalGroups.push(terminalGroup);
		terminalGroup.addDisposable(terminalGroup.onDisposed(this._onTabDisposed.fire, this._onTabDisposed));
		terminalGroup.addDisposable(terminalGroup.onInstancesChanged(this._onInstancesChanged.fire, this._onInstancesChanged));
		if (this.terminalInstances.length === 1) {
			// It's the first instance so it should be made active automatically
			this.setActiveInstanceByIndex(0);
		}
		this._onInstancesChanged.fire();
	}

	async focusFindWidget(): Promise<void> {
		await this.showPanel(false);
		const pane = this._viewsService.getActiveViewWithId<TerminalViewPane>(TERMINAL_VIEW_ID);
		pane?.terminalTabbedView?.focusFindWidget();
	}

	hideFindWidget(): void {
		const pane = this._viewsService.getActiveViewWithId<TerminalViewPane>(TERMINAL_VIEW_ID);
		pane?.terminalTabbedView?.hideFindWidget();
	}

	findNext(): void {
		const pane = this._viewsService.getActiveViewWithId<TerminalViewPane>(TERMINAL_VIEW_ID);
		if (pane?.terminalTabbedView) {
			pane.terminalTabbedView.showFindWidget();
			pane.terminalTabbedView.getFindWidget().find(false);
		}
	}

	findPrevious(): void {
		const pane = this._viewsService.getActiveViewWithId<TerminalViewPane>(TERMINAL_VIEW_ID);
		if (pane?.terminalTabbedView) {
			pane.terminalTabbedView.showFindWidget();
			pane.terminalTabbedView.getFindWidget().find(true);
		}
	}

	async setContainers(panelContainer: HTMLElement, terminalContainer: HTMLElement): Promise<void> {
		this._configHelper.panelContainer = panelContainer;
		this._terminalContainer = terminalContainer;
		this._terminalGroups.forEach(group => group.attachToElement(terminalContainer));
	}

	hidePanel(): void {
		// Hide the panel if the terminal is in the panel and it has no sibling views
		const location = this._viewDescriptorService.getViewLocationById(TERMINAL_VIEW_ID);
		if (location === ViewContainerLocation.Panel) {
			const panel = this._viewDescriptorService.getViewContainerByViewId(TERMINAL_VIEW_ID);
			if (panel && this._viewDescriptorService.getViewContainerModel(panel).activeViewDescriptors.length === 1) {
				this._layoutService.setPanelHidden(true);
			}
		}
	}
}

interface IProfileQuickPickItem extends IQuickPickItem {
	profile: ITerminalProfile | ITerminalTypeContribution;
}<|MERGE_RESOLUTION|>--- conflicted
+++ resolved
@@ -68,17 +68,10 @@
 	private _linkProviderDisposables: Map<ITerminalExternalLinkProvider, IDisposable[]> = new Map();
 	private _processSupportContextKey: IContextKey<boolean>;
 
-<<<<<<< HEAD
 	public get activeTabIndex(): number { return this._activeGroupIndex; }
 	public get terminalInstances(): ITerminalInstance[] { return this._terminalInstances; }
 	public get terminalGroups(): ITerminalGroup[] { return this._terminalGroups; }
 	public get isProcessSupportRegistered(): boolean { return !!this._processSupportContextKey.get(); }
-=======
-	get activeTabIndex(): number { return this._activeTabIndex; }
-	get terminalInstances(): ITerminalInstance[] { return this._terminalInstances; }
-	get terminalTabs(): ITerminalTab[] { return this._terminalTabs; }
-	get isProcessSupportRegistered(): boolean { return !!this._processSupportContextKey.get(); }
->>>>>>> 31fed906
 
 	private _configHelper: TerminalConfigHelper;
 	private _terminalContainer: HTMLElement | undefined;
@@ -119,15 +112,9 @@
 	private readonly _onActiveInstanceChanged = new Emitter<ITerminalInstance | undefined>();
 	get onActiveInstanceChanged(): Event<ITerminalInstance | undefined> { return this._onActiveInstanceChanged.event; }
 	private readonly _onInstancePrimaryStatusChanged = new Emitter<ITerminalInstance>();
-<<<<<<< HEAD
 	public get onInstancePrimaryStatusChanged(): Event<ITerminalInstance> { return this._onInstancePrimaryStatusChanged.event; }
 	private readonly _onTabDisposed = new Emitter<ITerminalGroup>();
 	public get onTabDisposed(): Event<ITerminalGroup> { return this._onTabDisposed.event; }
-=======
-	get onInstancePrimaryStatusChanged(): Event<ITerminalInstance> { return this._onInstancePrimaryStatusChanged.event; }
-	private readonly _onTabDisposed = new Emitter<ITerminalTab>();
-	get onTabDisposed(): Event<ITerminalTab> { return this._onTabDisposed.event; }
->>>>>>> 31fed906
 	private readonly _onRequestAvailableProfiles = new Emitter<IAvailableProfilesRequest>();
 	get onRequestAvailableProfiles(): Event<IAvailableProfilesRequest> { return this._onRequestAvailableProfiles.event; }
 	private readonly _onDidRegisterProcessSupport = new Emitter<void>();
@@ -412,15 +399,9 @@
 		this._localTerminalService?.setTerminalLayoutInfo(undefined);
 	}
 
-<<<<<<< HEAD
 	public getTabLabels(): string[] {
 		return this._terminalGroups.filter(group => group.terminalInstances.length > 0).map((group, index) => {
 			return `${index + 1}: ${group.title ? group.title : ''}`;
-=======
-	getTabLabels(): string[] {
-		return this._terminalTabs.filter(tab => tab.terminalInstances.length > 0).map((tab, index) => {
-			return `${index + 1}: ${tab.title ? tab.title : ''}`;
->>>>>>> 31fed906
 		});
 	}
 
@@ -489,27 +470,16 @@
 		this._onActiveTabChanged.fire();
 	}
 
-<<<<<<< HEAD
 	public getActiveGroup(): ITerminalGroup | null {
 		if (this._activeGroupIndex < 0 || this._activeGroupIndex >= this._terminalGroups.length) {
-=======
-	getActiveTab(): ITerminalTab | null {
-		if (this._activeTabIndex < 0 || this._activeTabIndex >= this._terminalTabs.length) {
->>>>>>> 31fed906
 			return null;
 		}
 		return this._terminalGroups[this._activeGroupIndex];
 	}
 
-<<<<<<< HEAD
 	public getActiveInstance(): ITerminalInstance | null {
 		const group = this.getActiveGroup();
 		if (!group) {
-=======
-	getActiveInstance(): ITerminalInstance | null {
-		const tab = this.getActiveTab();
-		if (!tab) {
->>>>>>> 31fed906
 			return null;
 		}
 		return group.activeInstance;
@@ -552,13 +522,8 @@
 		this.setActiveInstanceByIndex(this._getIndexFromId(terminalInstance.instanceId));
 	}
 
-<<<<<<< HEAD
-	public setActiveTabByIndex(groupIndex: number): void {
+	setActiveTabByIndex(groupIndex: number): void {
 		if (groupIndex >= this._terminalGroups.length) {
-=======
-	setActiveTabByIndex(tabIndex: number): void {
-		if (tabIndex >= this._terminalTabs.length) {
->>>>>>> 31fed906
 			return;
 		}
 
@@ -622,13 +587,8 @@
 		}
 	}
 
-<<<<<<< HEAD
-	public setActiveTabToNext(): void {
+	setActiveTabToNext(): void {
 		if (this._terminalGroups.length <= 1) {
-=======
-	setActiveTabToNext(): void {
-		if (this._terminalTabs.length <= 1) {
->>>>>>> 31fed906
 			return;
 		}
 		let newIndex = this._activeGroupIndex + 1;
@@ -638,13 +598,8 @@
 		this.setActiveTabByIndex(newIndex);
 	}
 
-<<<<<<< HEAD
-	public setActiveTabToPrevious(): void {
+	setActiveTabToPrevious(): void {
 		if (this._terminalGroups.length <= 1) {
-=======
-	setActiveTabToPrevious(): void {
-		if (this._terminalTabs.length <= 1) {
->>>>>>> 31fed906
 			return;
 		}
 		let newIndex = this._activeGroupIndex - 1;
@@ -654,19 +609,11 @@
 		this.setActiveTabByIndex(newIndex);
 	}
 
-<<<<<<< HEAD
-	public splitInstance(instanceToSplit: ITerminalInstance, shellLaunchConfig?: IShellLaunchConfig): ITerminalInstance | null;
-	public splitInstance(instanceToSplit: ITerminalInstance, profile: ITerminalProfile, cwd?: string | URI): ITerminalInstance | null
-	public splitInstance(instanceToSplit: ITerminalInstance, shellLaunchConfigOrProfile: IShellLaunchConfig | ITerminalProfile = {}, cwd?: string | URI): ITerminalInstance | null {
-		const group = this.getGroupForInstance(instanceToSplit);
-		if (!group) {
-=======
 	splitInstance(instanceToSplit: ITerminalInstance, shellLaunchConfig?: IShellLaunchConfig): ITerminalInstance | null;
 	splitInstance(instanceToSplit: ITerminalInstance, profile: ITerminalProfile, cwd?: string | URI): ITerminalInstance | null
 	splitInstance(instanceToSplit: ITerminalInstance, shellLaunchConfigOrProfile: IShellLaunchConfig | ITerminalProfile = {}, cwd?: string | URI): ITerminalInstance | null {
-		const tab = this.getTabForInstance(instanceToSplit);
-		if (!tab) {
->>>>>>> 31fed906
+		const group = this.getGroupForInstance(instanceToSplit);
+		if (!group) {
 			return null;
 		}
 		const shellLaunchConfig = this._convertProfileToShellLaunchConfig(shellLaunchConfigOrProfile, cwd);
@@ -731,13 +678,8 @@
 		}
 	}
 
-<<<<<<< HEAD
-	public getGroupForInstance(instance: ITerminalInstance): ITerminalGroup | undefined {
+	getGroupForInstance(instance: ITerminalInstance): ITerminalGroup | undefined {
 		return this._terminalGroups.find(group => group.terminalInstances.indexOf(instance) !== -1);
-=======
-	getTabForInstance(instance: ITerminalInstance): ITerminalTab | undefined {
-		return this._terminalTabs.find(tab => tab.terminalInstances.indexOf(instance) !== -1);
->>>>>>> 31fed906
 	}
 
 	async showPanel(focus?: boolean): Promise<void> {
@@ -793,13 +735,9 @@
 		return !res.confirmed;
 	}
 
-<<<<<<< HEAD
-	public preparePathForTerminalAsync(originalPath: string, execugrouple: string, title: string, shellType: TerminalShellType): Promise<string> {
-=======
 	preparePathForTerminalAsync(originalPath: string, executable: string, title: string, shellType: TerminalShellType, isRemote: boolean): Promise<string> {
->>>>>>> 31fed906
 		return new Promise<string>(c => {
-			if (!execugrouple) {
+			if (!executable) {
 				c(originalPath);
 				return;
 			}
@@ -807,7 +745,7 @@
 			const hasSpace = originalPath.indexOf(' ') !== -1;
 			const hasParens = originalPath.indexOf('(') !== -1 || originalPath.indexOf(')') !== -1;
 
-			const pathBasename = basename(execugrouple, '.exe');
+			const pathBasename = basename(executable, '.exe');
 			const isPowerShell = pathBasename === 'pwsh' ||
 				title === 'pwsh' ||
 				pathBasename === 'powershell' ||
@@ -841,18 +779,10 @@
 						c(originalPath);
 					}
 				} else {
-<<<<<<< HEAD
-					const lowerExecugrouple = execugrouple.toLowerCase();
-					if (this._nativeWindowsDelegate && this._nativeWindowsDelegate.getWindowsBuildNumber() >= 17063 &&
-						(lowerExecugrouple.indexOf('wsl') !== -1 || (lowerExecugrouple.indexOf('bash.exe') !== -1 && lowerExecugrouple.toLowerCase().indexOf('git') === -1))) {
-						c(this._nativeWindowsDelegate.getWslPath(originalPath));
-						return;
-=======
 					const lowerExecutable = executable.toLowerCase();
 					if (lowerExecutable.indexOf('wsl') !== -1 || (lowerExecutable.indexOf('bash.exe') !== -1 && lowerExecutable.toLowerCase().indexOf('git') === -1)) {
 						const offProcService = isRemote ? this._remoteTerminalService : this._localTerminalService;
 						c(offProcService?.getWslPath(originalPath) || originalPath);
->>>>>>> 31fed906
 					} else if (hasSpace) {
 						c('"' + originalPath + '"');
 					} else {
