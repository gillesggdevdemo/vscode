parameters:
  - name: VSCODE_CLI_ARTIFACTS
    type: object
    default: []

steps:
  - task: AzureKeyVault@1
    displayName: "Azure Key Vault: Get Secrets"
    inputs:
      azureSubscription: "vscode-builds-subscription"
      KeyVaultName: vscode-build-secrets
      SecretsFilter: "ESRP-PKI,esrp-aad-username,esrp-aad-password"

  - task: UseDotNet@2
    inputs:
      version: 6.x

  - task: EsrpClientTool@1
    displayName: "Use ESRP client"

  - ${{ each target in parameters.VSCODE_CLI_ARTIFACTS }}:
      - task: DownloadPipelineArtifact@2
        displayName: Download artifact
        inputs:
          artifact: ${{ target }}
          path: $(Build.ArtifactStagingDirectory)/pkg/${{ target }}

      - task: ExtractFiles@1
        displayName: Extract artifact
        inputs:
          archiveFilePatterns: $(Build.ArtifactStagingDirectory)/pkg/${{ target }}/*.zip
          destinationFolder: $(Build.ArtifactStagingDirectory)/sign/${{ target }}

  - powershell: |
      . build/azure-pipelines/win32/exec.ps1
      $ErrorActionPreference = "Stop"
      $EsrpClientTool = (gci -directory -filter EsrpClientTool_* $(Agent.RootDirectory)\_tasks | Select-Object -last 1).FullName
      $EsrpCliZip = (gci -recurse -filter esrpcli.*.zip $EsrpClientTool | Select-Object -last 1).FullName
      mkdir -p $(Agent.TempDirectory)\esrpcli
      Expand-Archive -Path $EsrpCliZip -DestinationPath $(Agent.TempDirectory)\esrpcli
      $EsrpCliDllPath = (gci -recurse -filter esrpcli.dll $(Agent.TempDirectory)\esrpcli | Select-Object -last 1).FullName
      echo "##vso[task.setvariable variable=EsrpCliDllPath]$EsrpCliDllPath"
    displayName: Find ESRP CLI

<<<<<<< HEAD
  - powershell: node build\azure-pipelines\common\sign $env:EsrpCliDllPath sign-windows $(ESRP-PKI) $(esrp-aad-username) $(esrp-aad-password) $(Build.ArtifactStagingDirectory)/sign "*.exe"
    displayName: Codesign
=======
  - powershell: node build\azure-pipelines\common\sign $env:EsrpCliDllPath windows $(ESRP-PKI) $(esrp-aad-username) $(esrp-aad-password) $(Build.ArtifactStagingDirectory)/sign "*.exe"
    displayName: Codesign executable
>>>>>>> 3e452bfe

  - ${{ each target in parameters.VSCODE_CLI_ARTIFACTS }}:
      - powershell: |
          $ASSET_ID = "${{ target }}".replace("unsigned_", "");
          echo "##vso[task.setvariable variable=ASSET_ID]$ASSET_ID"
        displayName: Set asset id variable

      - task: ArchiveFiles@2
        displayName: Archive signed files
        inputs:
          rootFolderOrFile: $(Build.ArtifactStagingDirectory)/sign/${{ target }}
          includeRootFolder: false
          archiveType: zip
          archiveFile: $(Build.ArtifactStagingDirectory)/$(ASSET_ID).zip

      - publish: $(Build.ArtifactStagingDirectory)/$(ASSET_ID).zip
        displayName: Publish signed artifact with ID $(ASSET_ID)
        artifact: $(ASSET_ID)<|MERGE_RESOLUTION|>--- conflicted
+++ resolved
@@ -42,13 +42,8 @@
       echo "##vso[task.setvariable variable=EsrpCliDllPath]$EsrpCliDllPath"
     displayName: Find ESRP CLI
 
-<<<<<<< HEAD
   - powershell: node build\azure-pipelines\common\sign $env:EsrpCliDllPath sign-windows $(ESRP-PKI) $(esrp-aad-username) $(esrp-aad-password) $(Build.ArtifactStagingDirectory)/sign "*.exe"
     displayName: Codesign
-=======
-  - powershell: node build\azure-pipelines\common\sign $env:EsrpCliDllPath windows $(ESRP-PKI) $(esrp-aad-username) $(esrp-aad-password) $(Build.ArtifactStagingDirectory)/sign "*.exe"
-    displayName: Codesign executable
->>>>>>> 3e452bfe
 
   - ${{ each target in parameters.VSCODE_CLI_ARTIFACTS }}:
       - powershell: |
