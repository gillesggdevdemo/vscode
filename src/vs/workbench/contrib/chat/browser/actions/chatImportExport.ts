/*---------------------------------------------------------------------------------------------
 *  Copyright (c) Microsoft Corporation. All rights reserved.
 *  Licensed under the MIT License. See License.txt in the project root for license information.
 *--------------------------------------------------------------------------------------------*/

import { VSBuffer } from 'vs/base/common/buffer';
import { joinPath } from 'vs/base/common/resources';
import { ServicesAccessor } from 'vs/editor/browser/editorExtensions';
import { localize, localize2 } from 'vs/nls';
import { Action2, registerAction2 } from 'vs/platform/actions/common/actions';
import { IFileDialogService } from 'vs/platform/dialogs/common/dialogs';
import { IFileService } from 'vs/platform/files/common/files';
import { CHAT_CATEGORY } from 'vs/workbench/contrib/chat/browser/actions/chatActions';
import { IChatWidgetService } from 'vs/workbench/contrib/chat/browser/chat';
import { IChatEditorOptions } from 'vs/workbench/contrib/chat/browser/chatEditor';
import { ChatEditorInput } from 'vs/workbench/contrib/chat/browser/chatEditorInput';
import { CONTEXT_HAS_DEFAULT_AGENT } from 'vs/workbench/contrib/chat/common/chatContextKeys';
import { isExportableSessionData } from 'vs/workbench/contrib/chat/common/chatModel';
import { IChatService } from 'vs/workbench/contrib/chat/common/chatService';
import { IEditorService } from 'vs/workbench/services/editor/common/editorService';

const defaultFileName = 'chat.json';
const filters = [{ name: localize('chat.file.label', "Chat Session"), extensions: ['json'] }];

export function registerChatExportActions() {
	registerAction2(class ExportChatAction extends Action2 {
		constructor() {
			super({
				id: 'workbench.action.chat.export',
				category: CHAT_CATEGORY,
<<<<<<< HEAD
				title: {
					value: localize('chat.export.label', "Export Session") + '...',
					original: 'Export Session...'
				},
				precondition: CONTEXT_HAS_DEFAULT_AGENT,
=======
				title: localize2('chat.export.label', "Export Chat..."),
				precondition: CONTEXT_PROVIDER_EXISTS,
>>>>>>> bb7bd51f
				f1: true,
			});
		}
		async run(accessor: ServicesAccessor, ...args: any[]) {
			const widgetService = accessor.get(IChatWidgetService);
			const fileDialogService = accessor.get(IFileDialogService);
			const fileService = accessor.get(IFileService);
			const chatService = accessor.get(IChatService);

			const widget = widgetService.lastFocusedWidget;
			if (!widget || !widget.viewModel) {
				return;
			}

			const defaultUri = joinPath(await fileDialogService.defaultFilePath(), defaultFileName);
			const result = await fileDialogService.showSaveDialog({
				defaultUri,
				filters
			});
			if (!result) {
				return;
			}

			const model = chatService.getSession(widget.viewModel.sessionId);
			if (!model) {
				return;
			}

			// Using toJSON on the model
			const content = VSBuffer.fromString(JSON.stringify(model.toExport(), undefined, 2));
			await fileService.writeFile(result, content);
		}
	});

	registerAction2(class ImportChatAction extends Action2 {
		constructor() {
			super({
				id: 'workbench.action.chat.import',
				title: localize2('chat.import.label', "Import Chat..."),
				category: CHAT_CATEGORY,
				precondition: CONTEXT_HAS_DEFAULT_AGENT,
				f1: true,
			});
		}
		async run(accessor: ServicesAccessor, ...args: any[]) {
			const fileDialogService = accessor.get(IFileDialogService);
			const fileService = accessor.get(IFileService);
			const editorService = accessor.get(IEditorService);

			const defaultUri = joinPath(await fileDialogService.defaultFilePath(), defaultFileName);
			const result = await fileDialogService.showOpenDialog({
				defaultUri,
				canSelectFiles: true,
				filters
			});
			if (!result) {
				return;
			}

			const content = await fileService.readFile(result[0]);
			try {
				const data = JSON.parse(content.value.toString());
				if (!isExportableSessionData(data)) {
					throw new Error('Invalid chat session data');
				}

				await editorService.openEditor({ resource: ChatEditorInput.getNewEditorUri(), options: { target: { data }, pinned: true } as IChatEditorOptions });
			} catch (err) {
				throw err;
			}
		}
	});
}<|MERGE_RESOLUTION|>--- conflicted
+++ resolved
@@ -28,16 +28,8 @@
 			super({
 				id: 'workbench.action.chat.export',
 				category: CHAT_CATEGORY,
-<<<<<<< HEAD
-				title: {
-					value: localize('chat.export.label', "Export Session") + '...',
-					original: 'Export Session...'
-				},
+				title: localize2('chat.export.label', "Export Chat..."),
 				precondition: CONTEXT_HAS_DEFAULT_AGENT,
-=======
-				title: localize2('chat.export.label', "Export Chat..."),
-				precondition: CONTEXT_PROVIDER_EXISTS,
->>>>>>> bb7bd51f
 				f1: true,
 			});
 		}
