--- conflicted
+++ resolved
@@ -68,11 +68,7 @@
 	isVisible(part: Parts): boolean;
 
 	/**
-<<<<<<< HEAD
-	 * Returns iff the title is custom or not.
-=======
 	 * Returns iff the custom titlebar part is visible.
->>>>>>> e01e2721
 	 */
 	hasCustomTitleBar(): boolean;
 
