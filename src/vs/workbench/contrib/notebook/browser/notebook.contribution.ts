/*---------------------------------------------------------------------------------------------
 *  Copyright (c) Microsoft Corporation. All rights reserved.
 *  Licensed under the MIT License. See License.txt in the project root for license information.
 *--------------------------------------------------------------------------------------------*/

import { coalesce } from 'vs/base/common/arrays';
import { Schemas } from 'vs/base/common/network';
import { IDisposable, Disposable } from 'vs/base/common/lifecycle';
import { parse } from 'vs/base/common/marshalling';
import { isEqual } from 'vs/base/common/resources';
import { assertType } from 'vs/base/common/types';
import { URI } from 'vs/base/common/uri';
import { ITextModel, ITextBufferFactory, DefaultEndOfLine, ITextBuffer } from 'vs/editor/common/model';
import { IModelService } from 'vs/editor/common/services/modelService';
import { IModeService } from 'vs/editor/common/services/modeService';
import { ITextModelContentProvider, ITextModelService } from 'vs/editor/common/services/resolverService';
import * as nls from 'vs/nls';
import { Extensions, IConfigurationRegistry } from 'vs/platform/configuration/common/configurationRegistry';
import { IResourceEditorInput } from 'vs/platform/editor/common/editor';
import { SyncDescriptor } from 'vs/platform/instantiation/common/descriptors';
import { registerSingleton } from 'vs/platform/instantiation/common/extensions';
import { IInstantiationService } from 'vs/platform/instantiation/common/instantiation';
import { LifecyclePhase } from 'vs/workbench/services/lifecycle/common/lifecycle';
import { Registry } from 'vs/platform/registry/common/platform';
import { EditorDescriptor, Extensions as EditorExtensions, IEditorRegistry } from 'vs/workbench/browser/editor';
import { Extensions as WorkbenchExtensions, IWorkbenchContribution, IWorkbenchContributionsRegistry } from 'vs/workbench/common/contributions';
import { EditorInput, Extensions as EditorInputExtensions, ICustomEditorInputFactory, IEditorInput, IEditorInputSerializer, IEditorInputFactoryRegistry, IEditorInputWithOptions } from 'vs/workbench/common/editor';
import { IBackupFileService } from 'vs/workbench/services/backup/common/backup';
import { NotebookEditor } from 'vs/workbench/contrib/notebook/browser/notebookEditor';
import { NotebookEditorInput } from 'vs/workbench/contrib/notebook/common/notebookEditorInput';
import { INotebookService } from 'vs/workbench/contrib/notebook/common/notebookService';
import { NotebookService } from 'vs/workbench/contrib/notebook/browser/notebookServiceImpl';
<<<<<<< HEAD
import { CellKind, CellToolbarLocKey, CellUri, DisplayOrderKey, ExperimentalUseMarkdownRenderer, getCellUndoRedoComparisonKey, NotebookDocumentBackupData, NotebookTextDiffEditorPreview, ShowCellStatusBarKey } from 'vs/workbench/contrib/notebook/common/notebookCommon';
import { IEditorGroupsService } from 'vs/workbench/services/editor/common/editorGroupsService';
import { IEditorService } from 'vs/workbench/services/editor/common/editorService';
import { IN_NOTEBOOK_TEXT_DIFF_EDITOR, NOTEBOOK_DIFF_EDITOR_ID, NOTEBOOK_EDITOR_ID, NOTEBOOK_EDITOR_OPEN } from 'vs/workbench/contrib/notebook/browser/notebookBrowser';
=======
import { CellKind, CellToolbarLocKey, CellUri, DisplayOrderKey, ExperimentalUseMarkdownRenderer, getCellUndoRedoComparisonKey, IResolvedNotebookEditorModel, NotebookDocumentBackupData, NotebookEditorPriority, NotebookTextDiffEditorPreview, ShowCellStatusBarKey } from 'vs/workbench/contrib/notebook/common/notebookCommon';
import { IEditorGroup, IEditorGroupsService } from 'vs/workbench/services/editor/common/editorGroupsService';
import { IEditorService, IOpenEditorOverride } from 'vs/workbench/services/editor/common/editorService';
import { IConfigurationService } from 'vs/platform/configuration/common/configuration';
import { CustomEditorInfo } from 'vs/workbench/contrib/customEditor/common/customEditor';
import { IN_NOTEBOOK_TEXT_DIFF_EDITOR, NotebookEditorOptions, NOTEBOOK_DIFF_EDITOR_ID, NOTEBOOK_EDITOR_ID, NOTEBOOK_EDITOR_OPEN } from 'vs/workbench/contrib/notebook/browser/notebookBrowser';
>>>>>>> 071b4b3b
import { IUndoRedoService } from 'vs/platform/undoRedo/common/undoRedo';
import { INotebookEditorModelResolverService } from 'vs/workbench/contrib/notebook/common/notebookEditorModelResolverService';
import { NotebookDiffEditorInput } from 'vs/workbench/contrib/notebook/browser/notebookDiffEditorInput';
import { NotebookTextDiffEditor } from 'vs/workbench/contrib/notebook/browser/diff/notebookTextDiffEditor';
import { INotebookEditorWorkerService } from 'vs/workbench/contrib/notebook/common/services/notebookWorkerService';
import { NotebookEditorWorkerServiceImpl } from 'vs/workbench/contrib/notebook/common/services/notebookWorkerServiceImpl';
import { INotebookCellStatusBarService } from 'vs/workbench/contrib/notebook/common/notebookCellStatusBarService';
import { NotebookCellStatusBarService } from 'vs/workbench/contrib/notebook/browser/notebookCellStatusBarServiceImpl';
import { INotebookEditorService } from 'vs/workbench/contrib/notebook/browser/notebookEditorService';
import { NotebookEditorWidgetService } from 'vs/workbench/contrib/notebook/browser/notebookEditorServiceImpl';
import { IJSONContributionRegistry, Extensions as JSONExtensions } from 'vs/platform/jsonschemas/common/jsonContributionRegistry';
import { IJSONSchema } from 'vs/base/common/jsonSchema';
import { Event } from 'vs/base/common/event';
import { IContextKey, IContextKeyService } from 'vs/platform/contextkey/common/contextkey';
import { getFormatedMetadataJSON } from 'vs/workbench/contrib/notebook/browser/diff/diffElementViewModel';
import { NotebookModelResolverServiceImpl } from 'vs/workbench/contrib/notebook/common/notebookEditorModelResolverServiceImpl';
import { INotebookKernelService } from 'vs/workbench/contrib/notebook/common/notebookKernelService';
import { NotebookKernelService } from 'vs/workbench/contrib/notebook/browser/notebookKernelServiceImpl';

// Editor Contribution
import 'vs/workbench/contrib/notebook/browser/contrib/clipboard/notebookClipboard';
import 'vs/workbench/contrib/notebook/browser/contrib/coreActions';
import 'vs/workbench/contrib/notebook/browser/contrib/find/findController';
import 'vs/workbench/contrib/notebook/browser/contrib/fold/folding';
import 'vs/workbench/contrib/notebook/browser/contrib/format/formatting';
import 'vs/workbench/contrib/notebook/browser/contrib/marker/markerProvider';
import 'vs/workbench/contrib/notebook/browser/contrib/outline/notebookOutline';
import 'vs/workbench/contrib/notebook/browser/contrib/status/editorStatus';
import 'vs/workbench/contrib/notebook/browser/contrib/undoRedo/notebookUndoRedo';
import 'vs/workbench/contrib/notebook/browser/contrib/cellOperations/cellOperations';
import 'vs/workbench/contrib/notebook/browser/contrib/viewportCustomMarkdown/viewportCustomMarkdown';
import 'vs/workbench/contrib/notebook/browser/contrib/troubleshoot/layout';


// Diff Editor Contribution
import 'vs/workbench/contrib/notebook/browser/diff/notebookDiffActions';

// Output renderers registration
import 'vs/workbench/contrib/notebook/browser/view/output/transforms/richTransform';
<<<<<<< HEAD
import { NotebookModelResolverServiceImpl } from 'vs/workbench/contrib/notebook/common/notebookEditorModelResolverServiceImpl';
import { IExtensionContributedEditorService } from 'vs/workbench/contrib/customEditor/browser/extensionContributedEditorService';
=======
>>>>>>> 071b4b3b

/*--------------------------------------------------------------------------------------------- */

Registry.as<IEditorRegistry>(EditorExtensions.Editors).registerEditor(
	EditorDescriptor.create(
		NotebookEditor,
		NotebookEditor.ID,
		'Notebook Editor'
	),
	[
		new SyncDescriptor(NotebookEditorInput)
	]
);

Registry.as<IEditorRegistry>(EditorExtensions.Editors).registerEditor(
	EditorDescriptor.create(
		NotebookTextDiffEditor,
		NotebookTextDiffEditor.ID,
		'Notebook Diff Editor'
	),
	[
		new SyncDescriptor(NotebookDiffEditorInput)
	]
);

class NotebookDiffEditorSerializer implements IEditorInputSerializer {
	canSerialize(): boolean {
		return true;
	}

	serialize(input: EditorInput): string {
		assertType(input instanceof NotebookDiffEditorInput);
		return JSON.stringify({
			resource: input.resource,
			originalResource: input.originalResource,
			name: input.name,
			originalName: input.originalName,
			textDiffName: input.textDiffName,
			viewType: input.viewType,
		});
	}

	deserialize(instantiationService: IInstantiationService, raw: string) {
		type Data = { resource: URI, originalResource: URI, name: string, originalName: string, viewType: string, textDiffName: string | undefined, group: number };
		const data = <Data>parse(raw);
		if (!data) {
			return undefined;
		}
		const { resource, originalResource, name, originalName, textDiffName, viewType } = data;
		if (!data || !URI.isUri(resource) || !URI.isUri(originalResource) || typeof name !== 'string' || typeof originalName !== 'string' || typeof viewType !== 'string') {
			return undefined;
		}

		const input = NotebookDiffEditorInput.create(instantiationService, resource, name, originalResource, originalName,
			textDiffName || nls.localize('diffLeftRightLabel', "{0} ⟷ {1}", originalResource.toString(true), resource.toString(true)),
			viewType);
		return input;
	}

	static canResolveBackup(editorInput: IEditorInput, backupResource: URI): boolean {
		return false;
	}

}
class NotebookEditorSerializer implements IEditorInputSerializer {
	canSerialize(): boolean {
		return true;
	}
	serialize(input: EditorInput): string {
		assertType(input instanceof NotebookEditorInput);
		return JSON.stringify({
			resource: input.resource,
			name: input.getName(),
			viewType: input.viewType,
		});
	}
	deserialize(instantiationService: IInstantiationService, raw: string) {
		type Data = { resource: URI, viewType: string, group: number };
		const data = <Data>parse(raw);
		if (!data) {
			return undefined;
		}
		const { resource, viewType } = data;
		if (!data || !URI.isUri(resource) || typeof viewType !== 'string') {
			return undefined;
		}

		const input = NotebookEditorInput.create(instantiationService, resource, viewType);
		return input;
	}
}

Registry.as<IEditorInputFactoryRegistry>(EditorInputExtensions.EditorInputFactories).registerEditorInputSerializer(
	NotebookEditorInput.ID,
	NotebookEditorSerializer
);

Registry.as<IEditorInputFactoryRegistry>(EditorInputExtensions.EditorInputFactories).registerCustomEditorInputFactory(
	Schemas.vscodeNotebook,
	new class implements ICustomEditorInputFactory {
		async createCustomEditorInput(resource: URI, instantiationService: IInstantiationService): Promise<NotebookEditorInput> {
			return instantiationService.invokeFunction(async accessor => {
				const backupFileService = accessor.get<IBackupFileService>(IBackupFileService);

				const backup = await backupFileService.resolve<NotebookDocumentBackupData>(resource);
				if (!backup?.meta) {
					throw new Error(`No backup found for Notebook editor: ${resource}`);
				}

				const input = NotebookEditorInput.create(instantiationService, resource, backup.meta.viewType, { startDirty: true });
				return input;
			});
		}

		canResolveBackup(editorInput: IEditorInput, backupResource: URI): boolean {
			if (editorInput instanceof NotebookEditorInput) {
				if (isEqual(URI.from({ scheme: Schemas.vscodeNotebook, path: editorInput.resource.toString() }), backupResource)) {
					return true;
				}
			}

			return false;
		}
	}
);

Registry.as<IEditorInputFactoryRegistry>(EditorInputExtensions.EditorInputFactories).registerEditorInputSerializer(
	NotebookDiffEditorInput.ID,
	NotebookDiffEditorSerializer
);

export class NotebookContribution extends Disposable implements IWorkbenchContribution {
	private _notebookEditorIsOpen: IContextKey<boolean>;
	private _notebookDiffEditorIsOpen: IContextKey<boolean>;

	constructor(
		@IContextKeyService private readonly contextKeyService: IContextKeyService,
		@IEditorService private readonly editorService: IEditorService,
		@INotebookService private readonly notebookService: INotebookService,
		@IEditorGroupsService private readonly editorGroupService: IEditorGroupsService,
		@IExtensionContributedEditorService private readonly extensionContributedEditorService: IExtensionContributedEditorService,
		@IUndoRedoService undoRedoService: IUndoRedoService,
	) {
		super();

		this._notebookEditorIsOpen = NOTEBOOK_EDITOR_OPEN.bindTo(this.contextKeyService);
		this._notebookDiffEditorIsOpen = IN_NOTEBOOK_TEXT_DIFF_EDITOR.bindTo(this.contextKeyService);

		this._register(undoRedoService.registerUriComparisonKeyComputer(CellUri.scheme, {
			getComparisonKey: (uri: URI): string => {
				return getCellUndoRedoComparisonKey(uri);
			}
		}));

<<<<<<< HEAD
		this.editorGroupService.whenRestored.then(() => this._updateContextKeys());
=======
		this._register(this.editorService.overrideOpenEditor({
			getEditorOverrides: (resource: URI, options: IEditorOptions | undefined, group: IEditorGroup | undefined) => {

				const currentEditorsForResource = group && this.editorService.findEditors(resource, group);
				const currentEditorForResource = currentEditorsForResource && currentEditorsForResource.length ? currentEditorsForResource[0] : undefined;

				const associatedEditors = distinct([
					...this.getUserAssociatedNotebookEditors(resource),
					...this.getContributedEditors(resource)
				], editor => editor.id).sort((a, b) => {
					// if a content provider is exclusive, it has higher order
					if (a.exclusive && b.exclusive) {
						return 0;
					}

					if (a.exclusive) {
						return -1;
					}

					if (b.exclusive) {
						return 1;
					}

					return 0;
				});

				return associatedEditors.map(info => {
					return {
						label: info.displayName,
						id: info.id,
						active: currentEditorForResource instanceof NotebookEditorInput && currentEditorForResource.viewType === info.id,
						detail: info.providerDisplayName
					};
				});
			},
			open: (editor, options, group) => {
				return this.onEditorOpening(editor, options, group);
			}
		}));

		this.editorGroupService.whenReady.then(() => this._updateContextKeys());
>>>>>>> 071b4b3b
		this._register(this.editorService.onDidActiveEditorChange(() => this._updateContextKeys()));
		this._register(this.editorService.onDidVisibleEditorsChange(() => this._updateContextKeys()));

		this._register(this.editorGroupService.onDidAddGroup(() => this._updateContextKeys()));
		this._register(this.editorGroupService.onDidRemoveGroup(() => this._updateContextKeys()));
	}

	private _updateContextKeys() {
		this._notebookEditorIsOpen.set(this.editorService.activeEditorPane?.getId() === NOTEBOOK_EDITOR_ID);
		this._notebookDiffEditorIsOpen.set(this.editorService.activeEditorPane?.getId() === NOTEBOOK_DIFF_EDITOR_ID);
	}

	getUserAssociatedNotebookEditors(resource: URI) {
		const associationsForResource = this.extensionContributedEditorService.getAssociationsForResource(resource);

		return coalesce(associationsForResource
			.map(association => this.notebookService.getContributedNotebookProvider(association.viewType)));
	}

	getContributedEditors(resource: URI) {
		return this.notebookService.getContributedNotebookProviders(resource);
	}
}

class CellContentProvider implements ITextModelContentProvider {

	private readonly _registration: IDisposable;

	constructor(
		@ITextModelService textModelService: ITextModelService,
		@IModelService private readonly _modelService: IModelService,
		@IModeService private readonly _modeService: IModeService,
		@INotebookEditorModelResolverService private readonly _notebookModelResolverService: INotebookEditorModelResolverService,
	) {
		this._registration = textModelService.registerTextModelContentProvider(CellUri.scheme, this);
	}

	dispose(): void {
		this._registration.dispose();
	}

	async provideTextContent(resource: URI): Promise<ITextModel | null> {
		const existing = this._modelService.getModel(resource);
		if (existing) {
			return existing;
		}
		const data = CellUri.parse(resource);
		// const data = parseCellUri(resource);
		if (!data) {
			return null;
		}

		const ref = await this._notebookModelResolverService.resolve(data.notebook);
		let result: ITextModel | null = null;

		for (const cell of ref.object.notebook.cells) {
			if (cell.uri.toString() === resource.toString()) {
				const bufferFactory: ITextBufferFactory = {
					create: (defaultEOL) => {
						const newEOL = (defaultEOL === DefaultEndOfLine.CRLF ? '\r\n' : '\n');
						(cell.textBuffer as ITextBuffer).setEOL(newEOL);
						return { textBuffer: cell.textBuffer as ITextBuffer, disposable: Disposable.None };
					},
					getFirstLineText: (limit: number) => {
						return cell.textBuffer.getLineContent(1).substr(0, limit);
					}
				};
				const language = cell.cellKind === CellKind.Markdown ? this._modeService.create('markdown') : (cell.language ? this._modeService.create(cell.language) : this._modeService.createByFilepathOrFirstLine(resource, cell.textBuffer.getLineContent(1)));
				result = this._modelService.createModel(
					bufferFactory,
					language,
					resource
				);
				break;
			}
		}

		if (result) {
			const once = result.onWillDispose(() => {
				once.dispose();
				ref.dispose();
			});
		}

		return result;
	}
}

class CellMetadataContentProvider implements ITextModelContentProvider {
	private readonly _registration: IDisposable;

	constructor(
		@ITextModelService textModelService: ITextModelService,
		@IModelService private readonly _modelService: IModelService,
		@IModeService private readonly _modeService: IModeService,
		@INotebookEditorModelResolverService private readonly _notebookModelResolverService: INotebookEditorModelResolverService,
	) {
		this._registration = textModelService.registerTextModelContentProvider(Schemas.vscodeNotebookCellMetadata, this);
	}

	dispose(): void {
		this._registration.dispose();
	}

	async provideTextContent(resource: URI): Promise<ITextModel | null> {
		const existing = this._modelService.getModel(resource);
		if (existing) {
			return existing;
		}
		const data = CellUri.parseCellMetadataUri(resource);
		// const data = parseCellUri(resource);
		if (!data) {
			return null;
		}

		const ref = await this._notebookModelResolverService.resolve(data.notebook);
		let result: ITextModel | null = null;

		const mode = this._modeService.create('json');

		for (const cell of ref.object.notebook.cells) {
			if (cell.handle === data.handle) {
				const metadataSource = getFormatedMetadataJSON(ref.object.notebook, cell.metadata || {}, cell.language);
				result = this._modelService.createModel(
					metadataSource,
					mode,
					resource
				);
				break;
			}
		}

		if (result) {
			const once = result.onWillDispose(() => {
				once.dispose();
				ref.dispose();
			});
		}

		return result;
	}
}

class RegisterSchemasContribution extends Disposable implements IWorkbenchContribution {
	constructor() {
		super();
		this.registerMetadataSchemas();
	}

	private registerMetadataSchemas(): void {
		const jsonRegistry = Registry.as<IJSONContributionRegistry>(JSONExtensions.JSONContribution);
		const metadataSchema: IJSONSchema = {
			properties: {
				['language']: {
					type: 'string',
					description: 'The language for the cell'
				},
				['editable']: {
					type: 'boolean',
					description: `Controls whether a cell's editor is editable/readonly`
				},
				['breakpointMargin']: {
					type: 'boolean',
					description: 'Controls if the cell has a margin to support the breakpoint UI'
				},
				['hasExecutionOrder']: {
					type: 'boolean',
					description: 'Whether the execution order indicator will be displayed'
				},
				['executionOrder']: {
					type: 'number',
					description: 'The order in which this cell was executed'
				},
				['statusMessage']: {
					type: 'string',
					description: `A status message to be shown in the cell's status bar`
				},
				['runState']: {
					type: 'integer',
					description: `The cell's current run state`
				},
				['runStartTime']: {
					type: 'number',
					description: 'If the cell is running, the time at which the cell started running'
				},
				['lastRunDuration']: {
					type: 'number',
					description: `The total duration of the cell's last run`
				},
				['inputCollapsed']: {
					type: 'boolean',
					description: `Whether a code cell's editor is collapsed`
				},
				['outputCollapsed']: {
					type: 'boolean',
					description: `Whether a code cell's outputs are collapsed`
				}
			},
			// patternProperties: allSettings.patternProperties,
			additionalProperties: true,
			allowTrailingCommas: true,
			allowComments: true
		};

		jsonRegistry.registerSchema('vscode://schemas/notebook/cellmetadata', metadataSchema);
	}
}

// makes sure that every dirty notebook gets an editor
class NotebookFileTracker implements IWorkbenchContribution {

	private readonly _dirtyListener: IDisposable;

	constructor(
		@IInstantiationService private readonly _instantiationService: IInstantiationService,
		@IEditorService private readonly _editorService: IEditorService,
		@INotebookEditorModelResolverService private readonly _notebookEditorModelService: INotebookEditorModelResolverService,
	) {

		type E = IResolvedNotebookEditorModel;
		this._dirtyListener = Event.debounce<E, E[]>(
			this._notebookEditorModelService.onDidChangeDirty,
			(last, current) => !last ? [current] : [...last, current],
			100
		)(this._openMissingDirtyNotebookEditors, this);
	}

	dispose(): void {
		this._dirtyListener.dispose();
	}

	private _openMissingDirtyNotebookEditors(models: IResolvedNotebookEditorModel[]): void {
		const result: IEditorInputWithOptions[] = [];
		for (let model of models) {
			if (model.isDirty() && !this._editorService.isOpen({ resource: model.resource })) {
				result.push({
					editor: NotebookEditorInput.create(this._instantiationService, model.resource, model.viewType),
					options: { inactive: true, preserveFocus: true, pinned: true, }
				});
			}
		}
		if (result.length > 0) {
			this._editorService.openEditors(result);
		}
	}
}

const workbenchContributionsRegistry = Registry.as<IWorkbenchContributionsRegistry>(WorkbenchExtensions.Workbench);
workbenchContributionsRegistry.registerWorkbenchContribution(NotebookContribution, LifecyclePhase.Starting);
workbenchContributionsRegistry.registerWorkbenchContribution(CellContentProvider, LifecyclePhase.Starting);
workbenchContributionsRegistry.registerWorkbenchContribution(CellMetadataContentProvider, LifecyclePhase.Starting);
workbenchContributionsRegistry.registerWorkbenchContribution(RegisterSchemasContribution, LifecyclePhase.Starting);
workbenchContributionsRegistry.registerWorkbenchContribution(NotebookFileTracker, LifecyclePhase.Ready);

registerSingleton(INotebookService, NotebookService);
registerSingleton(INotebookEditorWorkerService, NotebookEditorWorkerServiceImpl);
registerSingleton(INotebookEditorModelResolverService, NotebookModelResolverServiceImpl, true);
registerSingleton(INotebookCellStatusBarService, NotebookCellStatusBarService, true);
registerSingleton(INotebookEditorService, NotebookEditorWidgetService, true);
registerSingleton(INotebookKernelService, NotebookKernelService, true);

const configurationRegistry = Registry.as<IConfigurationRegistry>(Extensions.Configuration);
configurationRegistry.registerConfiguration({
	id: 'notebook',
	order: 100,
	title: nls.localize('notebookConfigurationTitle', "Notebook"),
	type: 'object',
	properties: {
		[DisplayOrderKey]: {
			description: nls.localize('notebook.displayOrder.description', "Priority list for output mime types"),
			type: ['array'],
			items: {
				type: 'string'
			},
			default: []
		},
		[CellToolbarLocKey]: {
			description: nls.localize('notebook.cellToolbarLocation.description', "Where the cell toolbar should be shown, or whether it should be hidden."),
			type: 'string',
			enum: ['left', 'right', 'hidden'],
			default: 'right'
		},
		[ShowCellStatusBarKey]: {
			description: nls.localize('notebook.showCellStatusbar.description', "Whether the cell status bar should be shown."),
			type: 'boolean',
			default: true
		},
		[NotebookTextDiffEditorPreview]: {
			description: nls.localize('notebook.diff.enablePreview.description', "Whether to use the enhanced text diff editor for notebook."),
			type: 'boolean',
			default: true
		},
		[ExperimentalUseMarkdownRenderer]: {
			description: nls.localize('notebook.experimental.useMarkdownRenderer.description', "Enable/disable using the new extensible markdown renderer."),
			type: 'boolean',
			default: true
		},
	}
});<|MERGE_RESOLUTION|>--- conflicted
+++ resolved
@@ -16,7 +16,6 @@
 import { ITextModelContentProvider, ITextModelService } from 'vs/editor/common/services/resolverService';
 import * as nls from 'vs/nls';
 import { Extensions, IConfigurationRegistry } from 'vs/platform/configuration/common/configurationRegistry';
-import { IResourceEditorInput } from 'vs/platform/editor/common/editor';
 import { SyncDescriptor } from 'vs/platform/instantiation/common/descriptors';
 import { registerSingleton } from 'vs/platform/instantiation/common/extensions';
 import { IInstantiationService } from 'vs/platform/instantiation/common/instantiation';
@@ -30,19 +29,10 @@
 import { NotebookEditorInput } from 'vs/workbench/contrib/notebook/common/notebookEditorInput';
 import { INotebookService } from 'vs/workbench/contrib/notebook/common/notebookService';
 import { NotebookService } from 'vs/workbench/contrib/notebook/browser/notebookServiceImpl';
-<<<<<<< HEAD
-import { CellKind, CellToolbarLocKey, CellUri, DisplayOrderKey, ExperimentalUseMarkdownRenderer, getCellUndoRedoComparisonKey, NotebookDocumentBackupData, NotebookTextDiffEditorPreview, ShowCellStatusBarKey } from 'vs/workbench/contrib/notebook/common/notebookCommon';
+import { CellKind, CellToolbarLocKey, CellUri, DisplayOrderKey, ExperimentalUseMarkdownRenderer, getCellUndoRedoComparisonKey, IResolvedNotebookEditorModel, NotebookDocumentBackupData, NotebookTextDiffEditorPreview, ShowCellStatusBarKey } from 'vs/workbench/contrib/notebook/common/notebookCommon';
 import { IEditorGroupsService } from 'vs/workbench/services/editor/common/editorGroupsService';
 import { IEditorService } from 'vs/workbench/services/editor/common/editorService';
 import { IN_NOTEBOOK_TEXT_DIFF_EDITOR, NOTEBOOK_DIFF_EDITOR_ID, NOTEBOOK_EDITOR_ID, NOTEBOOK_EDITOR_OPEN } from 'vs/workbench/contrib/notebook/browser/notebookBrowser';
-=======
-import { CellKind, CellToolbarLocKey, CellUri, DisplayOrderKey, ExperimentalUseMarkdownRenderer, getCellUndoRedoComparisonKey, IResolvedNotebookEditorModel, NotebookDocumentBackupData, NotebookEditorPriority, NotebookTextDiffEditorPreview, ShowCellStatusBarKey } from 'vs/workbench/contrib/notebook/common/notebookCommon';
-import { IEditorGroup, IEditorGroupsService } from 'vs/workbench/services/editor/common/editorGroupsService';
-import { IEditorService, IOpenEditorOverride } from 'vs/workbench/services/editor/common/editorService';
-import { IConfigurationService } from 'vs/platform/configuration/common/configuration';
-import { CustomEditorInfo } from 'vs/workbench/contrib/customEditor/common/customEditor';
-import { IN_NOTEBOOK_TEXT_DIFF_EDITOR, NotebookEditorOptions, NOTEBOOK_DIFF_EDITOR_ID, NOTEBOOK_EDITOR_ID, NOTEBOOK_EDITOR_OPEN } from 'vs/workbench/contrib/notebook/browser/notebookBrowser';
->>>>>>> 071b4b3b
 import { IUndoRedoService } from 'vs/platform/undoRedo/common/undoRedo';
 import { INotebookEditorModelResolverService } from 'vs/workbench/contrib/notebook/common/notebookEditorModelResolverService';
 import { NotebookDiffEditorInput } from 'vs/workbench/contrib/notebook/browser/notebookDiffEditorInput';
@@ -82,11 +72,6 @@
 
 // Output renderers registration
 import 'vs/workbench/contrib/notebook/browser/view/output/transforms/richTransform';
-<<<<<<< HEAD
-import { NotebookModelResolverServiceImpl } from 'vs/workbench/contrib/notebook/common/notebookEditorModelResolverServiceImpl';
-import { IExtensionContributedEditorService } from 'vs/workbench/contrib/customEditor/browser/extensionContributedEditorService';
-=======
->>>>>>> 071b4b3b
 
 /*--------------------------------------------------------------------------------------------- */
 
@@ -241,51 +226,7 @@
 			}
 		}));
 
-<<<<<<< HEAD
 		this.editorGroupService.whenRestored.then(() => this._updateContextKeys());
-=======
-		this._register(this.editorService.overrideOpenEditor({
-			getEditorOverrides: (resource: URI, options: IEditorOptions | undefined, group: IEditorGroup | undefined) => {
-
-				const currentEditorsForResource = group && this.editorService.findEditors(resource, group);
-				const currentEditorForResource = currentEditorsForResource && currentEditorsForResource.length ? currentEditorsForResource[0] : undefined;
-
-				const associatedEditors = distinct([
-					...this.getUserAssociatedNotebookEditors(resource),
-					...this.getContributedEditors(resource)
-				], editor => editor.id).sort((a, b) => {
-					// if a content provider is exclusive, it has higher order
-					if (a.exclusive && b.exclusive) {
-						return 0;
-					}
-
-					if (a.exclusive) {
-						return -1;
-					}
-
-					if (b.exclusive) {
-						return 1;
-					}
-
-					return 0;
-				});
-
-				return associatedEditors.map(info => {
-					return {
-						label: info.displayName,
-						id: info.id,
-						active: currentEditorForResource instanceof NotebookEditorInput && currentEditorForResource.viewType === info.id,
-						detail: info.providerDisplayName
-					};
-				});
-			},
-			open: (editor, options, group) => {
-				return this.onEditorOpening(editor, options, group);
-			}
-		}));
-
-		this.editorGroupService.whenReady.then(() => this._updateContextKeys());
->>>>>>> 071b4b3b
 		this._register(this.editorService.onDidActiveEditorChange(() => this._updateContextKeys()));
 		this._register(this.editorService.onDidVisibleEditorsChange(() => this._updateContextKeys()));
 
