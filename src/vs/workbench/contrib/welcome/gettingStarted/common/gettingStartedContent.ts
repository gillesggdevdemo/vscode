/*---------------------------------------------------------------------------------------------
 *  Copyright (c) Microsoft Corporation. All rights reserved.
 *  Licensed under the MIT License. See License.txt in the project root for license information.
 *--------------------------------------------------------------------------------------------*/

import { localize } from 'vs/nls';
import { Codicon } from 'vs/base/common/codicons';
import { ThemeIcon } from 'vs/platform/theme/common/themeService';
import { registerIcon } from 'vs/platform/theme/common/iconRegistry';


const setupIcon = registerIcon('getting-started-setup', Codicon.zap, localize('getting-started-setup-icon', "Icon used for the setup category of getting started"));
const beginnerIcon = registerIcon('getting-started-beginner', Codicon.lightbulb, localize('getting-started-beginner-icon', "Icon used for the beginner category of getting started"));
const intermediateIcon = registerIcon('getting-started-intermediate', Codicon.mortarBoard, localize('getting-started-intermediate-icon', "Icon used for the intermediate category of getting started"));
const codespacesIcon = registerIcon('getting-started-codespaces', Codicon.github, localize('getting-started-codespaces-icon', "Icon used for the codespaces category of getting started"));


export type BuiltinGettingStartedItem = {
	id: string
	title: string,
	description: string,
	doneOn: { commandExecuted: string, eventFired?: never } | { eventFired: string, commandExecuted?: never, }
	when?: string,
	media: { type: 'image', path: string | { hc: string, light: string, dark: string }, altText: string },
};

export type BuiltinGettingStartedCategory = {
	id: string
	title: string,
	description: string,
	icon: ThemeIcon,
	when?: string,
	content:
	| { type: 'items', items: BuiltinGettingStartedItem[] }
};

export type BuiltinGettingStartedStartEntry = {
	id: string
	title: string,
	description: string,
	icon: ThemeIcon,
	when?: string,
	content:
	| { type: 'startEntry', command: string }
};

type GettingStartedWalkthroughContent = BuiltinGettingStartedCategory[];
type GettingStartedStartEntryContent = BuiltinGettingStartedStartEntry[];

export const startEntries: GettingStartedStartEntryContent = [
	{
		id: 'topLevelNewFile',
		title: localize('gettingStarted.newFile.title', "New File"),
		description: localize('gettingStarted.newFile.description', "Start with a new empty file"),
		icon: Codicon.newFile,
		content: {
			type: 'startEntry',
			command: 'workbench.action.files.newUntitledFile',
		}
	},
	{
		id: 'topLevelOpenMac',
		title: localize('gettingStarted.openMac.title', "Open..."),
		description: localize('gettingStarted.openMac.description', "Open a file or folder to start working"),
		icon: Codicon.folderOpened,
		when: 'isMac',
		content: {
			type: 'startEntry',
			command: 'workbench.action.files.openFileFolder',
		}
	},
	{
		id: 'topLevelOpenFile',
		title: localize('gettingStarted.openFile.title', "Open File..."),
		description: localize('gettingStarted.openFile.description', "Open a file to start working"),
		icon: Codicon.goToFile,
		when: '!isMac',
		content: {
			type: 'startEntry',
			command: 'workbench.action.files.openFile',
		}
	},
	{
		id: 'topLevelOpenFolder',
		title: localize('gettingStarted.openFolder.title', "Open Folder..."),
		description: localize('gettingStarted.openFolder.description', "Open a folder to start working"),
		icon: Codicon.folderOpened,
		when: '!isMac',
		content: {
			type: 'startEntry',
			command: 'workbench.action.files.openFolder',
		}
	},
	{
		id: 'topLevelCloneRepo',
		title: localize('gettingStarted.cloneRepo.title', "Clone Git Repository..."),
		description: localize('gettingStarted.cloneRepo.description', "Clone a git repository"),
		icon: Codicon.repoClone,
		content: {
			type: 'startEntry',
			command: 'git.clone',
		}
	},
	{
		id: 'topLevelCommandPalette',
		title: localize('gettingStarted.topLevelCommandPalette.title', "Run a Command..."),
		description: localize('gettingStarted.topLevelCommandPalette.description', "Use the command palette to view and run all of vscode's commands"),
		icon: Codicon.symbolColor,
		content: {
			type: 'startEntry',
			command: 'workbench.action.showCommands',
		}
	},
];

export const walkthroughs: GettingStartedWalkthroughContent = [
	{
		id: 'Codespaces',
		title: localize('gettingStarted.codespaces.title', "Primer on Codespaces"),
		icon: codespacesIcon,
		when: 'remoteName == codespaces',
		description: localize('gettingStarted.codespaces.description', "Get up and running with your instant code environment."),
		content: {
			type: 'items',
			items: [
				{
					id: 'runProjectTask',
					title: localize('gettingStarted.runProject.title', "Build & run your app"),
					description: localize('gettingStarted.runProject.description', "Build, run & debug your code in the cloud, right from the browser.\n[Start Debugging](command:workbench.action.debug.selectandstart)"),
					doneOn: { commandExecuted: 'workbench.action.debug.selectandstart' },
					media: { type: 'image', altText: 'Node.js project running debug mode and paused.', path: 'runProject.png' },
				},
				{
					id: 'forwardPortsTask',
					title: localize('gettingStarted.forwardPorts.title', "Access your running application"),
					description: localize('gettingStarted.forwardPorts.description', "Ports running within your codespace are automatically forwarded to the web, so you can open them in your browser.\n[Show Ports Panel](command:~remote.forwardedPorts.focus)"),
					doneOn: { commandExecuted: '~remote.forwardedPorts.focus' },
					media: { type: 'image', altText: 'Ports panel.', path: 'forwardPorts.png' },
				},
				{
					id: 'pullRequests',
					title: localize('gettingStarted.pullRequests.title', "Pull requests at your fingertips"),
					description: localize('gettingStarted.pullRequests.description', "Bring your GitHub workflow closer to your code, so you can review pull requests, add comments, merge branches, and more.\n[Open GitHub View](command:workbench.view.extension.github-pull-requests)"),
					doneOn: { commandExecuted: 'workbench.view.extension.github-pull-requests' },
					media: { type: 'image', altText: 'Preview for reviewing a pull request.', path: 'pullRequests.png' },
				},
				{
					id: 'remoteTerminal',
					title: localize('gettingStarted.remoteTerminal.title', "Run tasks in the integrated terminal"),
					description: localize('gettingStarted.remoteTerminal.description', "Perform quick command-line tasks using the built-in terminal.\n[Focus Terminal](command:terminal.focus)"),
					doneOn: { commandExecuted: 'terminal.focus' },
					media: { type: 'image', altText: 'Remote terminal showing npm commands.', path: 'remoteTerminal.png' },
				},
				{
					id: 'openVSC',
					title: localize('gettingStarted.openVSC.title', "Develop remotely in VS Code"),
					description: localize('gettingStarted.openVSC.description', "Access the power of your cloud development environment from your local VS Code. Set it up by installing the GitHub Codespaces extension and connecting your GitHub account.\n[Open in VS Code](command:github.codespaces.openInStable)"),
					when: 'isWeb',
					doneOn: { commandExecuted: 'github.codespaces.openInStable' },
					media: {
						type: 'image', altText: 'Preview of the Open in VS Code command.', path: {
							dark: 'dark/openVSC.png',
							light: 'light/openVSC.png',
							hc: 'light/openVSC.png',
						}
					},
				}
			]
		}
	},

	{
		id: 'Setup',
		title: localize('gettingStarted.setup.title', "Customize your Setup"),
		description: localize('gettingStarted.setup.description', "Extend and customize VS Code to make it yours."),
		icon: setupIcon,
		when: 'remoteName != codespaces',
		content: {
			type: 'items',
			items: [
				{
					id: 'pickColorTheme',
					title: localize('gettingStarted.pickColor.title', "Customize the look with themes"),
					description: localize('gettingStarted.pickColor.description', "Pick a color theme to match your taste and mood while coding.\n[Pick a Theme](command:workbench.action.selectTheme)"),
					doneOn: { commandExecuted: 'workbench.action.selectTheme' },
					media: { type: 'image', altText: 'Color theme preview for dark and light theme.', path: 'colorTheme.png', }
				},
				{
					id: 'findLanguageExtensions',
					title: localize('gettingStarted.findLanguageExts.title', "Code in any language"),
					description: localize('gettingStarted.findLanguageExts.description', "VS Code supports over 50+ programming languages. While many are built-in, others can be easily installed as extensions in one click.\n[Browse Language Extensions](command:workbench.extensions.action.showLanguageExtensions)"),
					doneOn: { commandExecuted: 'workbench.extensions.action.showLanguageExtensions' },
					media: {
						type: 'image', altText: 'Language extensions', path: {
							dark: 'dark/languageExtensions.png',
							light: 'light/languageExtensions.png',
							hc: 'hc/languageExtensions.png',
						}
					}
				},
				{
					id: 'keymaps',
<<<<<<< HEAD
					title: localize('gettingStarted.keymaps.title', "Switch from other editors"),
					description: localize('gettingStarted.keymaps.description', "Bring your favorite keyboard shortcuts from other editors into VS Code with keymaps."),
					button: {
						title: localize('gettingStarted.keymaps.button', "Browse Keymap Extensions"),
						command: 'workbench.extensions.action.showRecommendedKeymapExtensions',
					},
=======
					title: localize('gettingStarted.keymaps.title', "Migrate your keyboard shortcuts"),
					description: localize('gettingStarted.keymaps.description', "Keymap extensions bring your favorite keyboard shortcuts from other editors to VS Code.\n[Browse Keymap Extensions](command:workbench.extensions.action.showRecommendedKeymapExtensions)"),
>>>>>>> 65273f89
					doneOn: { commandExecuted: 'workbench.extensions.action.showRecommendedKeymapExtensions' },
					media: {
						type: 'image', altText: 'List of keymap extensions.', path: {
							dark: 'dark/keymaps.png',
							light: 'light/keymaps.png',
							hc: 'hc/keymaps.png',
						},
					}
				},
				{
					id: 'settingsSync',
					title: localize('gettingStarted.settingsSync.title', "Sync your favorite setup"),
					description: localize('gettingStarted.settingsSync.description', "Never lose the perfect VS Code setup! Settings Sync will back up and share settings, keybindings & extensions across several VS Code instances.[Enable Settings Sync](command:workbench.userDataSync.actions.turnOn)"),
					when: 'syncStatus != uninitialized',
					doneOn: { eventFired: 'sync-enabled' },
					media: {
						type: 'image', altText: 'The "Turn on Sync" entry in the settings gear menu.', path: {
							dark: 'dark/settingsSync.png',
							light: 'light/settingsSync.png',
							hc: 'hc/settingsSync.png',
						},
					}
				},
				{
					id: 'pickAFolderTask-Mac',
					title: localize('gettingStarted.setup.OpenFolder.title', "Open your project folder"),
					description: localize('gettingStarted.setup.OpenFolder.description', "Open a project folder to start coding!\n[Pick a Folder](command:workbench.action.files.openFileFolder)"),
					when: 'isMac && workspaceFolderCount == 0',
					doneOn: { commandExecuted: 'workbench.action.files.openFileFolder' },
					media: {
						type: 'image', altText: 'Explorer view showing buttons for opening folder and cloning repository.', path: {
							dark: 'dark/openFolder.png',
							light: 'light/openFolder.png',
							hc: 'hc/openFolder.png',
						}
					}
				},
				{
					id: 'pickAFolderTask-Other',
					title: localize('gettingStarted.setup.OpenFolder.title', "Open your project folder"),
					description: localize('gettingStarted.setup.OpenFolder.description2', "Open a project folder to start coding!\n[Pick a Folder](command:workbench.action.files.openFolder)"),
					when: '!isMac && workspaceFolderCount == 0',
					doneOn: { commandExecuted: 'workbench.action.files.openFolder' },
					media: {
						type: 'image', altText: 'Explorer view showing buttons for opening folder and cloning repository.', path: {
							dark: 'dark/openFolder.png',
							light: 'light/openFolder.png',
							hc: 'hc/openFolder.png',
						}
					}
				},
				{
					id: 'quickOpen',
					title: localize('gettingStarted.quickOpen.title', "Quick open files"),
					description: localize('gettingStarted.quickOpen.description', "Navigate between files in an instant with one keystroke. Tip: Open multiple files by pressing the right arrow key.\n[Quick Open a File](command:toSide:workbench.action.quickOpen)"),
					when: 'workspaceFolderCount != 0',
					doneOn: { commandExecuted: 'workbench.action.quickOpen' },
					media: {
						type: 'image', altText: 'Go to file in quick search.', path: {
							dark: 'dark/openFolder.png',
							light: 'light/openFolder.png',
							hc: 'hc/openFolder.png',
						}
					}
				}
			]
		}
	},

	{
		id: 'Beginner',
		title: localize('gettingStarted.beginner.title', "Learn the Fundamentals"),
		icon: beginnerIcon,
		description: localize('gettingStarted.beginner.description', "Jump right into VS Code and get an overview of the must-have features."),
		content: {
			type: 'items',
			items: [
				{
					id: 'commandPaletteTask',
					title: localize('gettingStarted.commandPalette.title', "Find & run commands"),
					description: localize('gettingStarted.commandPalette.description', "The easiest way to find everything VS Code can do. If you're ever looking for a feature or a shortcut, check here first!\n[Open Command Palette](command:workbench.action.showCommands)"),
					doneOn: { commandExecuted: 'workbench.action.showCommands' },
					media: {
						type: 'image', altText: 'Command Palette overlay for searching and executing commands.', path: {
							dark: 'dark/commandPalette.png',
							light: 'light/commandPalette.png',
							hc: 'hc/commandPalette.png',
						}
					},
				},
				{
					id: 'terminal',
					title: localize('gettingStarted.terminal.title', "Convenient built-in terminal"),
					description: localize('gettingStarted.terminal.description', "Quickly run shell commands and monitor build output, right next to your code.\n[Show Terminal Panel](command:workbench.action.terminal.toggleTerminal)"),
					when: 'remoteName != codespaces && !terminalIsOpen',
					doneOn: { commandExecuted: 'workbench.action.terminal.toggleTerminal' },
					media: {
						type: 'image', altText: 'Integrated terminal running a few npm commands', path: {
							dark: 'dark/terminal.png',
							light: 'light/terminal.png',
							hc: 'hc/terminal.png',
						}
					},
				},
				{
					id: 'extensions',
					title: localize('gettingStarted.extensions.title', "Limitless extensibility"),
<<<<<<< HEAD
					description: localize('gettingStarted.extensions.description', "Extensions are VS Code's power-ups. They range from handy productivity hacks, expanding out-of-the-box features, to adding completely new capabilities."),
					button: {
						title: localize('gettingStarted.extensions.button', "Recommended Extensions"),
						command: 'workbench.extensions.action.showRecommendedExtensions'
					},
=======
					description: localize('gettingStarted.extensions.description', "Extensions are VS Code's power-ups. They range from handy productivity hacks, expanding out-of-the-box features, to adding completely new capabilities.\n[Browse Recommended Extensions](command:workbench.extensions.action.showRecommendedExtensions)"),
>>>>>>> 65273f89
					doneOn: { commandExecuted: 'workbench.extensions.action.showRecommendedExtensions' },
					media: {
						type: 'image', altText: 'VS Code extension marketplace with featured language extensions', path: {
							dark: 'dark/extensions.png',
							light: 'light/extensions.png',
							hc: 'hc/extensions.png',
						}
					},
				},
				{
					id: 'settings',
					title: localize('gettingStarted.settings.title', "Tune your settings"),
					description: localize('gettingStarted.settings.description', "Tweak every aspect of VS Code and your extensions to your liking. Commonly used settings are listed first to get you started.\n[Tweak my Settings](command:toSide:workbench.action.openSettings)"),
					doneOn: { commandExecuted: 'workbench.action.openSettings' },
					media: {
						type: 'image', altText: 'VS Code Settings', path: {
							dark: 'dark/settings.png',
							light: 'light/settings.png',
							hc: 'hc/settings.png',
						}
					},
				},
				{
					id: 'videoTutorial',
					title: localize('gettingStarted.videoTutorial.title', "Lean back and learn"),
					description: localize('gettingStarted.videoTutorial.description', "Watch the first in a series of short & practical video tutorials for VS Code's key features.\n[Watch Tutorial](https://aka.ms/vscode-getting-started-video)"),
					doneOn: { eventFired: 'linkOpened:https://aka.ms/vscode-getting-started-video' },
					media: { type: 'image', altText: 'VS Code Settings', path: 'tutorialVideo.png' },
				}
			]
		}
	},

	{
		id: 'Intermediate',
		title: localize('gettingStarted.intermediate.title', "Boost your Productivity"),
		icon: intermediateIcon,
		description: localize('gettingStarted.intermediate.description', "Optimize your development workflow with these tips & tricks."),
		content: {
			type: 'items',
			items: [
				{
					id: 'playground',
					title: localize('gettingStarted.playground.title', "Redefine your editing skills"),
					description: localize('gettingStarted.playground.description', "Want to code faster and smarter? Practice powerful code editing features in the interactive playground."),
					button: {
						title: localize('gettingStarted.playground.button', "Open Interactive Playground"),
						command: 'workbench.action.showInteractivePlayground'
					},
					doneOn: { commandExecuted: 'workbench.action.showInteractivePlayground' },
					media: {
						type: 'image', altText: 'Interactive Playground.', path: {
							dark: 'dark/playground.png',
							light: 'light/playground.png',
							hc: 'light/playground.png'
						},
					},
				},
				{
					id: 'splitview',
					title: localize('gettingStarted.splitview.title', "Side by side editing"),
					description: localize('gettingStarted.splitview.description', "Make the most of your screen estate by opening files side by side, vertically and horizontally."),
					button: {
						title: localize('gettingStarted.splitview.button', "Split Editor"),
						command: 'workbench.action.splitEditor'
					},
					doneOn: { commandExecuted: 'workbench.action.splitEditor' },
					media: {
						type: 'image', altText: 'Multiple editors in split view.', path: {
							dark: 'dark/splitview.png',
							light: 'light/splitview.png',
							hc: 'light/splitview.png'
						},
					},
				},
				{
					id: 'debugging',
					title: localize('gettingStarted.debug.title', "Watch your code in action"),
					description: localize('gettingStarted.debug.description', "Accelerate your edit, build, test, and debug loop by setting up a launch configuration."),
					when: 'workspaceFolderCount != 0',
					button: {
						title: localize('gettingStarted.debug.button', "Run your Project"),
						command: 'workbench.action.debug.selectandstart'
					},
					doneOn: { commandExecuted: 'workbench.action.debug.selectandstart' },
					media: {
						type: 'image', altText: 'Run and debug view.', path: {
							dark: 'dark/debug.png',
							light: 'light/debug.png',
							hc: 'light/debug.png'
						},
					},
				},
				{
					id: 'scmClone',
					title: localize('gettingStarted.scm.title', "Track your code with Git"),
					description: localize('gettingStarted.scmSetup.description', "Set up the built-in version control for your project to track your changes and collaborate with others."),
					when: 'config.git.enabled && !git.missing && workspaceFolderCount == 0',
					button: {
						title: localize('gettingStarted.scmClone.button', "Clone Repository"),
						command: 'git.clone'
					},
					doneOn: { commandExecuted: 'git.clone' },
					media: {
						type: 'image', altText: 'Source Control view.', path: {
							dark: 'dark/scm.png',
							light: 'light/scm.png',
							hc: 'light/scm.png'
						},
					},
				},
				{
					id: 'scmSetup',
					title: localize('gettingStarted.scm.title', "Track your code with Git"),
					description: localize('gettingStarted.scmSetup.description', "Set up the built-in version control for your project to track your changes and collaborate with others."),
					when: 'config.git.enabled && !git.missing && workspaceFolderCount != 0 && gitOpenRepositoryCount == 0',
					button: {
						title: localize('gettingStarted.scmSetup.button', "Initialize Git Repository"),
						command: 'git.init'
					},
					doneOn: { commandExecuted: 'git.init' },
					media: {
						type: 'image', altText: 'Source Control view.', path: {
							dark: 'dark/scm.png',
							light: 'light/scm.png',
							hc: 'light/scm.png'
						},
					},
				},
				{
					id: 'scm',
					title: localize('gettingStarted.scm.title', "Track your code with Git"),
					description: localize('gettingStarted.scm.description', "No more looking up Git commands! Git and GitHub workflows are seamlessly integrated."),
					when: 'config.git.enabled && !git.missing && workspaceFolderCount != 0 && gitOpenRepositoryCount != 0 && activeViewlet != \'workbench.view.scm\'',
					button: {
						title: localize('gettingStarted.scm.button', "Open Source Control"),
						command: 'workbench.view.scm'
					},
					doneOn: { commandExecuted: 'workbench.view.scm.focus' },
					media: {
						type: 'image', altText: 'Source Control view.', path: {
							dark: 'dark/scm.png',
							light: 'light/scm.png',
							hc: 'light/scm.png'
						},
					},
				},
				{
					id: 'tasks',
					title: localize('gettingStarted.tasks.title', "Automate your project tasks"),
					when: 'workspaceFolderCount != 0',
					description: localize('gettingStarted.tasks.description', "Create tasks for your common workflows and enjoy the integrated experience of running scripts and automatically checking results."),
					button: {
						title: localize('gettingStarted.tasks.button', "Run Auto-detected Tasks"),
						command: 'workbench.action.tasks.runTask'
					},
					doneOn: { commandExecuted: 'workbench.action.tasks.runTask' },
					media: {
						type: 'image', altText: 'Task runner.', path: {
							dark: 'dark/tasks.png',
							light: 'light/tasks.png',
							hc: 'light/tasks.png'
						},
					},
				},
				{
					id: 'shortcuts',
					title: localize('gettingStarted.shortcuts.title', "Customize your shortcuts"),
					description: localize('gettingStarted.shortcuts.description', "Once you have discovered your favorite commands, create custom keyboard shortcuts for instant access."),
					button: {
						title: localize('gettingStarted.shortcuts.button', "Keyboard Shortcuts"),
						command: 'workbench.action.openGlobalKeybindings'
					},
					doneOn: { commandExecuted: 'workbench.action.openGlobalKeybindings' },
					media: {
						type: 'image', altText: 'Interactive shortcuts.', path: {
							dark: 'dark/shortcuts.png',
							light: 'light/shortcuts.png',
							hc: 'light/shortcuts.png'
						},
					}
				}
			]
		}
	}
];<|MERGE_RESOLUTION|>--- conflicted
+++ resolved
@@ -200,17 +200,8 @@
 				},
 				{
 					id: 'keymaps',
-<<<<<<< HEAD
 					title: localize('gettingStarted.keymaps.title', "Switch from other editors"),
-					description: localize('gettingStarted.keymaps.description', "Bring your favorite keyboard shortcuts from other editors into VS Code with keymaps."),
-					button: {
-						title: localize('gettingStarted.keymaps.button', "Browse Keymap Extensions"),
-						command: 'workbench.extensions.action.showRecommendedKeymapExtensions',
-					},
-=======
-					title: localize('gettingStarted.keymaps.title', "Migrate your keyboard shortcuts"),
-					description: localize('gettingStarted.keymaps.description', "Keymap extensions bring your favorite keyboard shortcuts from other editors to VS Code.\n[Browse Keymap Extensions](command:workbench.extensions.action.showRecommendedKeymapExtensions)"),
->>>>>>> 65273f89
+					description: localize('gettingStarted.keymaps.description', "Bring your favorite keyboard shortcuts from other editors into VS Code with keymaps.\n[Browse Keymap Extensions](command:workbench.extensions.action.showRecommendedKeymapExtensions)"),
 					doneOn: { commandExecuted: 'workbench.extensions.action.showRecommendedKeymapExtensions' },
 					media: {
 						type: 'image', altText: 'List of keymap extensions.', path: {
@@ -318,15 +309,7 @@
 				{
 					id: 'extensions',
 					title: localize('gettingStarted.extensions.title', "Limitless extensibility"),
-<<<<<<< HEAD
-					description: localize('gettingStarted.extensions.description', "Extensions are VS Code's power-ups. They range from handy productivity hacks, expanding out-of-the-box features, to adding completely new capabilities."),
-					button: {
-						title: localize('gettingStarted.extensions.button', "Recommended Extensions"),
-						command: 'workbench.extensions.action.showRecommendedExtensions'
-					},
-=======
 					description: localize('gettingStarted.extensions.description', "Extensions are VS Code's power-ups. They range from handy productivity hacks, expanding out-of-the-box features, to adding completely new capabilities.\n[Browse Recommended Extensions](command:workbench.extensions.action.showRecommendedExtensions)"),
->>>>>>> 65273f89
 					doneOn: { commandExecuted: 'workbench.extensions.action.showRecommendedExtensions' },
 					media: {
 						type: 'image', altText: 'VS Code extension marketplace with featured language extensions', path: {
