--- conflicted
+++ resolved
@@ -31,12 +31,8 @@
 import { IAccessibilityService } from 'vs/platform/accessibility/common/accessibility';
 import { PLAINTEXT_LANGUAGE_ID } from 'vs/editor/common/languages/modesRegistry';
 import { IExtensionService } from 'vs/workbench/services/extensions/common/extensions';
-<<<<<<< HEAD
-import { ConfigurationTarget, IConfigurationChangeEvent, IConfigurationService } from 'vs/platform/configuration/common/configuration';
-=======
 import { IConfigurationService } from 'vs/platform/configuration/common/configuration';
 import { ReadonlyHelper } from 'vs/workbench/services/filesConfiguration/common/readonlyHelper';
->>>>>>> ec644f47
 
 interface IBackupMetaData extends IWorkingCopyBackupMeta {
 	mtime: number;
@@ -1135,65 +1131,8 @@
 		return !!this.textEditorModel;
 	}
 
-<<<<<<< HEAD
-	private anyGlobMatches(key: string, path: string): boolean {
-		const globs: { [glob: string]: boolean } = this.configurationService.getValue<{ [glob: string]: boolean }>(key);
-		return !!(globs && Object.keys(globs).find(glob => globs[glob] && matchGlobPattern(glob, path)));
-	}
-
-	private setGlobReadonly() {
-		this.globReadonly = this.anyGlobMatches('files.readonlyInclude', this.resource.path)
-			&& !this.anyGlobMatches('files.readonlyExclude', this.resource.path);
-	}
-
-	private onDidChangeConfiguration(event: IConfigurationChangeEvent) {
-		if (event.affectsConfiguration('files.readonlyInclude') ||
-			event.affectsConfiguration('files.readonlyExclude')) {
-			this.setGlobReadonly();
-		} else if (event.affectsConfiguration('files.readonlyPath')) {
-			const readonlyPath = this.configurationService.getValue<{ [glob: string]: boolean | null | 'toggle' }>('files.readonlyPath');
-			if (readonlyPath) {
-				const pathValue = readonlyPath[this.resource.path];
-				if (pathValue !== undefined) {
-					if (pathValue === 'toggle') {
-						// must modify settings, so subsequent 'toggle' will be seen as a change:
-						this.pathReadonly = readonlyPath[this.resource.path] = !this.oldReadonly;
-						this.configurationService.updateValue('files.readonlyPath', readonlyPath, ConfigurationTarget.USER);
-					} else {
-						this.pathReadonly = pathValue;
-					}
-				}
-			}
-		}
-	}
-
-	// tri-state: true | false overrides globReadonly; null does not.
-	private pathReadonly: boolean | null = null;
-
-	// stable/semantic 'readonly'; typically based on filetype or directory.
-	private globReadonly: boolean = false;
-
-	// latest value derived from files.readonlyInclude/Exclude for this resource.path
-	private oldReadonly = false; // fileEditorInput.test.ts counts changes from 'false' not 'undefined'
-
-	private checkDidChangeReadonly(newReadonly: boolean): boolean {
-		if (this.oldReadonly !== newReadonly) {
-			this.oldReadonly = newReadonly;    // must set before fire(); reentrant.
-			this._onDidChangeReadonly.fire();
-		}
-		return newReadonly;
-	}
-
-	override isReadonly(): boolean {
-		return this.checkDidChangeReadonly(
-			this.pathReadonly !== null ? this.pathReadonly :
-				this.globReadonly ||
-				this.lastResolvedFileStat?.readonly ||
-				this.fileService.hasCapability(this.resource, FileSystemProviderCapabilities.Readonly));
-=======
 	override isReadonly(): boolean {
 		return this._readonlyHelper.isReadonly();
->>>>>>> ec644f47
 	}
 
 	override dispose(): void {
