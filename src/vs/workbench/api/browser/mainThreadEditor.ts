/*---------------------------------------------------------------------------------------------
 *  Copyright (c) Microsoft Corporation. All rights reserved.
 *  Licensed under the MIT License. See License.txt in the project root for license information.
 *--------------------------------------------------------------------------------------------*/

import { Emitter, Event } from 'vs/base/common/event';
import { DisposableStore } from 'vs/base/common/lifecycle';
import { ICodeEditor } from 'vs/editor/browser/editorBrowser';
import { RenderLineNumbersType, TextEditorCursorStyle, cursorStyleToString } from 'vs/editor/common/config/editorOptions';
import { IRange, Range } from 'vs/editor/common/core/range';
import { ISelection, Selection } from 'vs/editor/common/core/selection';
import * as editorCommon from 'vs/editor/common/editorCommon';
import { IIdentifiedSingleEditOperation, ISingleEditOperation, ITextModel, ITextModelUpdateOptions } from 'vs/editor/common/model';
import { IModelService } from 'vs/editor/common/services/modelService';
import { SnippetController2 } from 'vs/editor/contrib/snippet/snippetController2';
import { IApplyEditsOptions, IEditorPropertiesChangeData, IResolvedTextEditorConfiguration, ITextEditorConfigurationUpdate, IUndoStopOptions, TextEditorRevealType } from 'vs/workbench/api/common/extHost.protocol';
import { IEditor } from 'vs/workbench/common/editor';
import { withNullAsUndefined } from 'vs/base/common/types';

export interface IFocusTracker {
	onGainedFocus(): void;
	onLostFocus(): void;
}

export class MainThreadTextEditorProperties {

	public static readFromEditor(previousProperties: MainThreadTextEditorProperties | null, model: ITextModel, codeEditor: ICodeEditor | null): MainThreadTextEditorProperties {
		const selections = MainThreadTextEditorProperties._readSelectionsFromCodeEditor(previousProperties, codeEditor);
		const options = MainThreadTextEditorProperties._readOptionsFromCodeEditor(previousProperties, model, codeEditor);
		const visibleRanges = MainThreadTextEditorProperties._readVisibleRangesFromCodeEditor(previousProperties, codeEditor);
		return new MainThreadTextEditorProperties(selections, options, visibleRanges);
	}

	private static _readSelectionsFromCodeEditor(previousProperties: MainThreadTextEditorProperties | null, codeEditor: ICodeEditor | null): Selection[] {
		let result: Selection[] | null = null;
		if (codeEditor) {
			result = codeEditor.getSelections();
		}
		if (!result && previousProperties) {
			result = previousProperties.selections;
		}
		if (!result) {
			result = [new Selection(1, 1, 1, 1)];
		}
		return result;
	}

	private static _readOptionsFromCodeEditor(previousProperties: MainThreadTextEditorProperties | null, model: ITextModel, codeEditor: ICodeEditor | null): IResolvedTextEditorConfiguration {
		if (model.isDisposed()) {
			if (previousProperties) {
				// shutdown time
				return previousProperties.options;
			} else {
				throw new Error('No valid properties');
			}
		}

		let cursorStyle: TextEditorCursorStyle;
		let lineNumbers: RenderLineNumbersType;
		if (codeEditor) {
			const codeEditorOpts = codeEditor.getConfiguration();
			cursorStyle = codeEditorOpts.viewInfo.cursorStyle;
			lineNumbers = codeEditorOpts.viewInfo.renderLineNumbers;
		} else if (previousProperties) {
			cursorStyle = previousProperties.options.cursorStyle;
			lineNumbers = previousProperties.options.lineNumbers;
		} else {
			cursorStyle = TextEditorCursorStyle.Line;
			lineNumbers = RenderLineNumbersType.On;
		}

		const modelOptions = model.getOptions();
		return {
			insertSpaces: modelOptions.insertSpaces,
			tabSize: modelOptions.tabSize,
			indentSize: modelOptions.indentSize,
			cursorStyle: cursorStyle,
			lineNumbers: lineNumbers
		};
	}

	private static _readVisibleRangesFromCodeEditor(previousProperties: MainThreadTextEditorProperties | null, codeEditor: ICodeEditor | null): Range[] {
		if (codeEditor) {
			return codeEditor.getVisibleRanges();
		}
		return [];
	}

	constructor(
		public readonly selections: Selection[],
		public readonly options: IResolvedTextEditorConfiguration,
		public readonly visibleRanges: Range[]
	) {
	}

	public generateDelta(oldProps: MainThreadTextEditorProperties | null, selectionChangeSource: string | null): IEditorPropertiesChangeData | null {
		const delta: IEditorPropertiesChangeData = {
			options: null,
			selections: null,
			visibleRanges: null
		};

		if (!oldProps || !MainThreadTextEditorProperties._selectionsEqual(oldProps.selections, this.selections)) {
			delta.selections = {
				selections: this.selections,
				source: withNullAsUndefined(selectionChangeSource)
			};
		}

		if (!oldProps || !MainThreadTextEditorProperties._optionsEqual(oldProps.options, this.options)) {
			delta.options = this.options;
		}

		if (!oldProps || !MainThreadTextEditorProperties._rangesEqual(oldProps.visibleRanges, this.visibleRanges)) {
			delta.visibleRanges = this.visibleRanges;
		}

		if (delta.selections || delta.options || delta.visibleRanges) {
			// something changed
			return delta;
		}
		// nothing changed
		return null;
	}

	private static _selectionsEqual(a: Selection[], b: Selection[]): boolean {
		if (a.length !== b.length) {
			return false;
		}
		for (let i = 0; i < a.length; i++) {
			if (!a[i].equalsSelection(b[i])) {
				return false;
			}
		}
		return true;
	}

	private static _rangesEqual(a: Range[], b: Range[]): boolean {
		if (a.length !== b.length) {
			return false;
		}
		for (let i = 0; i < a.length; i++) {
			if (!a[i].equalsRange(b[i])) {
				return false;
			}
		}
		return true;
	}

	private static _optionsEqual(a: IResolvedTextEditorConfiguration, b: IResolvedTextEditorConfiguration): boolean {
		if (a && !b || !a && b) {
			return false;
		}
		if (!a && !b) {
			return true;
		}
		return (
			a.tabSize === b.tabSize
			&& a.indentSize === b.indentSize
			&& a.insertSpaces === b.insertSpaces
			&& a.cursorStyle === b.cursorStyle
			&& a.lineNumbers === b.lineNumbers
		);
	}
}

/**
 * Text Editor that is permanently bound to the same model.
 * It can be bound or not to a CodeEditor.
 */
export class MainThreadTextEditor {

	private readonly _id: string;
	private _model: ITextModel;
	private readonly _modelService: IModelService;
	private readonly _modelListeners = new DisposableStore();
	private _codeEditor: ICodeEditor | null;
	private readonly _focusTracker: IFocusTracker;
	private readonly _codeEditorListeners = new DisposableStore();

	private _properties: MainThreadTextEditorProperties;
	private readonly _onPropertiesChanged: Emitter<IEditorPropertiesChangeData>;

	constructor(
		id: string,
		model: ITextModel,
		codeEditor: ICodeEditor,
		focusTracker: IFocusTracker,
		modelService: IModelService
	) {
		this._id = id;
		this._model = model;
		this._codeEditor = null;
		this._focusTracker = focusTracker;
		this._modelService = modelService;

		this._onPropertiesChanged = new Emitter<IEditorPropertiesChangeData>();

		this._modelListeners.add(this._model.onDidChangeOptions((e) => {
			this._updatePropertiesNow(null);
		}));

		this.setCodeEditor(codeEditor);
		this._updatePropertiesNow(null);
	}

	public dispose(): void {
		this._model = null!;
		this._modelListeners.dispose();
		this._codeEditor = null;
		this._codeEditorListeners.dispose();
	}

	private _updatePropertiesNow(selectionChangeSource: string | null): void {
		this._setProperties(
			MainThreadTextEditorProperties.readFromEditor(this._properties, this._model, this._codeEditor),
			selectionChangeSource
		);
	}

	private _setProperties(newProperties: MainThreadTextEditorProperties, selectionChangeSource: string | null): void {
		const delta = newProperties.generateDelta(this._properties, selectionChangeSource);
		this._properties = newProperties;
		if (delta) {
			this._onPropertiesChanged.fire(delta);
		}
	}

	public getId(): string {
		return this._id;
	}

	public getModel(): ITextModel {
		return this._model;
	}

	public getCodeEditor(): ICodeEditor | null {
		return this._codeEditor;
	}

	public hasCodeEditor(codeEditor: ICodeEditor | null): boolean {
		return (this._codeEditor === codeEditor);
	}

	public setCodeEditor(codeEditor: ICodeEditor | null): void {
		if (this.hasCodeEditor(codeEditor)) {
			// Nothing to do...
			return;
		}
		this._codeEditorListeners.clear();

		this._codeEditor = codeEditor;
		if (this._codeEditor) {

			// Catch early the case that this code editor gets a different model set and disassociate from this model
			this._codeEditorListeners.add(this._codeEditor.onDidChangeModel(() => {
				this.setCodeEditor(null);
			}));

			this._codeEditorListeners.add(this._codeEditor.onDidFocusEditorWidget(() => {
				this._focusTracker.onGainedFocus();
			}));
			this._codeEditorListeners.add(this._codeEditor.onDidBlurEditorWidget(() => {
				this._focusTracker.onLostFocus();
			}));

			this._codeEditorListeners.add(this._codeEditor.onDidChangeCursorSelection((e) => {
				// selection
				this._updatePropertiesNow(e.source);
			}));
			this._codeEditorListeners.add(this._codeEditor.onDidChangeConfiguration(() => {
				// options
				this._updatePropertiesNow(null);
			}));
			this._codeEditorListeners.add(this._codeEditor.onDidLayoutChange(() => {
				// visibleRanges
				this._updatePropertiesNow(null);
			}));
			this._codeEditorListeners.add(this._codeEditor.onDidScrollChange(() => {
				// visibleRanges
				this._updatePropertiesNow(null);
			}));
			this._updatePropertiesNow(null);
		}
	}

	public isVisible(): boolean {
		return !!this._codeEditor;
	}

	public getProperties(): MainThreadTextEditorProperties {
		return this._properties;
	}

	public get onPropertiesChanged(): Event<IEditorPropertiesChangeData> {
		return this._onPropertiesChanged.event;
	}

	public setSelections(selections: ISelection[]): void {
		if (this._codeEditor) {
			this._codeEditor.setSelections(selections);
			return;
		}

		const newSelections = selections.map(Selection.liftSelection);
		this._setProperties(
			new MainThreadTextEditorProperties(newSelections, this._properties.options, this._properties.visibleRanges),
			null
		);
	}

	private _setIndentConfiguration(newConfiguration: ITextEditorConfigurationUpdate): void {
		const creationOpts = this._modelService.getCreationOptions(this._model.getLanguageIdentifier().language, this._model.uri, this._model.isForSimpleWidget);

		if (newConfiguration.tabSize === 'auto' || newConfiguration.insertSpaces === 'auto') {
			// one of the options was set to 'auto' => detect indentation
			let insertSpaces = creationOpts.insertSpaces;
			let tabSize = creationOpts.tabSize;

			if (newConfiguration.insertSpaces !== 'auto' && typeof newConfiguration.insertSpaces !== 'undefined') {
				insertSpaces = newConfiguration.insertSpaces;
			}

			if (newConfiguration.tabSize !== 'auto' && typeof newConfiguration.tabSize !== 'undefined') {
				tabSize = newConfiguration.tabSize;
			}

			this._model.detectIndentation(insertSpaces, tabSize);
			return;
		}

		const newOpts: ITextModelUpdateOptions = {};
		if (typeof newConfiguration.insertSpaces !== 'undefined') {
			newOpts.insertSpaces = newConfiguration.insertSpaces;
		}
		if (typeof newConfiguration.tabSize !== 'undefined') {
			newOpts.tabSize = newConfiguration.tabSize;
		}
		if (typeof newConfiguration.indentSize !== 'undefined') {
			if (newConfiguration.indentSize === 'tabSize') {
				newOpts.indentSize = newOpts.tabSize || creationOpts.tabSize;
			} else {
				newOpts.indentSize = newConfiguration.indentSize;
			}
		}
		this._model.updateOptions(newOpts);
	}

	public setConfiguration(newConfiguration: ITextEditorConfigurationUpdate): void {
		this._setIndentConfiguration(newConfiguration);

		if (!this._codeEditor) {
			return;
		}

		if (newConfiguration.cursorStyle) {
			const newCursorStyle = cursorStyleToString(newConfiguration.cursorStyle);
			this._codeEditor.updateOptions({
				cursorStyle: newCursorStyle
			});
		}

		if (typeof newConfiguration.lineNumbers !== 'undefined') {
			let lineNumbers: 'on' | 'off' | 'relative';
			switch (newConfiguration.lineNumbers) {
				case RenderLineNumbersType.On:
					lineNumbers = 'on';
					break;
				case RenderLineNumbersType.Relative:
					lineNumbers = 'relative';
					break;
				default:
					lineNumbers = 'off';
			}
			this._codeEditor.updateOptions({
				lineNumbers: lineNumbers
			});
		}
	}

	public setDecorations(key: string, ranges: editorCommon.IDecorationOptions[]): void {
		if (!this._codeEditor) {
			return;
		}
		this._codeEditor.setDecorations(key, ranges);
	}

	public setDecorationsFast(key: string, _ranges: number[]): void {
		if (!this._codeEditor) {
			return;
		}
		const ranges: Range[] = [];
		for (let i = 0, len = Math.floor(_ranges.length / 4); i < len; i++) {
			ranges[i] = new Range(_ranges[4 * i], _ranges[4 * i + 1], _ranges[4 * i + 2], _ranges[4 * i + 3]);
		}
		this._codeEditor.setDecorationsFast(key, ranges);
	}

	public revealRange(range: IRange, revealType: TextEditorRevealType): void {
		if (!this._codeEditor) {
			return;
		}
		switch (revealType) {
			case TextEditorRevealType.Default:
				this._codeEditor.revealRange(range, editorCommon.ScrollType.Smooth);
				break;
			case TextEditorRevealType.InCenter:
				this._codeEditor.revealRangeInCenter(range, editorCommon.ScrollType.Smooth);
				break;
			case TextEditorRevealType.InCenterIfOutsideViewport:
				this._codeEditor.revealRangeInCenterIfOutsideViewport(range, editorCommon.ScrollType.Smooth);
				break;
			case TextEditorRevealType.AtTop:
				this._codeEditor.revealRangeAtTop(range, editorCommon.ScrollType.Smooth);
				break;
			default:
				console.warn(`Unknown revealType: ${revealType}`);
				break;
		}
	}

	public isFocused(): boolean {
		if (this._codeEditor) {
			return this._codeEditor.hasTextFocus();
		}
		return false;
	}

	public matches(editor: IEditor): boolean {
		if (!editor) {
			return false;
		}
		return editor.getControl() === this._codeEditor;
	}

	public applyEdits(versionIdCheck: number, edits: ISingleEditOperation[], opts: IApplyEditsOptions): boolean {
		if (this._model.getVersionId() !== versionIdCheck) {
			// throw new Error('Model has changed in the meantime!');
			// model changed in the meantime
			return false;
		}

		if (!this._codeEditor) {
			// console.warn('applyEdits on invisible editor');
			return false;
		}

		if (typeof opts.setEndOfLine !== 'undefined') {
			this._model.pushEOL(opts.setEndOfLine);
		}

		const transformedEdits = edits.map((edit): IIdentifiedSingleEditOperation => {
			return {
				range: Range.lift(edit.range),
				text: edit.text,
				forceMoveMarkers: edit.forceMoveMarkers
			};
		});

		if (opts.undoStopBefore) {
			this._codeEditor.pushUndoStop();
		}
		this._codeEditor.executeEdits('MainThreadTextEditor', transformedEdits);
		if (opts.undoStopAfter) {
			this._codeEditor.pushUndoStop();
		}
		return true;
	}

	async insertSnippet(template: string, ranges: readonly IRange[], opts: IUndoStopOptions) {

		if (!this._codeEditor) {
			return false;
		}

		const snippetController = SnippetController2.get(this._codeEditor);

		// // cancel previous snippet mode
		// snippetController.leaveSnippet();

		// set selection, focus editor
		const selections = ranges.map(r => new Selection(r.startLineNumber, r.startColumn, r.endLineNumber, r.endColumn));
		this._codeEditor.setSelections(selections);
		this._codeEditor.focus();

		// make modifications
<<<<<<< HEAD
		await snippetController.insert(template, 0, 0, opts.undoStopBefore, opts.undoStopAfter);
=======
		snippetController.insert(template, { overwriteBefore: 0, overwriteAfter: 0, undoStopBefore: opts.undoStopBefore, undoStopAfter: opts.undoStopAfter });
>>>>>>> 877235c6

		return true;
	}
}<|MERGE_RESOLUTION|>--- conflicted
+++ resolved
@@ -467,7 +467,7 @@
 		return true;
 	}
 
-	async insertSnippet(template: string, ranges: readonly IRange[], opts: IUndoStopOptions) {
+	insertSnippet(template: string, ranges: readonly IRange[], opts: IUndoStopOptions) {
 
 		if (!this._codeEditor) {
 			return false;
@@ -484,11 +484,7 @@
 		this._codeEditor.focus();
 
 		// make modifications
-<<<<<<< HEAD
-		await snippetController.insert(template, 0, 0, opts.undoStopBefore, opts.undoStopAfter);
-=======
 		snippetController.insert(template, { overwriteBefore: 0, overwriteAfter: 0, undoStopBefore: opts.undoStopBefore, undoStopAfter: opts.undoStopAfter });
->>>>>>> 877235c6
 
 		return true;
 	}
