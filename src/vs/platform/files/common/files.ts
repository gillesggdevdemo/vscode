/*---------------------------------------------------------------------------------------------
 *  Copyright (c) Microsoft Corporation. All rights reserved.
 *  Licensed under the MIT License. See License.txt in the project root for license information.
 *--------------------------------------------------------------------------------------------*/
'use strict';

import {TPromise} from 'vs/base/common/winjs.base';
import paths = require('vs/base/common/paths');
import URI from 'vs/base/common/uri';
import glob = require('vs/base/common/glob');
import events = require('vs/base/common/events');
import {createDecorator} from 'vs/platform/instantiation/common/instantiation';

export const IFileService = createDecorator<IFileService>('fileService');

export interface IFileService {
	_serviceBrand: any;

	/**
	 * Resolve the properties of a file identified by the resource.
	 *
	 * If the optional parameter "resolveTo" is specified in options, the stat service is asked
	 * to provide a stat object that should contain the full graph of folders up to all of the
	 * target resources.
	 *
	 * If the optional parameter "resolveSingleChildDescendants" is specified in options,
	 * the stat service is asked to automatically resolve child folders that only
	 * contain a single element.
	 */
	resolveFile(resource: URI, options?: IResolveFileOptions): TPromise<IFileStat>;

	/**
	 *Finds out if a file identified by the resource exists.
	 */
	existsFile(resource: URI): TPromise<boolean>;

	/**
	 * Resolve the contents of a file identified by the resource.
	 *
	 * The returned object contains properties of the file and the full value as string.
	 */
	resolveContent(resource: URI, options?: IResolveContentOptions): TPromise<IContent>;

	/**
	 * Resolve the contents of a file identified by the resource.
	 *
	 * The returned object contains properties of the file and the value as a readable stream.
	 */
	resolveStreamContent(resource: URI, options?: IResolveContentOptions): TPromise<IStreamContent>;

	/**
	 * Returns the contents of all files by the given array of file resources.
	 */
	resolveContents(resources: URI[]): TPromise<IContent[]>;

	/**
	 * Updates the content replacing its previous value.
	 */
	updateContent(resource: URI, value: string, options?: IUpdateContentOptions): TPromise<IFileStat>;

	/**
	 * Moves the file to a new path identified by the resource.
	 *
	 * The optional parameter overwrite can be set to replace an existing file at the location.
	 */
	moveFile(source: URI, target: URI, overwrite?: boolean): TPromise<IFileStat>;

	/**
	 * Copies the file to a path identified by the resource.
	 *
	 * The optional parameter overwrite can be set to replace an existing file at the location.
	 */
	copyFile(source: URI, target: URI, overwrite?: boolean): TPromise<IFileStat>;

	/**
	 * Creates a new file with the given path. The returned promise
	 * will have the stat model object as a result.
	 *
	 * The optional parameter content can be used as value to fill into the new file.
	 */
	createFile(resource: URI, content?: string): TPromise<IFileStat>;

	/**
	 * Creates a new folder with the given path. The returned promise
	 * will have the stat model object as a result.
	 */
	createFolder(resource: URI): TPromise<IFileStat>;

	/**
	 * Renames the provided file to use the new name. The returned promise
	 * will have the stat model object as a result.
	 */
	rename(resource: URI, newName: string): TPromise<IFileStat>;

	/**
	 * Creates a new empty file if the given path does not exist and otherwise
	 * will set the mtime and atime of the file to the current date.
	 */
	touchFile(resource: URI): TPromise<IFileStat>;

	/**
	 * Deletes the provided file.  The optional useTrash parameter allows to
	 * move the file to trash.
	 */
	del(resource: URI, useTrash?: boolean): TPromise<void>;

	// TODO: doc
	backupFile(resource: URI): TPromise<IFileStat>;

	/**
	 * Imports the file to the parent identified by the resource.
	 */
	importFile(source: URI, targetFolder: URI): TPromise<IImportResult>;

	/**
	 * Allows to start a watcher that reports file change events on the provided resource.
	 */
	watchFileChanges(resource: URI): void;

	/**
	 * Allows to stop a watcher on the provided resource or absolute fs path.
	 */
	unwatchFileChanges(resource: URI): void;
	unwatchFileChanges(fsPath: string): void;

	/**
	 * Configures the file service with the provided options.
	 */
	updateOptions(options: any): void;

	/**
	 * Frees up any resources occupied by this service.
	 */
	dispose(): void;
}


/**
 * Possible changes that can occur to a file.
 */
export enum FileChangeType {
	UPDATED = 0,
	ADDED = 1,
	DELETED = 2
}

/**
 * Possible events to subscribe to
 */
export const EventType = {

	/**
	* Send on file changes.
	*/
	FILE_CHANGES: 'files:fileChanges'
};

/**
 * Identifies a single change in a file.
 */
export interface IFileChange {

	/**
	 * The type of change that occured to the file.
	 */
	type: FileChangeType;

	/**
	 * The unified resource identifier of the file that changed.
	 */
	resource: URI;
}

export class FileChangesEvent extends events.Event {
	private _changes: IFileChange[];

	constructor(changes: IFileChange[]) {
		super();

		this._changes = changes;
	}

	public get changes() {
		return this._changes;
	}

	/**
	 * Returns true if this change event contains the provided file with the given change type. In case of
	 * type DELETED, this method will also return true if a folder got deleted that is the parent of the
	 * provided file path.
	 */
	public contains(resource: URI, type: FileChangeType): boolean {
		if (!resource) {
			return false;
		}

		return this.containsAny([resource], type);
	}

	/**
	 * Returns true if this change event contains any of the provided files with the given change type. In case of
	 * type DELETED, this method will also return true if a folder got deleted that is the parent of any of the
	 * provided file paths.
	 */
	public containsAny(resources: URI[], type: FileChangeType): boolean {
		if (!resources || !resources.length) {
			return false;
		}

		return this._changes.some((change) => {
			if (change.type !== type) {
				return false;
			}

			// For deleted also return true when deleted folder is parent of target path
			if (type === FileChangeType.DELETED) {
				return resources.some((a: URI) => {
					if (!a) {
						return false;
					}

					return paths.isEqualOrParent(a.fsPath, change.resource.fsPath);
				});
			}

			return resources.some((a: URI) => {
				if (!a) {
					return false;
				}

				return a.fsPath === change.resource.fsPath;
			});
		});
	}

	/**
	 * Returns the changes that describe added files.
	 */
	public getAdded(): IFileChange[] {
		return this.getOfType(FileChangeType.ADDED);
	}

	/**
	 * Returns if this event contains added files.
	 */
	public gotAdded(): boolean {
		return this.hasType(FileChangeType.ADDED);
	}

	/**
	 * Returns the changes that describe deleted files.
	 */
	public getDeleted(): IFileChange[] {
		return this.getOfType(FileChangeType.DELETED);
	}

	/**
	 * Returns if this event contains deleted files.
	 */
	public gotDeleted(): boolean {
		return this.hasType(FileChangeType.DELETED);
	}

	/**
	 * Returns the changes that describe updated files.
	 */
	public getUpdated(): IFileChange[] {
		return this.getOfType(FileChangeType.UPDATED);
	}

	/**
	 * Returns if this event contains updated files.
	 */
	public gotUpdated(): boolean {
		return this.hasType(FileChangeType.UPDATED);
	}

	private getOfType(type: FileChangeType): IFileChange[] {
		return this._changes.filter((change) => change.type === type);
	}

	private hasType(type: FileChangeType): boolean {
		return this._changes.some((change) => {
			return change.type === type;
		});
	}
}

export interface IBaseStat {

	/**
	 * The unified resource identifier of this file or folder.
	 */
	resource: URI;

	/**
	 * The name which is the last segement
	 * of the {{path}}.
	 */
	name: string;

	/**
	 * The last modifictaion date represented
	 * as millis from unix epoch.
	 */
	mtime: number;

	/**
	 * A unique identifier thet represents the
	 * current state of the file or directory.
	 */
	etag: string;

	/**
	 * The mime type string. Applicate for files
	 * only.
	 */
	mime: string;
}

/**
 * A file resource with meta information.
 */
export interface IFileStat extends IBaseStat {

	/**
	 * The resource is a directory. Iff {{true}}
	 * {{mime}} and {{encoding}} have no meaning.
	 */
	isDirectory: boolean;

	/**
	 * Return {{true}} when this is a directory
	 * that is not empty.
	 */
	hasChildren: boolean;

	/**
	 * The children of the file stat or undefined if none.
	 */
	children?: IFileStat[];

	/**
	 * The size of the file if known.
	 */
	size?: number;
}

/**
 * Content and meta information of a file.
 */
export interface IContent extends IBaseStat {

	/**
	 * The content of a text file.
	 */
	value: string;

	/**
	 * The encoding of the content if known.
	 */
	encoding: string;
}

/**
 * A Stream emitting strings.
 */
export interface IStringStream {
	on(event: 'data', callback: (chunk: string) => void): void;
	on(event: 'error', callback: (err: any) => void): void;
	on(event: 'end', callback: () => void): void;
	on(event: string, callback: any): void;
}

/**
 * Streamable content and meta information of a file.
 */
export interface IStreamContent extends IBaseStat {

	/**
	 * The streamable content of a text file.
	 */
	value: IStringStream;

	/**
	 * The encoding of the content if known.
	 */
	encoding: string;
}

export interface IResolveContentOptions {

	/**
	 * The optional acceptTextOnly parameter allows to fail this request early if the file
	 * contents are not textual.
	 */
	acceptTextOnly?: boolean;

	/**
	 * The optional etag parameter allows to return a 304 (Not Modified) if the etag matches
	 * with the remote resource. It is the task of the caller to makes sure to handle this
	 * error case from the promise.
	 */
	etag?: string;

	/**
	 * The optional encoding parameter allows to specify the desired encoding when resolving
	 * the contents of the file.
	 */
	encoding?: string;
}

export interface IUpdateContentOptions {

	/**
	 * The encoding to use when updating a file.
	 */
	encoding?: string;

	/**
	 * If set to true, will enforce the selected encoding and not perform any detection using BOMs.
	 */
	overwriteEncoding?: boolean;

	/**
	 * Whether to overwrite a file even if it is readonly.
	 */
	overwriteReadonly?: boolean;

	/**
	 * The last known modification time of the file. This can be used to prevent dirty writes.
	 */
	mtime?: number;

	/**
	 * The etag of the file. This can be used to prevent dirty writes.
	 */
	etag?: string;
}

export interface IResolveFileOptions {
	resolveTo?: URI[];
	resolveSingleChildDescendants?: boolean;
}

export interface IImportResult {
	stat: IFileStat;
	isNew: boolean;
}

export interface IFileOperationResult {
	message: string;
	fileOperationResult: FileOperationResult;
}

export enum FileOperationResult {
	FILE_IS_BINARY,
	FILE_IS_DIRECTORY,
	FILE_NOT_FOUND,
	FILE_NOT_MODIFIED_SINCE,
	FILE_MODIFIED_SINCE,
	FILE_MOVE_CONFLICT,
	FILE_READ_ONLY,
	FILE_TOO_LARGE,
	FILE_INVALID_PATH
}

export const MAX_FILE_SIZE = 50 * 1024 * 1024;

export const AutoSaveConfiguration = {
	OFF: 'off',
	AFTER_DELAY: 'afterDelay',
	ON_FOCUS_CHANGE: 'onFocusChange',
	ON_WINDOW_CHANGE: 'onWindowChange'
};

export interface IFilesConfiguration {
	files: {
		associations: { [filepattern: string]: string };
		exclude: glob.IExpression;
		watcherExclude: { [filepattern: string]: boolean };
		encoding: string;
		trimTrailingWhitespace: boolean;
		autoSave: string;
		autoSaveDelay: number;
		eol: string;
<<<<<<< HEAD
		iconTheme: string;
		hotExit: boolean;
=======
>>>>>>> b7f552b0
	};
}

export const SUPPORTED_ENCODINGS: { [encoding: string]: { labelLong: string; labelShort: string; order: number; encodeOnly?: boolean; alias?: string } } = {
	utf8: {
		labelLong: 'UTF-8',
		labelShort: 'UTF-8',
		order: 1,
		alias: 'utf8bom'
	},
	utf8bom: {
		labelLong: 'UTF-8 with BOM',
		labelShort: 'UTF-8 with BOM',
		encodeOnly: true,
		order: 2,
		alias: 'utf8'
	},
	utf16le: {
		labelLong: 'UTF-16 LE',
		labelShort: 'UTF-16 LE',
		order: 3
	},
	utf16be: {
		labelLong: 'UTF-16 BE',
		labelShort: 'UTF-16 BE',
		order: 4
	},
	windows1252: {
		labelLong: 'Western (Windows 1252)',
		labelShort: 'Windows 1252',
		order: 5
	},
	iso88591: {
		labelLong: 'Western (ISO 8859-1)',
		labelShort: 'ISO 8859-1',
		order: 6
	},
	iso88593: {
		labelLong: 'Western (ISO 8859-3)',
		labelShort: 'ISO 8859-3',
		order: 7
	},
	iso885915: {
		labelLong: 'Western (ISO 8859-15)',
		labelShort: 'ISO 8859-15',
		order: 8
	},
	macroman: {
		labelLong: 'Western (Mac Roman)',
		labelShort: 'Mac Roman',
		order: 9
	},
	cp437: {
		labelLong: 'DOS (CP 437)',
		labelShort: 'CP437',
		order: 10
	},
	windows1256: {
		labelLong: 'Arabic (Windows 1256)',
		labelShort: 'Windows 1256',
		order: 11
	},
	iso88596: {
		labelLong: 'Arabic (ISO 8859-6)',
		labelShort: 'ISO 8859-6',
		order: 12
	},
	windows1257: {
		labelLong: 'Baltic (Windows 1257)',
		labelShort: 'Windows 1257',
		order: 13
	},
	iso88594: {
		labelLong: 'Baltic (ISO 8859-4)',
		labelShort: 'ISO 8859-4',
		order: 14
	},
	iso885914: {
		labelLong: 'Celtic (ISO 8859-14)',
		labelShort: 'ISO 8859-14',
		order: 15
	},
	windows1250: {
		labelLong: 'Central European (Windows 1250)',
		labelShort: 'Windows 1250',
		order: 16
	},
	iso88592: {
		labelLong: 'Central European (ISO 8859-2)',
		labelShort: 'ISO 8859-2',
		order: 17
	},
	cp852: {
		labelLong: 'Central European (CP 852)',
		labelShort: 'CP 852',
		order: 18
	},
	windows1251: {
		labelLong: 'Cyrillic (Windows 1251)',
		labelShort: 'Windows 1251',
		order: 19
	},
	cp866: {
		labelLong: 'Cyrillic (CP 866)',
		labelShort: 'CP 866',
		order: 20
	},
	iso88595: {
		labelLong: 'Cyrillic (ISO 8859-5)',
		labelShort: 'ISO 8859-5',
		order: 21
	},
	koi8r: {
		labelLong: 'Cyrillic (KOI8-R)',
		labelShort: 'KOI8-R',
		order: 22
	},
	koi8u: {
		labelLong: 'Cyrillic (KOI8-U)',
		labelShort: 'KOI8-U',
		order: 23
	},
	iso885913: {
		labelLong: 'Estonian (ISO 8859-13)',
		labelShort: 'ISO 8859-13',
		order: 24
	},
	windows1253: {
		labelLong: 'Greek (Windows 1253)',
		labelShort: 'Windows 1253',
		order: 25
	},
	iso88597: {
		labelLong: 'Greek (ISO 8859-7)',
		labelShort: 'ISO 8859-7',
		order: 26
	},
	windows1255: {
		labelLong: 'Hebrew (Windows 1255)',
		labelShort: 'Windows 1255',
		order: 27
	},
	iso88598: {
		labelLong: 'Hebrew (ISO 8859-8)',
		labelShort: 'ISO 8859-8',
		order: 28
	},
	iso885910: {
		labelLong: 'Nordic (ISO 8859-10)',
		labelShort: 'ISO 8859-10',
		order: 29
	},
	iso885916: {
		labelLong: 'Romanian (ISO 8859-16)',
		labelShort: 'ISO 8859-16',
		order: 30
	},
	windows1254: {
		labelLong: 'Turkish (Windows 1254)',
		labelShort: 'Windows 1254',
		order: 31
	},
	iso88599: {
		labelLong: 'Turkish (ISO 8859-9)',
		labelShort: 'ISO 8859-9',
		order: 32
	},
	windows1258: {
		labelLong: 'Vietnamese (Windows 1258)',
		labelShort: 'Windows 1258',
		order: 33
	},
	gbk: {
		labelLong: 'Chinese (GBK)',
		labelShort: 'GBK',
		order: 34
	},
	gb18030: {
		labelLong: 'Chinese (GB18030)',
		labelShort: 'GB18030',
		order: 35
	},
	cp950: {
		labelLong: 'Traditional Chinese (Big5)',
		labelShort: 'Big5',
		order: 36
	},
	big5hkscs: {
		labelLong: 'Traditional Chinese (Big5-HKSCS)',
		labelShort: 'Big5-HKSCS',
		order: 37
	},
	shiftjis: {
		labelLong: 'Japanese (Shift JIS)',
		labelShort: 'Shift JIS',
		order: 38
	},
	eucjp: {
		labelLong: 'Japanese (EUC-JP)',
		labelShort: 'EUC-JP',
		order: 39
	},
	euckr: {
		labelLong: 'Korean (EUC-KR)',
		labelShort: 'EUC-KR',
		order: 40
	},
	windows874: {
		labelLong: 'Thai (Windows 874)',
		labelShort: 'Windows 874',
		order: 41
	},
	iso885911: {
		labelLong: 'Latin/Thai (ISO 8859-11)',
		labelShort: 'ISO 8859-11',
		order: 42
	},
	'koi8-ru': {
		labelLong: 'Cyrillic (KOI8-RU)',
		labelShort: 'KOI8-RU',
		order: 43
	},
	'koi8-t': {
		labelLong: 'Tajik (KOI8-T)',
		labelShort: 'KOI8-T',
		order: 44
	},
	GB2312: {
		labelLong: 'Simplified Chinese (GB 2312)',
		labelShort: 'GB 2312',
		order: 45
	}
};<|MERGE_RESOLUTION|>--- conflicted
+++ resolved
@@ -484,11 +484,7 @@
 		autoSave: string;
 		autoSaveDelay: number;
 		eol: string;
-<<<<<<< HEAD
-		iconTheme: string;
 		hotExit: boolean;
-=======
->>>>>>> b7f552b0
 	};
 }
 
