/*---------------------------------------------------------------------------------------------
 *  Copyright (c) Microsoft Corporation. All rights reserved.
 *  Licensed under the MIT License. See License.txt in the project root for license information.
 *--------------------------------------------------------------------------------------------*/

'use strict';

import * as vscode from 'vscode';
import * as path from 'path';
import TelemetryReporter from 'vscode-extension-telemetry';
<<<<<<< HEAD
import Renderer from './renderer';
=======
import DocumentLinkProvider from './documentLinkProvider';
>>>>>>> 04603721

interface IPackageInfo {
	name: string;
	version: string;
	aiKey: string;
}

var telemetryReporter: TelemetryReporter | null;

interface IToken {
	type: string;
	map: [number, number];
}

interface MarkdownIt {
	render(text: string): string;
	parse(text: string): IToken[];
	renderer: { rules: any };
}

class MarkdownEngine {

	private _markdownIt: MarkdownIt | undefined;

	private get markdownIt(): MarkdownIt {
		if (!this._markdownIt) {
			const hljs = require('highlight.js');
			const mdnh = require('markdown-it-named-headers');
			const md = require('markdown-it')({
				html: true,
				highlight: (str: string, lang: string) => {
					if (lang && hljs.getLanguage(lang)) {
						try {
							return `<pre class="hljs"><code><div>${hljs.highlight(lang, str, true).value}</div></code></pre>`;
						} catch (error) { }
					}
					return `<pre class="hljs"><code><div>${md.utils.escapeHtml(str)}</div></code></pre>`;
				}
			}).use(mdnh, {});

			const createLineNumberRenderer = (ruleName: string) => {
				const original = md.renderer.rules[ruleName];
				return (tokens: any, idx: number, options: any, env: any, self: any) => {
					const token = tokens[idx];
					if (token.level === 0 && token.map && token.map.length) {
						token.attrSet('data-line', token.map[0]);
						token.attrJoin('class', 'code-line');
					}
					if (original) {
						return original(tokens, idx, options, env, self);
					} else {
						return self.renderToken(tokens, idx, options, env, self);
					}
				};
			};

			md.renderer.rules.paragraph_open = createLineNumberRenderer('paragraph_open');
			md.renderer.rules.heading_open = createLineNumberRenderer('heading_open');
			md.renderer.rules.image = createLineNumberRenderer('image');
			md.renderer.rules.code_block = createLineNumberRenderer('code_block');

			this._markdownIt = md as MarkdownIt;
		}

		return this._markdownIt;
	}

	get rules(): any {
		return this.markdownIt.renderer.rules;
	}

	render(text: string): string {
		return this.markdownIt.render(text);
	}

	parse(text: string): IToken[] {
		return this.markdownIt.parse(text);
	}
}

const FrontMatterRegex = /^---\s*(.|\s)*?---\s*/;

export function activate(context: vscode.ExtensionContext) {

	let packageInfo = getPackageInfo(context);
	telemetryReporter = packageInfo && new TelemetryReporter(packageInfo.name, packageInfo.version, packageInfo.aiKey);

	const engine = new MarkdownEngine();

	const contentProvider = new MDDocumentContentProvider(engine, context);
	const contentProviderRegistration = vscode.workspace.registerTextDocumentContentProvider('markdown', contentProvider);

	const symbolsProvider = new MDDocumentSymbolProvider(engine);
	const symbolsProviderRegistration = vscode.languages.registerDocumentSymbolProvider({ language: 'markdown' }, symbolsProvider);
	context.subscriptions.push(contentProviderRegistration, symbolsProviderRegistration);

	context.subscriptions.push(vscode.languages.registerDocumentLinkProvider('markdown', new DocumentLinkProvider()));

	context.subscriptions.push(vscode.commands.registerCommand('markdown.showPreview', showPreview));
	context.subscriptions.push(vscode.commands.registerCommand('markdown.showPreviewToSide', uri => showPreview(uri, true)));
	context.subscriptions.push(vscode.commands.registerCommand('markdown.showSource', showSource));

	context.subscriptions.push(vscode.commands.registerCommand('_markdown.didClick', (uri, line) => {
		return vscode.workspace.openTextDocument(vscode.Uri.parse(decodeURIComponent(uri)))
			.then(document => vscode.window.showTextDocument(document))
			.then(editor => vscode.commands.executeCommand('revealLine', { lineNumber: line, at: 'top' }));
	}));

	context.subscriptions.push(vscode.workspace.onDidSaveTextDocument(document => {
		if (isMarkdownFile(document)) {
			const uri = getMarkdownUri(document.uri);
			contentProvider.update(uri);
		}
	}));

	context.subscriptions.push(vscode.workspace.onDidChangeTextDocument(event => {
		if (isMarkdownFile(event.document)) {
			const uri = getMarkdownUri(event.document.uri);
			contentProvider.update(uri);
		}
	}));

	context.subscriptions.push(vscode.workspace.onDidChangeConfiguration(() => {
		vscode.workspace.textDocuments.forEach(document => {
			if (document.uri.scheme === 'markdown') {
				// update all generated md documents
				contentProvider.update(document.uri);
			}
		});
	}));

	context.subscriptions.push(vscode.window.onDidChangeTextEditorSelection(event => {
		if (isMarkdownFile(event.textEditor.document)) {
			vscode.commands.executeCommand('_workbench.htmlPreview.postMessage',
				getMarkdownUri(event.textEditor.document.uri),
				{
					line: event.selections[0].start.line
				});
		}
	}));
}

function isMarkdownFile(document: vscode.TextDocument) {
	return document.languageId === 'markdown'
		&& document.uri.scheme !== 'markdown'; // prevent processing of own documents
}

function getMarkdownUri(uri: vscode.Uri) {
	return uri.with({ scheme: 'markdown', path: uri.path + '.rendered', query: uri.toString() });
}

function showPreview(uri?: vscode.Uri, sideBySide: boolean = false) {

	let resource = uri;
	if (!(resource instanceof vscode.Uri)) {
		if (vscode.window.activeTextEditor) {
			// we are relaxed and don't check for markdown files
			resource = vscode.window.activeTextEditor.document.uri;
		}
	}

	if (!(resource instanceof vscode.Uri)) {
		if (!vscode.window.activeTextEditor) {
			// this is most likely toggling the preview
			return vscode.commands.executeCommand('markdown.showSource');
		}
		// nothing found that could be shown or toggled
		return;
	}

	let thenable = vscode.commands.executeCommand('vscode.previewHtml',
		getMarkdownUri(resource),
		getViewColumn(sideBySide),
		`Preview '${path.basename(resource.fsPath)}'`);

	if (telemetryReporter) {
		telemetryReporter.sendTelemetryEvent('openPreview', {
			where: sideBySide ? 'sideBySide' : 'inPlace',
			how: (uri instanceof vscode.Uri) ? 'action' : 'pallete'
		});
	}

	return thenable;
}

function getViewColumn(sideBySide: boolean): vscode.ViewColumn | undefined {
	const active = vscode.window.activeTextEditor;
	if (!active) {
		return vscode.ViewColumn.One;
	}

	if (!sideBySide) {
		return active.viewColumn;
	}

	switch (active.viewColumn) {
		case vscode.ViewColumn.One:
			return vscode.ViewColumn.Two;
		case vscode.ViewColumn.Two:
			return vscode.ViewColumn.Three;
	}

	return active.viewColumn;
}

function showSource(mdUri: vscode.Uri) {
	if (!mdUri) {
		return vscode.commands.executeCommand('workbench.action.navigateBack');
	}

	const docUri = vscode.Uri.parse(mdUri.query);

	for (let editor of vscode.window.visibleTextEditors) {
		if (editor.document.uri.toString() === docUri.toString()) {
			return vscode.window.showTextDocument(editor.document, editor.viewColumn);
		}
	}

	return vscode.workspace.openTextDocument(docUri).then(doc => {
		return vscode.window.showTextDocument(doc);
	});
}

function getPackageInfo(context: vscode.ExtensionContext): IPackageInfo | null {
	let extensionPackage = require(context.asAbsolutePath('./package.json'));
	if (extensionPackage) {
		return {
			name: extensionPackage.name,
			version: extensionPackage.version,
			aiKey: extensionPackage.aiKey
		};
	}
	return null;
}

class MDDocumentContentProvider implements vscode.TextDocumentContentProvider {
	private _onDidChange = new vscode.EventEmitter<vscode.Uri>();
	private _waiting: boolean;
<<<<<<< HEAD
	private _renderer: Renderer;
=======
>>>>>>> 04603721

	constructor(private engine: MarkdownEngine, private context: vscode.ExtensionContext) {
		this._waiting = false;
<<<<<<< HEAD
	}

	private getRenderer() {
		if (!this._renderer) {
			this._renderer = new Renderer();
		}
		return this._renderer;
=======
>>>>>>> 04603721
	}

	private getMediaPath(mediaFile: string): string {
		return this.context.asAbsolutePath(path.join('media', mediaFile));
	}

	private isAbsolute(p: string): boolean {
		return path.normalize(p + '/') === path.normalize(path.resolve(p) + '/');
	}

	private fixHref(resource: vscode.Uri, href: string): string {
		if (href) {
			// Use href if it is already an URL
			if (vscode.Uri.parse(href).scheme) {
				return href;
			}

			// Use href as file URI if it is absolute
			if (this.isAbsolute(href)) {
				return vscode.Uri.file(href).toString();
			}

			// use a workspace relative path if there is a workspace
			let rootPath = vscode.workspace.rootPath;
			if (rootPath) {
				return vscode.Uri.file(path.join(rootPath, href)).toString();
			}

			// otherwise look relative to the markdown file
			return vscode.Uri.file(path.join(path.dirname(resource.fsPath), href)).toString();
		}
		return href;
	}

	private computeCustomStyleSheetIncludes(uri: vscode.Uri): string {
		const styles = vscode.workspace.getConfiguration('markdown')['styles'];
		if (styles && Array.isArray(styles) && styles.length > 0) {
			return styles.map((style) => {
				return `<link rel="stylesheet" href="${this.fixHref(uri, style)}" type="text/css" media="screen">`;
			}).join('\n');
		}
		return '';
	}

	private getSettingsOverrideStyles(): string {
		const previewSettings = vscode.workspace.getConfiguration('markdown')['preview'];
		if (!previewSettings) {
			return '';
		}
		const {fontFamily, fontSize, lineHeight} = previewSettings;
		return `<style>
			body {
				${fontFamily ? `font-family: ${fontFamily};` : ''}
				${+fontSize > 0 ? `font-size: ${fontSize}px;` : ''}
				${+lineHeight > 0 ? `line-height: ${lineHeight};` : ''}
			}
		</style>`;
	}

	public provideTextDocumentContent(uri: vscode.Uri): Thenable<string> {
		const sourceUri = vscode.Uri.parse(uri.query);
		return vscode.workspace.openTextDocument(sourceUri).then(document => {
			const scrollBeyondLastLine = vscode.workspace.getConfiguration('editor')['scrollBeyondLastLine'];
			const wordWrap = vscode.workspace.getConfiguration('editor')['wordWrap'];
			const enablePreviewSync = vscode.workspace.getConfiguration('markdown').get('preview.experimentalSyncronizationEnabled', true);

			let initialLine = 0;
			const editor = vscode.window.activeTextEditor;
			if (editor && editor.document.uri.path === sourceUri.path) {
				initialLine = editor.selection.start.line;
			}

			const previewFrontMatter = vscode.workspace.getConfiguration('markdown')['previewFrontMatter'];
			const text = document.getText();
			const contents = previewFrontMatter === 'hide' ? text.replace(FrontMatterRegex, '') : text;
			const body = this.engine.render(contents);

			return `<!DOCTYPE html>
				<html>
				<head>
					<meta http-equiv="Content-type" content="text/html;charset=UTF-8">
					<link rel="stylesheet" type="text/css" href="${this.getMediaPath('markdown.css')}">
					<link rel="stylesheet" type="text/css" href="${this.getMediaPath('tomorrow.css')}">
					${this.getSettingsOverrideStyles()}
					${this.computeCustomStyleSheetIncludes(uri)}
					<base href="${document.uri.toString(true)}">
				</head>
				<body class="${scrollBeyondLastLine ? 'scrollBeyondLastLine' : ''} ${wordWrap ? 'wordWrap' : ''}">
<<<<<<< HEAD
					${this.getRenderer().render(sourceUri, this.getDocumentContentForPreview(document))}
=======
					${body}
>>>>>>> 04603721
					<script>
						window.initialData = {
							source: "${encodeURIComponent(sourceUri.scheme + '://' + sourceUri.path)}",
							line: ${initialLine},
							enablePreviewSync: ${!!enablePreviewSync}
						};
					</script>
					<script src="${this.getMediaPath('main.js')}"></script>
				</body>
				</html>`;
		});
	}

	get onDidChange(): vscode.Event<vscode.Uri> {
		return this._onDidChange.event;
	}

	public update(uri: vscode.Uri) {
		if (!this._waiting) {
			this._waiting = true;
			setTimeout(() => {
				this._waiting = false;
				this._onDidChange.fire(uri);
			}, 300);
		}
	}
}

class MDDocumentSymbolProvider implements vscode.DocumentSymbolProvider {

	constructor(private engine: MarkdownEngine) { }

	provideDocumentSymbols(document: vscode.TextDocument): vscode.ProviderResult<vscode.SymbolInformation[]> {
		let offset = 0;
		let text = document.getText();
		const frontMatterMatch = FrontMatterRegex.exec(text);

		if (frontMatterMatch) {
			const frontMatter = frontMatterMatch[0];

			offset = frontMatter.split(/\r\n|\n|\r/g).length - 1;
			text = text.substr(frontMatter.length);
		}

		const tokens = this.engine.parse(text);
		const headings = tokens.filter(token => token.type === 'heading_open');

		const symbols = headings.map(heading => {
			const lineNumber = heading.map[0];
			const line = document.lineAt(lineNumber + offset);
			const location = new vscode.Location(document.uri, line.range);

			// # Header        => 'Header'
			// ## Header ##    => 'Header'
			// ## Header ####  => 'Header'
			// Header ##       => 'Header ##'
			// =========
			const text = line.text.replace(/^\s*(#)+\s*(.*?)\s*\1*$/, '$2');

			return new vscode.SymbolInformation(text, vscode.SymbolKind.Module, '', location);
		});

		return symbols;
	}
}<|MERGE_RESOLUTION|>--- conflicted
+++ resolved
@@ -8,11 +8,8 @@
 import * as vscode from 'vscode';
 import * as path from 'path';
 import TelemetryReporter from 'vscode-extension-telemetry';
-<<<<<<< HEAD
-import Renderer from './renderer';
-=======
+import { MarkdownEngine } from './markdownEngine';
 import DocumentLinkProvider from './documentLinkProvider';
->>>>>>> 04603721
 
 interface IPackageInfo {
 	name: string;
@@ -21,77 +18,6 @@
 }
 
 var telemetryReporter: TelemetryReporter | null;
-
-interface IToken {
-	type: string;
-	map: [number, number];
-}
-
-interface MarkdownIt {
-	render(text: string): string;
-	parse(text: string): IToken[];
-	renderer: { rules: any };
-}
-
-class MarkdownEngine {
-
-	private _markdownIt: MarkdownIt | undefined;
-
-	private get markdownIt(): MarkdownIt {
-		if (!this._markdownIt) {
-			const hljs = require('highlight.js');
-			const mdnh = require('markdown-it-named-headers');
-			const md = require('markdown-it')({
-				html: true,
-				highlight: (str: string, lang: string) => {
-					if (lang && hljs.getLanguage(lang)) {
-						try {
-							return `<pre class="hljs"><code><div>${hljs.highlight(lang, str, true).value}</div></code></pre>`;
-						} catch (error) { }
-					}
-					return `<pre class="hljs"><code><div>${md.utils.escapeHtml(str)}</div></code></pre>`;
-				}
-			}).use(mdnh, {});
-
-			const createLineNumberRenderer = (ruleName: string) => {
-				const original = md.renderer.rules[ruleName];
-				return (tokens: any, idx: number, options: any, env: any, self: any) => {
-					const token = tokens[idx];
-					if (token.level === 0 && token.map && token.map.length) {
-						token.attrSet('data-line', token.map[0]);
-						token.attrJoin('class', 'code-line');
-					}
-					if (original) {
-						return original(tokens, idx, options, env, self);
-					} else {
-						return self.renderToken(tokens, idx, options, env, self);
-					}
-				};
-			};
-
-			md.renderer.rules.paragraph_open = createLineNumberRenderer('paragraph_open');
-			md.renderer.rules.heading_open = createLineNumberRenderer('heading_open');
-			md.renderer.rules.image = createLineNumberRenderer('image');
-			md.renderer.rules.code_block = createLineNumberRenderer('code_block');
-
-			this._markdownIt = md as MarkdownIt;
-		}
-
-		return this._markdownIt;
-	}
-
-	get rules(): any {
-		return this.markdownIt.renderer.rules;
-	}
-
-	render(text: string): string {
-		return this.markdownIt.render(text);
-	}
-
-	parse(text: string): IToken[] {
-		return this.markdownIt.parse(text);
-	}
-}
 
 const FrontMatterRegex = /^---\s*(.|\s)*?---\s*/;
 
@@ -251,23 +177,12 @@
 class MDDocumentContentProvider implements vscode.TextDocumentContentProvider {
 	private _onDidChange = new vscode.EventEmitter<vscode.Uri>();
 	private _waiting: boolean;
-<<<<<<< HEAD
-	private _renderer: Renderer;
-=======
->>>>>>> 04603721
-
-	constructor(private engine: MarkdownEngine, private context: vscode.ExtensionContext) {
+
+	constructor(
+		private engine: MarkdownEngine,
+		private context: vscode.ExtensionContext
+	) {
 		this._waiting = false;
-<<<<<<< HEAD
-	}
-
-	private getRenderer() {
-		if (!this._renderer) {
-			this._renderer = new Renderer();
-		}
-		return this._renderer;
-=======
->>>>>>> 04603721
 	}
 
 	private getMediaPath(mediaFile: string): string {
@@ -343,7 +258,7 @@
 			const previewFrontMatter = vscode.workspace.getConfiguration('markdown')['previewFrontMatter'];
 			const text = document.getText();
 			const contents = previewFrontMatter === 'hide' ? text.replace(FrontMatterRegex, '') : text;
-			const body = this.engine.render(contents);
+			const body = this.engine.render(sourceUri, contents);
 
 			return `<!DOCTYPE html>
 				<html>
@@ -356,11 +271,7 @@
 					<base href="${document.uri.toString(true)}">
 				</head>
 				<body class="${scrollBeyondLastLine ? 'scrollBeyondLastLine' : ''} ${wordWrap ? 'wordWrap' : ''}">
-<<<<<<< HEAD
-					${this.getRenderer().render(sourceUri, this.getDocumentContentForPreview(document))}
-=======
 					${body}
->>>>>>> 04603721
 					<script>
 						window.initialData = {
 							source: "${encodeURIComponent(sourceUri.scheme + '://' + sourceUri.path)}",
@@ -408,7 +319,7 @@
 		const tokens = this.engine.parse(text);
 		const headings = tokens.filter(token => token.type === 'heading_open');
 
-		const symbols = headings.map(heading => {
+		return headings.map(heading => {
 			const lineNumber = heading.map[0];
 			const line = document.lineAt(lineNumber + offset);
 			const location = new vscode.Location(document.uri, line.range);
@@ -422,7 +333,5 @@
 
 			return new vscode.SymbolInformation(text, vscode.SymbolKind.Module, '', location);
 		});
-
-		return symbols;
 	}
 }