/*---------------------------------------------------------------------------------------------
 *  Copyright (c) Microsoft Corporation. All rights reserved.
 *  Licensed under the MIT License. See License.txt in the project root for license information.
 *--------------------------------------------------------------------------------------------*/

import { ITextModel, ITextBufferFactory, ITextSnapshot, ModelConstants } from 'vs/editor/common/model';
import { EditorModel, IModeSupport } from 'vs/workbench/common/editor';
import { URI } from 'vs/base/common/uri';
import { ITextEditorModel, IResolvedTextEditorModel } from 'vs/editor/common/services/resolverService';
import { IModeService, ILanguageSelection } from 'vs/editor/common/services/modeService';
import { IModelService } from 'vs/editor/common/services/modelService';
import { MutableDisposable } from 'vs/base/common/lifecycle';
import { PLAINTEXT_MODE_ID } from 'vs/editor/common/modes/modesRegistry';
import { withUndefinedAsNull } from 'vs/base/common/types';

/**
 * The base text editor model leverages the code editor model. This class is only intended to be subclassed and not instantiated.
 */
export class BaseTextEditorModel extends EditorModel implements ITextEditorModel, IModeSupport {

	protected textEditorModelHandle: URI | null = null;

	private createdEditorModel: boolean | undefined;

	private readonly modelDisposeListener = this._register(new MutableDisposable());

	constructor(
		@IModelService protected modelService: IModelService,
		@IModeService protected modeService: IModeService,
		textEditorModelHandle?: URI
	) {
		super();

		if (textEditorModelHandle) {
			this.handleExistingModel(textEditorModelHandle);
		}
	}

	private handleExistingModel(textEditorModelHandle: URI): void {

		// We need the resource to point to an existing model
		const model = this.modelService.getModel(textEditorModelHandle);
		if (!model) {
			throw new Error(`Document with resource ${textEditorModelHandle.toString(true)} does not exist`);
		}

		this.textEditorModelHandle = textEditorModelHandle;

		// Make sure we clean up when this model gets disposed
		this.registerModelDisposeListener(model);
	}

	private registerModelDisposeListener(model: ITextModel): void {
		this.modelDisposeListener.value = model.onWillDispose(() => {
			this.textEditorModelHandle = null; // make sure we do not dispose code editor model again
			this.dispose();
		});
	}

	get textEditorModel(): ITextModel | null {
		return this.textEditorModelHandle ? this.modelService.getModel(this.textEditorModelHandle) : null;
	}

	isReadonly(): boolean {
		return true;
	}

	setMode(mode: string): void {
		if (!this.isResolved()) {
			return;
		}

		if (!mode || mode === this.textEditorModel.getModeId()) {
			return;
		}

		this.modelService.setMode(this.textEditorModel, this.modeService.create(mode));
	}

	getMode(): string | undefined {
		return this.textEditorModel?.getModeId();
	}

	/**
	 * Creates the text editor model with the provided value, optional preferred mode
	 * (can be comma separated for multiple values) and optional resource URL.
	 */
	protected createTextEditorModel(value: ITextBufferFactory, resource: URI | undefined, preferredMode?: string): ITextModel {
		const firstLineText = this.getFirstLineText(value);
<<<<<<< HEAD
		const mode = this.getOrCreateMode(this.modeService, modeId, firstLineText);

		return TPromise.as(this.doCreateTextEditorModel(value, mode, resource));
=======
		const languageSelection = this.getOrCreateMode(resource, this.modeService, preferredMode, firstLineText);

		return this.doCreateTextEditorModel(value, languageSelection, resource);
>>>>>>> 05a5209b
	}

	private doCreateTextEditorModel(value: ITextBufferFactory, languageSelection: ILanguageSelection, resource: URI | undefined): ITextModel {
		let model = resource && this.modelService.getModel(resource);
		if (!model) {
			model = this.modelService.createModel(value, languageSelection, resource);
			this.createdEditorModel = true;

			// Make sure we clean up when this model gets disposed
			this.registerModelDisposeListener(model);
		} else {
			this.updateTextEditorModel(value, languageSelection.languageIdentifier.language);
		}

		this.textEditorModelHandle = model.uri;

		return model;
	}

	protected getFirstLineText(value: ITextBufferFactory | ITextModel): string {

		// text buffer factory
		const textBufferFactory = value as ITextBufferFactory;
		if (typeof textBufferFactory.getFirstLineText === 'function') {
			return textBufferFactory.getFirstLineText(ModelConstants.FIRST_LINE_DETECTION_LENGTH_LIMIT);
		}

		// text model
		const textSnapshot = value as ITextModel;
		return textSnapshot.getLineContent(1).substr(0, ModelConstants.FIRST_LINE_DETECTION_LENGTH_LIMIT);
	}

	/**
	 * Gets the mode for the given identifier. Subclasses can override to provide their own implementation of this lookup.
	 *
	 * @param firstLineText optional first line of the text buffer to set the mode on. This can be used to guess a mode from content.
	 */
	protected getOrCreateMode(resource: URI | undefined, modeService: IModeService, preferredMode: string | undefined, firstLineText?: string): ILanguageSelection {

		// lookup mode via resource path if the provided mode is unspecific
		if (!preferredMode || preferredMode === PLAINTEXT_MODE_ID) {
			return modeService.createByFilepathOrFirstLine(withUndefinedAsNull(resource), firstLineText);
		}

		// otherwise take the preferred mode for granted
		return modeService.create(preferredMode);
	}

	/**
	 * Updates the text editor model with the provided value. If the value is the same as the model has, this is a no-op.
	 */
	updateTextEditorModel(newValue?: ITextBufferFactory, preferredMode?: string): void {
		if (!this.isResolved()) {
			return;
		}

		// contents
		if (newValue) {
			this.modelService.updateModel(this.textEditorModel, newValue);
		}

		// mode (only if specific and changed)
		if (preferredMode && preferredMode !== PLAINTEXT_MODE_ID && this.textEditorModel.getModeId() !== preferredMode) {
			this.modelService.setMode(this.textEditorModel, this.modeService.create(preferredMode));
		}
	}

	createSnapshot(this: IResolvedTextEditorModel): ITextSnapshot;
	createSnapshot(this: ITextEditorModel): ITextSnapshot | null;
	createSnapshot(): ITextSnapshot | null {
		if (!this.textEditorModel) {
			return null;
		}

		return this.textEditorModel.createSnapshot(true /* preserve BOM */);
	}

	isResolved(): this is IResolvedTextEditorModel {
		return !!this.textEditorModelHandle;
	}

<<<<<<< HEAD
	public isReadonly(): boolean {
		return true;
	}

	public dispose(): void {
		if (this.modelDisposeListener) {
			this.modelDisposeListener.dispose(); // dispose this first because it will trigger another dispose() otherwise
			this.modelDisposeListener = null;
		}
=======
	dispose(): void {
		this.modelDisposeListener.dispose(); // dispose this first because it will trigger another dispose() otherwise
>>>>>>> 05a5209b

		if (this.textEditorModelHandle && this.createdEditorModel) {
			this.modelService.destroyModel(this.textEditorModelHandle);
		}

		this.textEditorModelHandle = null;
		this.createdEditorModel = false;

		super.dispose();
	}
}<|MERGE_RESOLUTION|>--- conflicted
+++ resolved
@@ -87,15 +87,9 @@
 	 */
 	protected createTextEditorModel(value: ITextBufferFactory, resource: URI | undefined, preferredMode?: string): ITextModel {
 		const firstLineText = this.getFirstLineText(value);
-<<<<<<< HEAD
-		const mode = this.getOrCreateMode(this.modeService, modeId, firstLineText);
-
-		return TPromise.as(this.doCreateTextEditorModel(value, mode, resource));
-=======
 		const languageSelection = this.getOrCreateMode(resource, this.modeService, preferredMode, firstLineText);
 
 		return this.doCreateTextEditorModel(value, languageSelection, resource);
->>>>>>> 05a5209b
 	}
 
 	private doCreateTextEditorModel(value: ITextBufferFactory, languageSelection: ILanguageSelection, resource: URI | undefined): ITextModel {
@@ -177,20 +171,8 @@
 		return !!this.textEditorModelHandle;
 	}
 
-<<<<<<< HEAD
-	public isReadonly(): boolean {
-		return true;
-	}
-
-	public dispose(): void {
-		if (this.modelDisposeListener) {
-			this.modelDisposeListener.dispose(); // dispose this first because it will trigger another dispose() otherwise
-			this.modelDisposeListener = null;
-		}
-=======
 	dispose(): void {
 		this.modelDisposeListener.dispose(); // dispose this first because it will trigger another dispose() otherwise
->>>>>>> 05a5209b
 
 		if (this.textEditorModelHandle && this.createdEditorModel) {
 			this.modelService.destroyModel(this.textEditorModelHandle);
