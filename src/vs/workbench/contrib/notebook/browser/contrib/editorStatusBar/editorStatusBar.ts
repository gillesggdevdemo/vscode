/*---------------------------------------------------------------------------------------------
 *  Copyright (c) Microsoft Corporation. All rights reserved.
 *  Licensed under the MIT License. See License.txt in the project root for license information.
 *--------------------------------------------------------------------------------------------*/

import { Disposable, DisposableStore, IDisposable, MutableDisposable } from 'vs/base/common/lifecycle';
import { Schemas } from 'vs/base/common/network';
import { uppercaseFirstLetter } from 'vs/base/common/strings';
import { HoverProviderRegistry } from 'vs/editor/common/modes';
import * as nls from 'vs/nls';
import { Action2, MenuId, registerAction2 } from 'vs/platform/actions/common/actions';
import { ContextKeyExpr } from 'vs/platform/contextkey/common/contextkey';
import { ExtensionIdentifier } from 'vs/platform/extensions/common/extensions';
import { ServicesAccessor } from 'vs/platform/instantiation/common/instantiation';
import { ILabelService } from 'vs/platform/label/common/label';
import { ILogService } from 'vs/platform/log/common/log';
import { IQuickInputButton, IQuickInputService, IQuickPickItem } from 'vs/platform/quickinput/common/quickInput';
import { Registry } from 'vs/platform/registry/common/platform';
import { ThemeIcon } from 'vs/platform/theme/common/themeService';
import type { SelectKernelReturnArgs } from 'vs/workbench/api/common/extHostNotebookKernels';
import { Extensions as WorkbenchExtensions, IWorkbenchContribution, IWorkbenchContributionsRegistry } from 'vs/workbench/common/contributions';
import { ViewContainerLocation } from 'vs/workbench/common/views';
import { IExtensionsViewPaneContainer, VIEWLET_ID as EXTENSION_VIEWLET_ID } from 'vs/workbench/contrib/extensions/common/extensions';
import { NOTEBOOK_ACTIONS_CATEGORY, SELECT_KERNEL_ID } from 'vs/workbench/contrib/notebook/browser/controller/coreActions';
import { getNotebookEditorFromEditorPane, INotebookEditor, KERNEL_EXTENSIONS, NOTEBOOK_MISSING_KERNEL_EXTENSION, NOTEBOOK_IS_ACTIVE_EDITOR, NOTEBOOK_KERNEL_COUNT } from 'vs/workbench/contrib/notebook/browser/notebookBrowser';
import { NotebookEditorWidget } from 'vs/workbench/contrib/notebook/browser/notebookEditorWidget';
import { configureKernelIcon, selectKernelIcon } from 'vs/workbench/contrib/notebook/browser/notebookIcons';
import { NotebookTextModel } from 'vs/workbench/contrib/notebook/common/model/notebookTextModel';
import { NotebookCellsChangeType } from 'vs/workbench/contrib/notebook/common/notebookCommon';
import { INotebookKernel, INotebookKernelService } from 'vs/workbench/contrib/notebook/common/notebookKernelService';
import { IEditorService } from 'vs/workbench/services/editor/common/editorService';
import { LifecyclePhase } from 'vs/workbench/services/lifecycle/common/lifecycle';
import { IPaneCompositePartService } from 'vs/workbench/services/panecomposite/browser/panecomposite';
import { IStatusbarEntryAccessor, IStatusbarService, StatusbarAlignment } from 'vs/workbench/services/statusbar/browser/statusbar';

registerAction2(class extends Action2 {
	constructor() {
		super({
			id: '_notebook.selectKernel',
			category: NOTEBOOK_ACTIONS_CATEGORY,
			title: { value: nls.localize('notebookActions.selectKernel', "Select Notebook Kernel"), original: 'Select Notebook Kernel' },
			// precondition: NOTEBOOK_IS_ACTIVE_EDITOR,
			icon: selectKernelIcon,
			f1: true,
			menu: [{
				id: MenuId.EditorTitle,
				when: ContextKeyExpr.and(
					NOTEBOOK_IS_ACTIVE_EDITOR,
					ContextKeyExpr.or(NOTEBOOK_KERNEL_COUNT.notEqualsTo(0), NOTEBOOK_MISSING_KERNEL_EXTENSION),
					ContextKeyExpr.notEquals('config.notebook.globalToolbar', true)
				),
				group: 'navigation',
				order: -10
			}, {
				id: MenuId.NotebookToolbar,
				when: ContextKeyExpr.and(
					ContextKeyExpr.or(NOTEBOOK_KERNEL_COUNT.notEqualsTo(0), NOTEBOOK_MISSING_KERNEL_EXTENSION),
					ContextKeyExpr.equals('config.notebook.globalToolbar', true)
				),
				group: 'status',
				order: -10
			}, {
				id: MenuId.InteractiveToolbar,
				when: NOTEBOOK_KERNEL_COUNT.notEqualsTo(0),
				group: 'status',
				order: -10
			}],
			description: {
				description: nls.localize('notebookActions.selectKernel.args', "Notebook Kernel Args"),
				args: [
					{
						name: 'kernelInfo',
						description: 'The kernel info',
						schema: {
							'type': 'object',
							'required': ['id', 'extension'],
							'properties': {
								'id': {
									'type': 'string'
								},
								'extension': {
									'type': 'string'
								},
								'notebookEditorId': {
									'type': 'string'
								}
							}
						}
					}
				]
			},
		});
	}

	async run(accessor: ServicesAccessor, context?: SelectKernelReturnArgs | { ui?: boolean, notebookEditor?: NotebookEditorWidget }): Promise<boolean> {
		const notebookKernelService = accessor.get(INotebookKernelService);
		const editorService = accessor.get(IEditorService);
		const quickInputService = accessor.get(IQuickInputService);
		const labelService = accessor.get(ILabelService);
		const logService = accessor.get(ILogService);
		const paneCompositeService = accessor.get(IPaneCompositePartService);

		let editor: INotebookEditor | undefined;
		if (context !== undefined && 'notebookEditorId' in context) {
			const editorId = context.notebookEditorId;
			const matchingEditor = editorService.visibleEditorPanes.find((editorPane) => {
				const notebookEditor = getNotebookEditorFromEditorPane(editorPane);
				return notebookEditor?.getId() === editorId;
			});
			editor = getNotebookEditorFromEditorPane(matchingEditor);
		} else if (context !== undefined && 'notebookEditor' in context) {
			editor = context?.notebookEditor;
		} else {
			editor = getNotebookEditorFromEditorPane(editorService.activeEditorPane);
		}

		if (!editor || !editor.hasModel()) {
			return false;
		}
		let controllerId = context && 'id' in context ? context.id : undefined;
		let extensionId = context && 'extension' in context ? context.extension : undefined;

		if (controllerId && (typeof controllerId !== 'string' || typeof extensionId !== 'string')) {
			// validate context: id & extension MUST be strings
			controllerId = undefined;
			extensionId = undefined;
		}

		const notebook = editor.textModel;
		const { selected, all } = notebookKernelService.getMatchingKernel(notebook);

		if (selected && controllerId && selected.id === controllerId && ExtensionIdentifier.equals(selected.extension, extensionId)) {
			// current kernel is wanted kernel -> done
			return true;
		}

		let newKernel: INotebookKernel | undefined;
		if (controllerId) {
			const wantedId = `${extensionId}/${controllerId}`;
			for (let candidate of all) {
				if (candidate.id === wantedId) {
					newKernel = candidate;
					break;
				}
			}
			if (!newKernel) {
				logService.warn(`wanted kernel DOES NOT EXIST, wanted: ${wantedId}, all: ${all.map(k => k.id)}`);
				return false;
			}
		}

		if (!newKernel) {
			type KernelPick = IQuickPickItem & { kernel: INotebookKernel; };
			const configButton: IQuickInputButton = {
				iconClass: ThemeIcon.asClassName(configureKernelIcon),
				tooltip: nls.localize('notebook.promptKernel.setDefaultTooltip', "Set as default for '{0}' notebooks", editor.textModel.viewType)
			};
			const picks: (KernelPick | IQuickPickItem)[] = all.map(kernel => {
				const res = <KernelPick>{
					kernel,
					picked: kernel.id === selected?.id,
					label: kernel.label,
					description: kernel.description,
					detail: kernel.detail,
					buttons: [configButton]
				};
				if (kernel.id === selected?.id) {
					if (!res.description) {
						res.description = nls.localize('current1', "Currently Selected");
					} else {
						res.description = nls.localize('current2', "{0} - Currently Selected", res.description);
					}
				}
				{ return res; }
			});
			if (!all.length) {
				picks.push({
					id: 'install',
					label: nls.localize('installKernels', "Install kernels from the marketplace"),
				});
			}

			const pick = await quickInputService.pick(picks, {
				placeHolder: selected
					? nls.localize('prompt.placeholder.change', "Change kernel for '{0}'", labelService.getUriLabel(notebook.uri, { relative: true }))
					: nls.localize('prompt.placeholder.select', "Select kernel for '{0}'", labelService.getUriLabel(notebook.uri, { relative: true })),
				onDidTriggerItemButton: (context) => {
					if ('kernel' in context.item) {
						notebookKernelService.selectKernelForNotebookType(context.item.kernel, notebook.viewType);
					}
				}
			});

			if (pick) {
				if (pick.id === 'install') {
					await this._showKernelExtension(paneCompositeService, notebook.viewType);
				} else if ('kernel' in pick) {
					newKernel = pick.kernel;
				}
			}
		}

		if (newKernel) {
			notebookKernelService.selectKernelForNotebook(newKernel, notebook);
			return true;
		}
		return false;
	}

<<<<<<< HEAD
	private async _showKernelExtension(paneCompositeService: IPaneCompositePartService, viewType: string) {
		const extId = KERNEL_EXTENSIONS.get(viewType);
		if (extId) {
			const viewlet = await paneCompositeService.openPaneComposite(EXTENSION_VIEWLET_ID, ViewContainerLocation.Sidebar, true);
			const view = viewlet?.getViewPaneContainer() as IExtensionsViewPaneContainer | undefined;
=======
	private async _showKernelExtension(viewletService: IViewletService, viewType: string) {
		const viewlet = await viewletService.openViewlet(EXTENSION_VIEWLET_ID, true);
		const view = viewlet?.getViewPaneContainer() as IExtensionsViewPaneContainer | undefined;

		const extId = KERNEL_EXTENSIONS.get(viewType);
		if (extId) {
>>>>>>> cbe2644a
			view?.search(`@id:${extId}`);
		} else {
			const pascalCased = viewType.split(/[^a-z0-9]/ig).map(uppercaseFirstLetter).join('');
			view?.search(`@tag:notebookKernel${pascalCased}`);
		}
	}
});


class ImplictKernelSelector implements IDisposable {

	readonly dispose: () => void;

	constructor(
		notebook: NotebookTextModel,
		suggested: INotebookKernel,
		@INotebookKernelService notebookKernelService: INotebookKernelService,
		@ILogService logService: ILogService
	) {
		const disposables = new DisposableStore();
		this.dispose = disposables.dispose.bind(disposables);

		const selectKernel = () => {
			disposables.clear();
			notebookKernelService.selectKernelForNotebook(suggested, notebook);
		};

		// IMPLICITLY select a suggested kernel when the notebook has been changed
		// e.g change cell source, move cells, etc
		disposables.add(notebook.onDidChangeContent(e => {
			for (let event of e.rawEvents) {
				switch (event.kind) {
					case NotebookCellsChangeType.ChangeCellContent:
					case NotebookCellsChangeType.ModelChange:
					case NotebookCellsChangeType.Move:
					case NotebookCellsChangeType.ChangeLanguage:
						logService.trace('IMPLICIT kernel selection because of change event', event.kind);
						selectKernel();
						break;
				}
			}
		}));


		// IMPLICITLY select a suggested kernel when users start to hover. This should
		// be a strong enough hint that the user wants to interact with the notebook. Maybe
		// add more triggers like goto-providers or completion-providers
		disposables.add(HoverProviderRegistry.register({ scheme: Schemas.vscodeNotebookCell, pattern: notebook.uri.path }, {
			provideHover() {
				logService.trace('IMPLICIT kernel selection because of hover');
				selectKernel();
				return undefined;
			}
		}));
	}
}

export class KernelStatus extends Disposable implements IWorkbenchContribution {

	private readonly _editorDisposables = this._register(new DisposableStore());
	private readonly _kernelInfoElement = this._register(new DisposableStore());

	constructor(
		@IEditorService private readonly _editorService: IEditorService,
		@IStatusbarService private readonly _statusbarService: IStatusbarService,
		@INotebookKernelService private readonly _notebookKernelService: INotebookKernelService,
		@ILogService private readonly _logService: ILogService,
	) {
		super();
		this._register(this._editorService.onDidActiveEditorChange(() => this._updateStatusbar()));
	}

	private _updateStatusbar() {
		this._editorDisposables.clear();

		const activeEditor = getNotebookEditorFromEditorPane(this._editorService.activeEditorPane);
		if (!activeEditor) {
			// not a notebook -> clean-up, done
			this._kernelInfoElement.clear();
			return;
		}

		const updateStatus = () => {
			if (activeEditor.notebookOptions.getLayoutConfiguration().globalToolbar) {
				// kernel info rendered in the notebook toolbar already
				this._kernelInfoElement.clear();
				return;
			}

			const notebook = activeEditor.textModel;
			if (notebook) {
				this._showKernelStatus(notebook);
			} else {
				this._kernelInfoElement.clear();
			}
		};

		this._editorDisposables.add(this._notebookKernelService.onDidAddKernel(updateStatus));
		this._editorDisposables.add(this._notebookKernelService.onDidChangeSelectedNotebooks(updateStatus));
		this._editorDisposables.add(this._notebookKernelService.onDidChangeNotebookAffinity(updateStatus));
		this._editorDisposables.add(activeEditor.onDidChangeModel(updateStatus));
		this._editorDisposables.add(activeEditor.notebookOptions.onDidChangeOptions(updateStatus));
		updateStatus();
	}

	private _showKernelStatus(notebook: NotebookTextModel) {

		this._kernelInfoElement.clear();

		let { selected, suggested, all } = this._notebookKernelService.getMatchingKernel(notebook);
		let isSuggested = false;

		if (all.length === 0) {
			// no kernel -> no status
			return;

		} else if (selected || suggested) {
			// selected or single kernel
			let kernel = selected;

			if (!kernel) {
				// proceed with suggested kernel - show UI and install handler that selects the kernel
				// when non trivial interactions with the notebook happen.
				kernel = suggested!;
				isSuggested = true;
				this._kernelInfoElement.add(new ImplictKernelSelector(notebook, kernel, this._notebookKernelService, this._logService));
			}
			const tooltip = kernel.description ?? kernel.detail ?? kernel.label;
			this._kernelInfoElement.add(this._statusbarService.addEntry(
				{
					name: nls.localize('notebook.info', "Notebook Kernel Info"),
					text: `$(notebook-kernel-select) ${kernel.label}`,
					ariaLabel: kernel.label,
					tooltip: isSuggested ? nls.localize('tooltop', "{0} (suggestion)", tooltip) : tooltip,
					command: SELECT_KERNEL_ID,
				},
				'_notebook.selectKernel',
				StatusbarAlignment.RIGHT,
				10
			));

			this._kernelInfoElement.add(kernel.onDidChange(() => this._showKernelStatus(notebook)));


		} else {
			// multiple kernels -> show selection hint
			this._kernelInfoElement.add(this._statusbarService.addEntry(
				{
					name: nls.localize('notebook.select', "Notebook Kernel Selection"),
					text: nls.localize('kernel.select.label', "Select Kernel"),
					ariaLabel: nls.localize('kernel.select.label', "Select Kernel"),
					command: SELECT_KERNEL_ID,
					backgroundColor: { id: 'statusBarItem.prominentBackground' }
				},
				'_notebook.selectKernel',
				StatusbarAlignment.RIGHT,
				10
			));
		}
	}
}

Registry.as<IWorkbenchContributionsRegistry>(WorkbenchExtensions.Workbench).registerWorkbenchContribution(KernelStatus, LifecyclePhase.Restored);

export class ActiveCellStatus extends Disposable implements IWorkbenchContribution {

	private readonly _itemDisposables = this._register(new DisposableStore());
	private readonly _accessor = this._register(new MutableDisposable<IStatusbarEntryAccessor>());

	constructor(
		@IEditorService private readonly _editorService: IEditorService,
		@IStatusbarService private readonly _statusbarService: IStatusbarService,
	) {
		super();
		this._register(this._editorService.onDidActiveEditorChange(() => this._update()));
	}

	private _update() {
		this._itemDisposables.clear();
		const activeEditor = getNotebookEditorFromEditorPane(this._editorService.activeEditorPane);
		if (activeEditor) {
			this._itemDisposables.add(activeEditor.onDidChangeSelection(() => this._show(activeEditor)));
			this._itemDisposables.add(activeEditor.onDidChangeActiveCell(() => this._show(activeEditor)));
			this._show(activeEditor);
		} else {
			this._accessor.clear();
		}
	}

	private _show(editor: INotebookEditor) {
		if (!editor.hasModel()) {
			this._accessor.clear();
			return;
		}

		const newText = this._getSelectionsText(editor);
		if (!newText) {
			this._accessor.clear();
			return;
		}

		const entry = { name: nls.localize('notebook.activeCellStatusName', "Notebook Editor Selections"), text: newText, ariaLabel: newText };
		if (!this._accessor.value) {
			this._accessor.value = this._statusbarService.addEntry(
				entry,
				'notebook.activeCellStatus',
				StatusbarAlignment.RIGHT,
				100
			);
		} else {
			this._accessor.value.update(entry);
		}
	}

	private _getSelectionsText(editor: INotebookEditor): string | undefined {
		if (!editor.hasModel()) {
			return undefined;
		}

		const activeCell = editor.getActiveCell();
		if (!activeCell) {
			return undefined;
		}

		const idxFocused = editor.getCellIndex(activeCell) + 1;
		const numSelected = editor.getSelections().reduce((prev, range) => prev + (range.end - range.start), 0);
		const totalCells = editor.getLength();
		return numSelected > 1 ?
			nls.localize('notebook.multiActiveCellIndicator', "Cell {0} ({1} selected)", idxFocused, numSelected) :
			nls.localize('notebook.singleActiveCellIndicator', "Cell {0} of {1}", idxFocused, totalCells);
	}
}

Registry.as<IWorkbenchContributionsRegistry>(WorkbenchExtensions.Workbench).registerWorkbenchContribution(ActiveCellStatus, LifecyclePhase.Restored);<|MERGE_RESOLUTION|>--- conflicted
+++ resolved
@@ -207,20 +207,12 @@
 		return false;
 	}
 
-<<<<<<< HEAD
-	private async _showKernelExtension(paneCompositeService: IPaneCompositePartService, viewType: string) {
+	private async _showKernelExtension(paneCompositePartService: IPaneCompositePartService, viewType: string) {
+		const viewlet = await paneCompositePartService.openPaneComposite(EXTENSION_VIEWLET_ID, ViewContainerLocation.Sidebar, true);
+		const view = viewlet?.getViewPaneContainer() as IExtensionsViewPaneContainer | undefined;
+
 		const extId = KERNEL_EXTENSIONS.get(viewType);
 		if (extId) {
-			const viewlet = await paneCompositeService.openPaneComposite(EXTENSION_VIEWLET_ID, ViewContainerLocation.Sidebar, true);
-			const view = viewlet?.getViewPaneContainer() as IExtensionsViewPaneContainer | undefined;
-=======
-	private async _showKernelExtension(viewletService: IViewletService, viewType: string) {
-		const viewlet = await viewletService.openViewlet(EXTENSION_VIEWLET_ID, true);
-		const view = viewlet?.getViewPaneContainer() as IExtensionsViewPaneContainer | undefined;
-
-		const extId = KERNEL_EXTENSIONS.get(viewType);
-		if (extId) {
->>>>>>> cbe2644a
 			view?.search(`@id:${extId}`);
 		} else {
 			const pascalCased = viewType.split(/[^a-z0-9]/ig).map(uppercaseFirstLetter).join('');
