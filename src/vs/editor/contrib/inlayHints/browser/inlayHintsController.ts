--- conflicted
+++ resolved
@@ -139,10 +139,6 @@
 		this._removeAllDecorations();
 
 		const options = this._editor.getOption(EditorOption.inlayHints);
-<<<<<<< HEAD
-
-=======
->>>>>>> ee8535e7
 		if (!options.enabled) {
 			return;
 		}
