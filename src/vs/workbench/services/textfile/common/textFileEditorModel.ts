/*---------------------------------------------------------------------------------------------
 *  Copyright (c) Microsoft Corporation. All rights reserved.
 *  Licensed under the MIT License. See License.txt in the project root for license information.
 *--------------------------------------------------------------------------------------------*/

import { Emitter } from 'vs/base/common/event';
import { URI } from 'vs/base/common/uri';
import { assertIsDefined, withNullAsUndefined } from 'vs/base/common/types';
import { EncodingMode, ITextFileService, TextFileEditorModelState, ITextFileEditorModel, ITextFileStreamContent, ITextFileResolveOptions, IResolvedTextFileEditorModel, ITextFileSaveOptions, TextFileResolveReason } from 'vs/workbench/services/textfile/common/textfiles';
import { IRevertOptions, SaveReason } from 'vs/workbench/common/editor';
import { BaseTextEditorModel } from 'vs/workbench/common/editor/textEditorModel';
import { IWorkingCopyBackupService, IResolvedWorkingCopyBackup } from 'vs/workbench/services/workingCopy/common/workingCopyBackup';
import { IFileService, FileOperationError, FileOperationResult, FileChangesEvent, FileChangeType, IFileStatWithMetadata, ETAG_DISABLED, FileSystemProviderCapabilities } from 'vs/platform/files/common/files';
import { IModeService } from 'vs/editor/common/services/modeService';
import { IModelService } from 'vs/editor/common/services/modelService';
import { timeout, TaskSequentializer } from 'vs/base/common/async';
import { ITextBufferFactory, ITextModel } from 'vs/editor/common/model';
import { ILogService } from 'vs/platform/log/common/log';
import { basename } from 'vs/base/common/path';
import { IWorkingCopyService } from 'vs/workbench/services/workingCopy/common/workingCopyService';
import { IWorkingCopyBackup, WorkingCopyCapabilities, NO_TYPE_ID, IWorkingCopyBackupMeta } from 'vs/workbench/services/workingCopy/common/workingCopy';
import { IFilesConfigurationService } from 'vs/workbench/services/filesConfiguration/common/filesConfigurationService';
import { ILabelService } from 'vs/platform/label/common/label';
import { CancellationToken, CancellationTokenSource } from 'vs/base/common/cancellation';
import { UTF8 } from 'vs/workbench/services/textfile/common/encoding';
import { createTextBufferFactoryFromStream } from 'vs/editor/common/model/textModel';

interface IBackupMetaData extends IWorkingCopyBackupMeta {
	mtime: number;
	ctime: number;
	size: number;
	etag: string;
	orphaned: boolean;
}

/**
 * The text file editor model listens to changes to its underlying code editor model and saves these changes through the file service back to the disk.
 */
export class TextFileEditorModel extends BaseTextEditorModel implements ITextFileEditorModel {

	//#region Events

	private readonly _onDidChangeContent = this._register(new Emitter<void>());
	readonly onDidChangeContent = this._onDidChangeContent.event;

	private readonly _onDidResolve = this._register(new Emitter<TextFileResolveReason>());
	readonly onDidResolve = this._onDidResolve.event;

	private readonly _onDidChangeDirty = this._register(new Emitter<void>());
	readonly onDidChangeDirty = this._onDidChangeDirty.event;

	private readonly _onDidSaveError = this._register(new Emitter<void>());
	readonly onDidSaveError = this._onDidSaveError.event;

	private readonly _onDidSave = this._register(new Emitter<SaveReason>());
	readonly onDidSave = this._onDidSave.event;

	private readonly _onDidRevert = this._register(new Emitter<void>());
	readonly onDidRevert = this._onDidRevert.event;

	private readonly _onDidChangeEncoding = this._register(new Emitter<void>());
	readonly onDidChangeEncoding = this._onDidChangeEncoding.event;

	private readonly _onDidChangeOrphaned = this._register(new Emitter<void>());
	readonly onDidChangeOrphaned = this._onDidChangeOrphaned.event;

	private readonly _onDidChangeReadonly = this._register(new Emitter<void>());
	readonly onDidChangeReadonly = this._onDidChangeReadonly.event;

	//#endregion

	readonly typeId = NO_TYPE_ID; // IMPORTANT: never change this to not break existing assumptions (e.g. backups)

	readonly capabilities = WorkingCopyCapabilities.None;

	readonly name = basename(this.labelService.getUriLabel(this.resource));

	private contentEncoding: string | undefined; // encoding as reported from disk

	private versionId = 0;
	private bufferSavedVersionId: number | undefined;
	private ignoreDirtyOnModelContentChange = false;

	private static readonly UNDO_REDO_SAVE_PARTICIPANTS_AUTO_SAVE_THROTTLE_THRESHOLD = 500;
	private lastModelContentChangeFromUndoRedo: number | undefined = undefined;

	private lastResolvedFileStat: IFileStatWithMetadata | undefined;

	private readonly saveSequentializer = new TaskSequentializer();

	private dirty = false;
	private inConflictMode = false;
	private inOrphanMode = false;
	private inErrorMode = false;

	constructor(
		public readonly resource: URI,
		private preferredEncoding: string | undefined,	// encoding as chosen by the user
		private preferredMode: string | undefined,		// mode as chosen by the user
		@IModeService modeService: IModeService,
		@IModelService modelService: IModelService,
		@IFileService private readonly fileService: IFileService,
		@ITextFileService private readonly textFileService: ITextFileService,
		@IWorkingCopyBackupService private readonly workingCopyBackupService: IWorkingCopyBackupService,
		@ILogService private readonly logService: ILogService,
		@IWorkingCopyService private readonly workingCopyService: IWorkingCopyService,
		@IFilesConfigurationService private readonly filesConfigurationService: IFilesConfigurationService,
		@ILabelService private readonly labelService: ILabelService
	) {
		super(modelService, modeService);

		// Make known to working copy service
		this._register(this.workingCopyService.registerWorkingCopy(this));

		this.registerListeners();
	}

	private registerListeners(): void {
		this._register(this.fileService.onDidFilesChange(e => this.onDidFilesChange(e)));
		this._register(this.filesConfigurationService.onFilesAssociationChange(e => this.onFilesAssociationChange()));
	}

	private async onDidFilesChange(e: FileChangesEvent): Promise<void> {
		let fileEventImpactsModel = false;
		let newInOrphanModeGuess: boolean | undefined;

		// If we are currently orphaned, we check if the model file was added back
		if (this.inOrphanMode) {
			const modelFileAdded = e.contains(this.resource, FileChangeType.ADDED);
			if (modelFileAdded) {
				newInOrphanModeGuess = false;
				fileEventImpactsModel = true;
			}
		}

		// Otherwise we check if the model file was deleted
		else {
			const modelFileDeleted = e.contains(this.resource, FileChangeType.DELETED);
			if (modelFileDeleted) {
				newInOrphanModeGuess = true;
				fileEventImpactsModel = true;
			}
		}

		if (fileEventImpactsModel && this.inOrphanMode !== newInOrphanModeGuess) {
			let newInOrphanModeValidated: boolean = false;
			if (newInOrphanModeGuess) {
				// We have received reports of users seeing delete events even though the file still
				// exists (network shares issue: https://github.com/microsoft/vscode/issues/13665).
				// Since we do not want to mark the model as orphaned, we have to check if the
				// file is really gone and not just a faulty file event.
				await timeout(100);

				if (this.isDisposed()) {
					newInOrphanModeValidated = true;
				} else {
					const exists = await this.fileService.exists(this.resource);
					newInOrphanModeValidated = !exists;
				}
			}

			if (this.inOrphanMode !== newInOrphanModeValidated && !this.isDisposed()) {
				this.setOrphaned(newInOrphanModeValidated);
			}
		}
	}

	private setOrphaned(orphaned: boolean): void {
		if (this.inOrphanMode !== orphaned) {
			this.inOrphanMode = orphaned;
			this._onDidChangeOrphaned.fire();
		}
	}

	private onFilesAssociationChange(): void {
		if (!this.isResolved()) {
			return;
		}

		const firstLineText = this.getFirstLineText(this.textEditorModel);
		const languageSelection = this.getOrCreateMode(this.resource, this.modeService, this.preferredMode, firstLineText);

		this.modelService.setMode(this.textEditorModel, languageSelection);
	}

	override setMode(mode: string): void {
		super.setMode(mode);

		this.preferredMode = mode;
	}

	//#region Backup

	async backup(token: CancellationToken): Promise<IWorkingCopyBackup> {

		// Fill in metadata if we are resolved
		let meta: IBackupMetaData | undefined = undefined;
		if (this.lastResolvedFileStat) {
			meta = {
				mtime: this.lastResolvedFileStat.mtime,
				ctime: this.lastResolvedFileStat.ctime,
				size: this.lastResolvedFileStat.size,
				etag: this.lastResolvedFileStat.etag,
				orphaned: this.inOrphanMode
			};
		}

		// Fill in content the same way we would do when
		// saving the file via the text file service
		// encoding support (hardcode UTF-8)
		const content = await this.textFileService.getEncodedReadable(this.resource, withNullAsUndefined(this.createSnapshot()), { encoding: UTF8 });

		return { meta, content };
	}

	//#endregion

	//#region Revert

	async revert(options?: IRevertOptions): Promise<void> {
		if (!this.isResolved()) {
			return;
		}

		// Unset flags
		const wasDirty = this.dirty;
		const undo = this.doSetDirty(false);

		// Force read from disk unless reverting soft
		const softUndo = options?.soft;
		if (!softUndo) {
			try {
				await this.resolve({ forceReadFromFile: true });
			} catch (error) {

				// FileNotFound means the file got deleted meanwhile, so ignore it
				if ((<FileOperationError>error).fileOperationResult !== FileOperationResult.FILE_NOT_FOUND) {

					// Set flags back to previous values, we are still dirty if revert failed
					undo();

					throw error;
				}
			}
		}

		// Emit file change event
		this._onDidRevert.fire();

		// Emit dirty change event
		if (wasDirty) {
			this._onDidChangeDirty.fire();
		}
	}

	//#endregion

	//#region Resolve

	override async resolve(options?: ITextFileResolveOptions): Promise<void> {
		this.logService.trace('[text file model] resolve() - enter', this.resource.toString(true));

		// Return early if we are disposed
		if (this.isDisposed()) {
			this.logService.trace('[text file model] resolve() - exit - without resolving because model is disposed', this.resource.toString(true));

			return;
		}

		// Unless there are explicit contents provided, it is important that we do not
		// resolve a model that is dirty or is in the process of saving to prevent data
		// loss.
		if (!options?.contents && (this.dirty || this.saveSequentializer.hasPending())) {
			this.logService.trace('[text file model] resolve() - exit - without resolving because model is dirty or being saved', this.resource.toString(true));

			return;
		}

		return this.doResolve(options);
	}

	private async doResolve(options?: ITextFileResolveOptions): Promise<void> {

		// First check if we have contents to use for the model
		if (options?.contents) {
			return this.resolveFromBuffer(options.contents, options);
		}

		// Second, check if we have a backup to resolve from (only for new models)
		const isNewModel = !this.isResolved();
		if (isNewModel) {
			const resolvedFromBackup = await this.resolveFromBackup(options);
			if (resolvedFromBackup) {
				return;
			}
		}

		// Finally, resolve from file resource
		return this.resolveFromFile(options);
	}

	private async resolveFromBuffer(buffer: ITextBufferFactory, options?: ITextFileResolveOptions): Promise<void> {
		this.logService.trace('[text file model] resolveFromBuffer()', this.resource.toString(true));

		// Try to resolve metdata from disk
		let mtime: number;
		let ctime: number;
		let size: number;
		let etag: string;
		try {
			const metadata = await this.fileService.resolve(this.resource, { resolveMetadata: true });
			mtime = metadata.mtime;
			ctime = metadata.ctime;
			size = metadata.size;
			etag = metadata.etag;

			// Clear orphaned state when resolving was successful
			this.setOrphaned(false);
		} catch (error) {

			// Put some fallback values in error case
			mtime = Date.now();
			ctime = Date.now();
			size = 0;
			etag = ETAG_DISABLED;

			// Apply orphaned state based on error code
			this.setOrphaned(error.fileOperationResult === FileOperationResult.FILE_NOT_FOUND);
		}

		const preferredEncoding = await this.textFileService.encoding.getPreferredWriteEncoding(this.resource, this.preferredEncoding);

		// Resolve with buffer
		this.resolveFromContent({
			resource: this.resource,
			name: this.name,
			mtime,
			ctime,
			size,
			etag,
			value: buffer,
<<<<<<< HEAD
			encoding: preferredEncoding.encoding,
			readonly: false
		}, true /* dirty (loaded from buffer) */, options);

		return this;
=======
			encoding: preferredEncoding.encoding
		}, true /* dirty (resolved from buffer) */, options);
>>>>>>> c8bd5b21
	}

	private async resolveFromBackup(options?: ITextFileResolveOptions): Promise<boolean> {

		// Resolve backup if any
		const backup = await this.workingCopyBackupService.resolve<IBackupMetaData>(this);

		// Resolve preferred encoding if we need it
		let encoding = UTF8;
		if (backup) {
			encoding = (await this.textFileService.encoding.getPreferredWriteEncoding(this.resource, this.preferredEncoding)).encoding;
		}

		// Abort if someone else managed to resolve the model by now
		let isNewModel = !this.isResolved();
		if (!isNewModel) {
			this.logService.trace('[text file model] resolveFromBackup() - exit - without resolving because previously new model got created meanwhile', this.resource.toString(true));

			return true; // imply that resolving has happened in another operation
		}

		// Try to resolve from backup if we have any
		if (backup) {
			await this.doResolveFromBackup(backup, encoding, options);

			return true;
		}

		// Otherwise signal back that resolving did not happen
		return false;
	}

	private async doResolveFromBackup(backup: IResolvedWorkingCopyBackup<IBackupMetaData>, encoding: string, options?: ITextFileResolveOptions): Promise<void> {
		this.logService.trace('[text file model] doResolveFromBackup()', this.resource.toString(true));

		// Resolve with backup
		this.resolveFromContent({
			resource: this.resource,
			name: this.name,
			mtime: backup.meta ? backup.meta.mtime : Date.now(),
			ctime: backup.meta ? backup.meta.ctime : Date.now(),
			size: backup.meta ? backup.meta.size : 0,
			etag: backup.meta ? backup.meta.etag : ETAG_DISABLED, // etag disabled if unknown!
<<<<<<< HEAD
			readonly: false,
			value: backup.value,
=======
			value: await createTextBufferFactoryFromStream(await this.textFileService.getDecodedStream(this.resource, backup.value, { encoding: UTF8 })),
>>>>>>> c8bd5b21
			encoding
		}, true /* dirty (resolved from backup) */, options);

		// Restore orphaned flag based on state
		if (backup.meta?.orphaned) {
			this.setOrphaned(true);
		}
	}

	private async resolveFromFile(options?: ITextFileResolveOptions): Promise<void> {
		this.logService.trace('[text file model] resolveFromFile()', this.resource.toString(true));

		const forceReadFromFile = options?.forceReadFromFile;
		const allowBinary = this.isResolved() /* always allow if we resolved previously */ || options?.allowBinary;

		// Decide on etag
		let etag: string | undefined;
		if (forceReadFromFile) {
			etag = ETAG_DISABLED; // disable ETag if we enforce to read from disk
		} else if (this.lastResolvedFileStat) {
			etag = this.lastResolvedFileStat.etag; // otherwise respect etag to support caching
		}

		// Remember current version before doing any long running operation
		// to ensure we are not changing a model that was changed meanwhile
		const currentVersionId = this.versionId;

		// Resolve Content
		try {
			const content = await this.textFileService.readStream(this.resource, { acceptTextOnly: !allowBinary, etag, encoding: this.preferredEncoding });

			// Clear orphaned state when resolving was successful
			this.setOrphaned(false);

			// Return early if the model content has changed
			// meanwhile to prevent loosing any changes
			if (currentVersionId !== this.versionId) {
				this.logService.trace('[text file model] resolveFromFile() - exit - without resolving because model content changed', this.resource.toString(true));

				return;
			}

			return this.resolveFromContent(content, false /* not dirty (resolved from file) */, options);
		} catch (error) {
			const result = error.fileOperationResult;

			// Apply orphaned state based on error code
			this.setOrphaned(result === FileOperationResult.FILE_NOT_FOUND);

			// NotModified status is expected and can be handled gracefully
			// if we are resolved
			if (this.isResolved() && result === FileOperationResult.FILE_NOT_MODIFIED_SINCE) {
				return;
			}

			// Unless we are forced to read from the file, Ignore when a model has been resolved once
			// and the file was deleted meanwhile. Since we already have the model resolved, we can return
			// to this state and update the orphaned flag to indicate that this model has no version on
			// disk anymore.
			if (this.isResolved() && result === FileOperationResult.FILE_NOT_FOUND && !forceReadFromFile) {
				return;
			}

			// Otherwise bubble up the error
			throw error;
		}
	}

	private resolveFromContent(content: ITextFileStreamContent, dirty: boolean, options?: ITextFileResolveOptions): void {
		this.logService.trace('[text file model] resolveFromContent() - enter', this.resource.toString(true));

		// Return early if we are disposed
		if (this.isDisposed()) {
			this.logService.trace('[text file model] resolveFromContent() - exit - because model is disposed', this.resource.toString(true));

			return;
		}

		// Update our resolved disk stat model
		this.updateLastResolvedFileStat({
			resource: this.resource,
			name: content.name,
			mtime: content.mtime,
			ctime: content.ctime,
			size: content.size,
			etag: content.etag,
			readonly: content.readonly,
			isFile: true,
			isDirectory: false,
			isSymbolicLink: false
		});

		// Keep the original encoding to not loose it when saving
		const oldEncoding = this.contentEncoding;
		this.contentEncoding = content.encoding;

		// Handle events if encoding changed
		if (this.preferredEncoding) {
			this.updatePreferredEncoding(this.contentEncoding); // make sure to reflect the real encoding of the file (never out of sync)
		} else if (oldEncoding !== this.contentEncoding) {
			this._onDidChangeEncoding.fire();
		}

		// Update Existing Model
		if (this.textEditorModel) {
			this.doUpdateTextModel(content.value);
		}

		// Create New Model
		else {
			this.doCreateTextModel(content.resource, content.value);
		}

		// Update model dirty flag. This is very important to call
		// in both cases of dirty or not because it conditionally
		// updates the `bufferSavedVersionId` to determine the
		// version when to consider the model as saved again (e.g.
		// when undoing back to the saved state)
		this.setDirty(!!dirty);

		// Emit as event
		this._onDidResolve.fire(options?.reason ?? TextFileResolveReason.OTHER);
	}

	private doCreateTextModel(resource: URI, value: ITextBufferFactory): void {
		this.logService.trace('[text file model] doCreateTextModel()', this.resource.toString(true));

		// Create model
		const textModel = this.createTextEditorModel(value, resource, this.preferredMode);

		// Model Listeners
		this.installModelListeners(textModel);
	}

	private doUpdateTextModel(value: ITextBufferFactory): void {
		this.logService.trace('[text file model] doUpdateTextModel()', this.resource.toString(true));

		// Update model value in a block that ignores content change events for dirty tracking
		this.ignoreDirtyOnModelContentChange = true;
		try {
			this.updateTextEditorModel(value, this.preferredMode);
		} finally {
			this.ignoreDirtyOnModelContentChange = false;
		}
	}

	private installModelListeners(model: ITextModel): void {

		// See https://github.com/microsoft/vscode/issues/30189
		// This code has been extracted to a different method because it caused a memory leak
		// where `value` was captured in the content change listener closure scope.

		// Content Change
		this._register(model.onDidChangeContent(e => this.onModelContentChanged(model, e.isUndoing || e.isRedoing)));
	}

	private onModelContentChanged(model: ITextModel, isUndoingOrRedoing: boolean): void {
		this.logService.trace(`[text file model] onModelContentChanged() - enter`, this.resource.toString(true));

		// In any case increment the version id because it tracks the textual content state of the model at all times
		this.versionId++;
		this.logService.trace(`[text file model] onModelContentChanged() - new versionId ${this.versionId}`, this.resource.toString(true));

		// Remember when the user changed the model through a undo/redo operation.
		// We need this information to throttle save participants to fix
		// https://github.com/microsoft/vscode/issues/102542
		if (isUndoingOrRedoing) {
			this.lastModelContentChangeFromUndoRedo = Date.now();
		}

		// We mark check for a dirty-state change upon model content change, unless:
		// - explicitly instructed to ignore it (e.g. from model.resolve())
		// - the model is readonly (in that case we never assume the change was done by the user)
		if (!this.ignoreDirtyOnModelContentChange && !this.isReadonly()) {

			// The contents changed as a matter of Undo and the version reached matches the saved one
			// In this case we clear the dirty flag and emit a SAVED event to indicate this state.
			if (model.getAlternativeVersionId() === this.bufferSavedVersionId) {
				this.logService.trace('[text file model] onModelContentChanged() - model content changed back to last saved version', this.resource.toString(true));

				// Clear flags
				const wasDirty = this.dirty;
				this.setDirty(false);

				// Emit revert event if we were dirty
				if (wasDirty) {
					this._onDidRevert.fire();
				}
			}

			// Otherwise the content has changed and we signal this as becoming dirty
			else {
				this.logService.trace('[text file model] onModelContentChanged() - model content changed and marked as dirty', this.resource.toString(true));

				// Mark as dirty
				this.setDirty(true);
			}
		}

		// Emit as event
		this._onDidChangeContent.fire();
	}

	//#endregion

	//#region Dirty

	isDirty(): this is IResolvedTextFileEditorModel {
		return this.dirty;
	}

	setDirty(dirty: boolean): void {
		if (!this.isResolved()) {
			return; // only resolved models can be marked dirty
		}

		// Track dirty state and version id
		const wasDirty = this.dirty;
		this.doSetDirty(dirty);

		// Emit as Event if dirty changed
		if (dirty !== wasDirty) {
			this._onDidChangeDirty.fire();
		}
	}

	private doSetDirty(dirty: boolean): () => void {
		const wasDirty = this.dirty;
		const wasInConflictMode = this.inConflictMode;
		const wasInErrorMode = this.inErrorMode;
		const oldBufferSavedVersionId = this.bufferSavedVersionId;

		if (!dirty) {
			this.dirty = false;
			this.inConflictMode = false;
			this.inErrorMode = false;
			this.updateSavedVersionId();
		} else {
			this.dirty = true;
		}

		// Return function to revert this call
		return () => {
			this.dirty = wasDirty;
			this.inConflictMode = wasInConflictMode;
			this.inErrorMode = wasInErrorMode;
			this.bufferSavedVersionId = oldBufferSavedVersionId;
		};
	}

	//#endregion

	//#region Save

	async save(options: ITextFileSaveOptions = Object.create(null)): Promise<boolean> {
		if (!this.isResolved()) {
			return false;
		}

		if (this.isReadonly()) {
			this.logService.trace('[text file model] save() - ignoring request for readonly resource', this.resource.toString(true));

			return false; // if model is readonly we do not attempt to save at all
		}

		if (
			(this.hasState(TextFileEditorModelState.CONFLICT) || this.hasState(TextFileEditorModelState.ERROR)) &&
			(options.reason === SaveReason.AUTO || options.reason === SaveReason.FOCUS_CHANGE || options.reason === SaveReason.WINDOW_CHANGE)
		) {
			this.logService.trace('[text file model] save() - ignoring auto save request for model that is in conflict or error', this.resource.toString(true));

			return false; // if model is in save conflict or error, do not save unless save reason is explicit
		}

		// Actually do save and log
		this.logService.trace('[text file model] save() - enter', this.resource.toString(true));
		await this.doSave(options);
		this.logService.trace('[text file model] save() - exit', this.resource.toString(true));

		return true;
	}

	private async doSave(options: ITextFileSaveOptions): Promise<void> {
		if (typeof options.reason !== 'number') {
			options.reason = SaveReason.EXPLICIT;
		}

		let versionId = this.versionId;
		this.logService.trace(`[text file model] doSave(${versionId}) - enter with versionId ${versionId}`, this.resource.toString(true));

		// Lookup any running pending save for this versionId and return it if found
		//
		// Scenario: user invoked the save action multiple times quickly for the same contents
		//           while the save was not yet finished to disk
		//
		if (this.saveSequentializer.hasPending(versionId)) {
			this.logService.trace(`[text file model] doSave(${versionId}) - exit - found a pending save for versionId ${versionId}`, this.resource.toString(true));

			return this.saveSequentializer.pending;
		}

		// Return early if not dirty (unless forced)
		//
		// Scenario: user invoked save action even though the model is not dirty
		if (!options.force && !this.dirty) {
			this.logService.trace(`[text file model] doSave(${versionId}) - exit - because not dirty and/or versionId is different (this.isDirty: ${this.dirty}, this.versionId: ${this.versionId})`, this.resource.toString(true));

			return;
		}

		// Return if currently saving by storing this save request as the next save that should happen.
		// Never ever must 2 saves execute at the same time because this can lead to dirty writes and race conditions.
		//
		// Scenario A: auto save was triggered and is currently busy saving to disk. this takes long enough that another auto save
		//             kicks in.
		// Scenario B: save is very slow (e.g. network share) and the user manages to change the buffer and trigger another save
		//             while the first save has not returned yet.
		//
		if (this.saveSequentializer.hasPending()) {
			this.logService.trace(`[text file model] doSave(${versionId}) - exit - because busy saving`, this.resource.toString(true));

			// Indicate to the save sequentializer that we want to
			// cancel the pending operation so that ours can run
			// before the pending one finishes.
			// Currently this will try to cancel pending save
			// participants but never a pending save.
			this.saveSequentializer.cancelPending();

			// Register this as the next upcoming save and return
			return this.saveSequentializer.setNext(() => this.doSave(options));
		}

		// Push all edit operations to the undo stack so that the user has a chance to
		// Ctrl+Z back to the saved version.
		if (this.isResolved()) {
			this.textEditorModel.pushStackElement();
		}

		const saveCancellation = new CancellationTokenSource();

		return this.saveSequentializer.setPending(versionId, (async () => {

			// A save participant can still change the model now and since we are so close to saving
			// we do not want to trigger another auto save or similar, so we block this
			// In addition we update our version right after in case it changed because of a model change
			//
			// Save participants can also be skipped through API.
			if (this.isResolved() && !options.skipSaveParticipants) {
				try {

					// Measure the time it took from the last undo/redo operation to this save. If this
					// time is below `UNDO_REDO_SAVE_PARTICIPANTS_THROTTLE_THRESHOLD`, we make sure to
					// delay the save participant for the remaining time if the reason is auto save.
					//
					// This fixes the following issue:
					// - the user has configured auto save with delay of 100ms or shorter
					// - the user has a save participant enabled that modifies the file on each save
					// - the user types into the file and the file gets saved
					// - the user triggers undo operation
					// - this will undo the save participant change but trigger the save participant right after
					// - the user has no chance to undo over the save participant
					//
					// Reported as: https://github.com/microsoft/vscode/issues/102542
					if (options.reason === SaveReason.AUTO && typeof this.lastModelContentChangeFromUndoRedo === 'number') {
						const timeFromUndoRedoToSave = Date.now() - this.lastModelContentChangeFromUndoRedo;
						if (timeFromUndoRedoToSave < TextFileEditorModel.UNDO_REDO_SAVE_PARTICIPANTS_AUTO_SAVE_THROTTLE_THRESHOLD) {
							await timeout(TextFileEditorModel.UNDO_REDO_SAVE_PARTICIPANTS_AUTO_SAVE_THROTTLE_THRESHOLD - timeFromUndoRedoToSave);
						}
					}

					// Run save participants unless save was cancelled meanwhile
					if (!saveCancellation.token.isCancellationRequested) {
						await this.textFileService.files.runSaveParticipants(this, { reason: options.reason ?? SaveReason.EXPLICIT }, saveCancellation.token);
					}
				} catch (error) {
					this.logService.error(`[text file model] runSaveParticipants(${versionId}) - resulted in an error: ${error.toString()}`, this.resource.toString(true));
				}
			}

			// It is possible that a subsequent save is cancelling this
			// running save. As such we return early when we detect that
			// However, we do not pass the token into the file service
			// because that is an atomic operation currently without
			// cancellation support, so we dispose the cancellation if
			// it was not cancelled yet.
			if (saveCancellation.token.isCancellationRequested) {
				return;
			} else {
				saveCancellation.dispose();
			}

			// We have to protect against being disposed at this point. It could be that the save() operation
			// was triggerd followed by a dispose() operation right after without waiting. Typically we cannot
			// be disposed if we are dirty, but if we are not dirty, save() and dispose() can still be triggered
			// one after the other without waiting for the save() to complete. If we are disposed(), we risk
			// saving contents to disk that are stale (see https://github.com/microsoft/vscode/issues/50942).
			// To fix this issue, we will not store the contents to disk when we got disposed.
			if (this.isDisposed()) {
				return;
			}

			// We require a resolved model from this point on, since we are about to write data to disk.
			if (!this.isResolved()) {
				return;
			}

			// update versionId with its new value (if pre-save changes happened)
			versionId = this.versionId;

			// Clear error flag since we are trying to save again
			this.inErrorMode = false;

			// Save to Disk. We mark the save operation as currently pending with
			// the latest versionId because it might have changed from a save
			// participant triggering
			this.logService.trace(`[text file model] doSave(${versionId}) - before write()`, this.resource.toString(true));
			const lastResolvedFileStat = assertIsDefined(this.lastResolvedFileStat);
			const resolvedTextFileEditorModel = this;
			return this.saveSequentializer.setPending(versionId, (async () => {
				try {
					const stat = await this.textFileService.write(lastResolvedFileStat.resource, resolvedTextFileEditorModel.createSnapshot(), {
						mtime: lastResolvedFileStat.mtime,
						encoding: this.getEncoding(),
						etag: (options.ignoreModifiedSince || !this.filesConfigurationService.preventSaveConflicts(lastResolvedFileStat.resource, resolvedTextFileEditorModel.getMode())) ? ETAG_DISABLED : lastResolvedFileStat.etag,
						unlock: options.writeUnlock,
						writeElevated: options.writeElevated
					});

					this.handleSaveSuccess(stat, versionId, options);
				} catch (error) {
					this.handleSaveError(error, versionId, options);
				}
			})());
		})(), () => saveCancellation.cancel());
	}

	private handleSaveSuccess(stat: IFileStatWithMetadata, versionId: number, options: ITextFileSaveOptions): void {

		// Updated resolved stat with updated stat
		this.updateLastResolvedFileStat(stat);

		// Update dirty state unless model has changed meanwhile
		if (versionId === this.versionId) {
			this.logService.trace(`[text file model] handleSaveSuccess(${versionId}) - setting dirty to false because versionId did not change`, this.resource.toString(true));
			this.setDirty(false);
		} else {
			this.logService.trace(`[text file model] handleSaveSuccess(${versionId}) - not setting dirty to false because versionId did change meanwhile`, this.resource.toString(true));
		}

		// Update orphan state given save was successful
		this.setOrphaned(false);

		// Emit Save Event
		this._onDidSave.fire(options.reason ?? SaveReason.EXPLICIT);
	}

	private handleSaveError(error: Error, versionId: number, options: ITextFileSaveOptions): void {
		this.logService.error(`[text file model] handleSaveError(${versionId}) - exit - resulted in a save error: ${error.toString()}`, this.resource.toString(true));

		// Return early if the save() call was made asking to
		// handle the save error itself.
		if (options.ignoreErrorHandler) {
			throw error;
		}

		// In any case of an error, we mark the model as dirty to prevent data loss
		// It could be possible that the write corrupted the file on disk (e.g. when
		// an error happened after truncating the file) and as such we want to preserve
		// the model contents to prevent data loss.
		this.setDirty(true);

		// Flag as error state in the model
		this.inErrorMode = true;

		// Look out for a save conflict
		if ((<FileOperationError>error).fileOperationResult === FileOperationResult.FILE_MODIFIED_SINCE) {
			this.inConflictMode = true;
		}

		// Show to user
		this.textFileService.files.saveErrorHandler.onSaveError(error, this);

		// Emit as event
		this._onDidSaveError.fire();
	}

	private updateSavedVersionId(): void {
		// we remember the models alternate version id to remember when the version
		// of the model matches with the saved version on disk. we need to keep this
		// in order to find out if the model changed back to a saved version (e.g.
		// when undoing long enough to reach to a version that is saved and then to
		// clear the dirty flag)
		if (this.isResolved()) {
			this.bufferSavedVersionId = this.textEditorModel.getAlternativeVersionId();
		}
	}

	private updateLastResolvedFileStat(newFileStat: IFileStatWithMetadata): void {

		const oldReadonly = this.isReadonly();

		// First resolve - just take
		if (!this.lastResolvedFileStat) {
			this.lastResolvedFileStat = newFileStat;
		}

		// Subsequent resolve - make sure that we only assign it if the mtime is equal or has advanced.
		// This prevents race conditions from resolving and saving. If a save comes in late after a revert
		// was called, the mtime could be out of sync.
		else if (this.lastResolvedFileStat.mtime <= newFileStat.mtime) {
			this.lastResolvedFileStat = newFileStat;
		}

		// Signal that the readonly state changed
		if (this.isReadonly() !== oldReadonly) {
			this._onDidChangeReadonly.fire();
		}
	}

	//#endregion

	hasState(state: TextFileEditorModelState): boolean {
		switch (state) {
			case TextFileEditorModelState.CONFLICT:
				return this.inConflictMode;
			case TextFileEditorModelState.DIRTY:
				return this.dirty;
			case TextFileEditorModelState.ERROR:
				return this.inErrorMode;
			case TextFileEditorModelState.ORPHAN:
				return this.inOrphanMode;
			case TextFileEditorModelState.PENDING_SAVE:
				return this.saveSequentializer.hasPending();
			case TextFileEditorModelState.SAVED:
				return !this.dirty;
		}
	}

	joinState(state: TextFileEditorModelState.PENDING_SAVE): Promise<void> {
		return this.saveSequentializer.pending ?? Promise.resolve();
	}

	override getMode(this: IResolvedTextFileEditorModel): string;
	override getMode(): string | undefined;
	override getMode(): string | undefined {
		if (this.textEditorModel) {
			return this.textEditorModel.getModeId();
		}

		return this.preferredMode;
	}

	//#region Encoding

	getEncoding(): string | undefined {
		return this.preferredEncoding || this.contentEncoding;
	}

	async setEncoding(encoding: string, mode: EncodingMode): Promise<void> {
		if (!this.isNewEncoding(encoding)) {
			return; // return early if the encoding is already the same
		}

		// Encode: Save with encoding
		if (mode === EncodingMode.Encode) {
			this.updatePreferredEncoding(encoding);

			// Save
			if (!this.isDirty()) {
				this.versionId++; // needs to increment because we change the model potentially
				this.setDirty(true);
			}

			if (!this.inConflictMode) {
				await this.save();
			}
		}

		// Decode: Resolve with encoding
		else {
			if (this.isDirty()) {
				await this.save();
			}

			this.updatePreferredEncoding(encoding);

			await this.resolve({
				forceReadFromFile: true	// because encoding has changed
			});
		}
	}

	updatePreferredEncoding(encoding: string | undefined): void {
		if (!this.isNewEncoding(encoding)) {
			return;
		}

		this.preferredEncoding = encoding;

		// Emit
		this._onDidChangeEncoding.fire();
	}

	private isNewEncoding(encoding: string | undefined): boolean {
		if (this.preferredEncoding === encoding) {
			return false; // return early if the encoding is already the same
		}

		if (!this.preferredEncoding && this.contentEncoding === encoding) {
			return false; // also return if we don't have a preferred encoding but the content encoding is already the same
		}

		return true;
	}

	//#endregion

	override isResolved(): this is IResolvedTextFileEditorModel {
		return !!this.textEditorModel;
	}

<<<<<<< HEAD
	isReadonly(): boolean {
		return this.lastResolvedFileStat?.readonly ?? this.fileService.hasCapability(this.resource, FileSystemProviderCapabilities.Readonly);
=======
	override isReadonly(): boolean {
		return this.fileService.hasCapability(this.resource, FileSystemProviderCapabilities.Readonly);
>>>>>>> c8bd5b21
	}

	override dispose(): void {
		this.logService.trace('[text file model] dispose()', this.resource.toString(true));

		this.inConflictMode = false;
		this.inOrphanMode = false;
		this.inErrorMode = false;

		super.dispose();
	}
}<|MERGE_RESOLUTION|>--- conflicted
+++ resolved
@@ -339,16 +339,9 @@
 			size,
 			etag,
 			value: buffer,
-<<<<<<< HEAD
 			encoding: preferredEncoding.encoding,
 			readonly: false
-		}, true /* dirty (loaded from buffer) */, options);
-
-		return this;
-=======
-			encoding: preferredEncoding.encoding
 		}, true /* dirty (resolved from buffer) */, options);
->>>>>>> c8bd5b21
 	}
 
 	private async resolveFromBackup(options?: ITextFileResolveOptions): Promise<boolean> {
@@ -392,13 +385,9 @@
 			ctime: backup.meta ? backup.meta.ctime : Date.now(),
 			size: backup.meta ? backup.meta.size : 0,
 			etag: backup.meta ? backup.meta.etag : ETAG_DISABLED, // etag disabled if unknown!
-<<<<<<< HEAD
-			readonly: false,
-			value: backup.value,
-=======
 			value: await createTextBufferFactoryFromStream(await this.textFileService.getDecodedStream(this.resource, backup.value, { encoding: UTF8 })),
->>>>>>> c8bd5b21
-			encoding
+			encoding,
+			readonly: false
 		}, true /* dirty (resolved from backup) */, options);
 
 		// Restore orphaned flag based on state
@@ -896,7 +885,6 @@
 	}
 
 	private updateLastResolvedFileStat(newFileStat: IFileStatWithMetadata): void {
-
 		const oldReadonly = this.isReadonly();
 
 		// First resolve - just take
@@ -1019,13 +1007,8 @@
 		return !!this.textEditorModel;
 	}
 
-<<<<<<< HEAD
-	isReadonly(): boolean {
+	override isReadonly(): boolean {
 		return this.lastResolvedFileStat?.readonly ?? this.fileService.hasCapability(this.resource, FileSystemProviderCapabilities.Readonly);
-=======
-	override isReadonly(): boolean {
-		return this.fileService.hasCapability(this.resource, FileSystemProviderCapabilities.Readonly);
->>>>>>> c8bd5b21
 	}
 
 	override dispose(): void {
