--- conflicted
+++ resolved
@@ -1802,15 +1802,11 @@
 	private async updateModelState(): Promise<void> {
 		const scopedConfig = workspace.getConfiguration('git', Uri.file(this.repository.root));
 		const ignoreSubmodules = scopedConfig.get<boolean>('ignoreSubmodules');
+		const ignoreUntrackedDirFiles = scopedConfig.get<boolean>('ignoreUntrackedDirFiles', false);
 
 		const limit = scopedConfig.get<number>('statusLimit', 10000);
-
-<<<<<<< HEAD
-		const ignoreUntrackedDirFiles = scopedConfig.get<boolean>('ignoreUntrackedDirFiles', false);
-
-		const { status, didHitLimit } = await this.repository.getStatus({ limit, ignoreSubmodules, ignoreUntrackedDirFiles });
-=======
-		const { status, statusLength, didHitLimit } = await this.repository.getStatus({ limit, ignoreSubmodules });
+  
+    const { status, statusLength, didHitLimit } = await this.repository.getStatus({ limit, ignoreSubmodules });
 
 		if (didHitLimit) {
 			/* __GDPR__
@@ -1822,7 +1818,6 @@
 			*/
 			this.telemetryReporter.sendTelemetryEvent('statusLimit', { ignoreSubmodules: String(ignoreSubmodules) }, { limit, statusLength });
 		}
->>>>>>> 81020c31
 
 		const config = workspace.getConfiguration('git');
 		const shouldIgnore = config.get<boolean>('ignoreLimitWarning') === true;
