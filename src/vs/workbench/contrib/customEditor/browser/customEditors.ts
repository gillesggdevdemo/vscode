--- conflicted
+++ resolved
@@ -4,27 +4,15 @@
  *--------------------------------------------------------------------------------------------*/
 
 import { coalesce, distinct, firstOrDefault } from 'vs/base/common/arrays';
-<<<<<<< HEAD
 import { VSBuffer } from 'vs/base/common/buffer';
-import { Codicon } from 'vs/base/common/codicons';
-=======
->>>>>>> 78cb4cfc
 import { Emitter, Event } from 'vs/base/common/event';
 import { Disposable, IDisposable, toDisposable } from 'vs/base/common/lifecycle';
-<<<<<<< HEAD
 import { Schemas } from 'vs/base/common/network';
-import { basename, extname, isEqual } from 'vs/base/common/resources';
+import { extname, isEqual } from 'vs/base/common/resources';
 import { URI } from 'vs/base/common/uri';
 import { generateUuid } from 'vs/base/common/uuid';
 import { RedoCommand, UndoCommand } from 'vs/editor/browser/editorExtensions';
 import { ITextModelService } from 'vs/editor/common/services/resolverService';
-import * as nls from 'vs/nls';
-=======
-import { extname, isEqual } from 'vs/base/common/resources';
-import { URI } from 'vs/base/common/uri';
-import { generateUuid } from 'vs/base/common/uuid';
-import { RedoCommand, UndoCommand } from 'vs/editor/browser/editorExtensions';
->>>>>>> 78cb4cfc
 import { IConfigurationService } from 'vs/platform/configuration/common/configuration';
 import { IContextKey, IContextKeyService } from 'vs/platform/contextkey/common/contextkey';
 import { EditorActivation, EditorOverride, IEditorOptions, ITextEditorOptions } from 'vs/platform/editor/common/editor';
@@ -198,15 +186,8 @@
 		}
 
 		const id = generateUuid();
-<<<<<<< HEAD
-		const webview = new Lazy(() => {
-			return this.webviewService.createWebviewOverlay(id, { customClasses: options?.customClasses }, {}, undefined);
-		});
+		const webview = this.webviewService.createWebviewOverlay(id, { customClasses: options?.customClasses }, {}, undefined);
 		const input = this.instantiationService.createInstance(CustomEditorInput, resource, viewType, id, webview, { untitledDocumentData: options?.untitledDocumentData });
-=======
-		const webview = this.webviewService.createWebviewOverlay(id, { customClasses: options?.customClasses }, {}, undefined);
-		const input = this.instantiationService.createInstance(CustomEditorInput, resource, viewType, id, webview, {});
->>>>>>> 78cb4cfc
 		if (typeof group !== 'undefined') {
 			input.updateGroup(group);
 		}
