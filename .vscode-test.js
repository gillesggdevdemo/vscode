--- conflicted
+++ resolved
@@ -32,7 +32,6 @@
 		mocha: { timeout: 60_000 }
 	},
 	{
-<<<<<<< HEAD
 		label: 'vscode-colorize-tests',
 		workspaceFolder: `extensions/vscode-colorize-tests/test`,
 		mocha: { timeout: 60_000 }
@@ -42,12 +41,10 @@
 		workspaceFolder: path.join(os.tmpdir(), `confeditout-${Math.floor(Math.random() * 100000)}`),
 		mocha: { timeout: 60_000 }
 	},
-=======
 		label: 'github-authentication',
 		workspaceFolder: path.join(os.tmpdir(), `msft-auth-${Math.floor(Math.random() * 100000)}`),
 		mocha: { timeout: 60_000 }
 	}
->>>>>>> cc088676
 ];
 
 
