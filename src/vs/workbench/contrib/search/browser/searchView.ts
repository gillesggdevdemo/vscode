/*---------------------------------------------------------------------------------------------
 *  Copyright (c) Microsoft Corporation. All rights reserved.
 *  Licensed under the MIT License. See License.txt in the project root for license information.
 *--------------------------------------------------------------------------------------------*/

import * as dom from 'vs/base/browser/dom';
import { StandardKeyboardEvent } from 'vs/base/browser/keyboardEvent';
import * as aria from 'vs/base/browser/ui/aria/aria';
import { MessageType } from 'vs/base/browser/ui/inputbox/inputBox';
import { IIdentityProvider } from 'vs/base/browser/ui/list/list';
import { Orientation } from 'vs/base/browser/ui/sash/sash';
import { ITreeContextMenuEvent, ITreeElement } from 'vs/base/browser/ui/tree/tree';
import { IAction } from 'vs/base/common/actions';
import { Delayer } from 'vs/base/common/async';
import { Color, RGBA } from 'vs/base/common/color';
import * as errors from 'vs/base/common/errors';
import { Event } from 'vs/base/common/event';
import { Iterable } from 'vs/base/common/iterator';
import { KeyCode, KeyMod } from 'vs/base/common/keyCodes';
import { Disposable, DisposableStore, dispose } from 'vs/base/common/lifecycle';
import * as env from 'vs/base/common/platform';
import * as strings from 'vs/base/common/strings';
import { withNullAsUndefined } from 'vs/base/common/types';
import { URI } from 'vs/base/common/uri';
import 'vs/css!./media/searchview';
import { getCodeEditor, ICodeEditor, isCodeEditor, isDiffEditor } from 'vs/editor/browser/editorBrowser';
import { ICodeEditorService } from 'vs/editor/browser/services/codeEditorService';
import { EmbeddedCodeEditorWidget } from 'vs/editor/browser/widget/embeddedCodeEditorWidget';
import { IEditorOptions } from 'vs/editor/common/config/editorOptions';
import { Selection } from 'vs/editor/common/core/selection';
import { IEditor } from 'vs/editor/common/editorCommon';
import { CommonFindController } from 'vs/editor/contrib/find/findController';
import { MultiCursorSelectionController } from 'vs/editor/contrib/multicursor/multicursor';
import * as nls from 'vs/nls';
import { IAccessibilityService } from 'vs/platform/accessibility/common/accessibility';
import { createAndFillInContextMenuActions } from 'vs/platform/actions/browser/menuEntryActionViewItem';
import { IMenu, IMenuService, MenuId } from 'vs/platform/actions/common/actions';
import { ICommandService } from 'vs/platform/commands/common/commands';
import { IConfigurationService } from 'vs/platform/configuration/common/configuration';
import { IContextKey, IContextKeyService } from 'vs/platform/contextkey/common/contextkey';
import { IContextMenuService, IContextViewService } from 'vs/platform/contextview/browser/contextView';
import { IConfirmation, IDialogService } from 'vs/platform/dialogs/common/dialogs';
import { FileChangesEvent, FileChangeType, IFileService } from 'vs/platform/files/common/files';
import { IInstantiationService } from 'vs/platform/instantiation/common/instantiation';
import { ServiceCollection } from 'vs/platform/instantiation/common/serviceCollection';
import { IKeybindingService } from 'vs/platform/keybinding/common/keybinding';
import { getSelectionKeyboardEvent, WorkbenchObjectTree } from 'vs/platform/list/browser/listService';
import { INotificationService, } from 'vs/platform/notification/common/notification';
import { IOpenerService } from 'vs/platform/opener/common/opener';
import { IProgress, IProgressService, IProgressStep } from 'vs/platform/progress/common/progress';
import { IStorageService, StorageScope, StorageTarget } from 'vs/platform/storage/common/storage';
import { ITelemetryService } from 'vs/platform/telemetry/common/telemetry';
import { diffInserted, diffInsertedOutline, diffRemoved, diffRemovedOutline, editorFindMatchHighlight, editorFindMatchHighlightBorder, foreground, listActiveSelectionForeground, textLinkActiveForeground, textLinkForeground, toolbarActiveBackground, toolbarHoverBackground } from 'vs/platform/theme/common/colorRegistry';
import { IColorTheme, ICssStyleCollector, IThemeService, registerThemingParticipant, ThemeIcon } from 'vs/platform/theme/common/themeService';
import { IWorkspaceContextService, WorkbenchState } from 'vs/platform/workspace/common/workspace';
import { OpenFileFolderAction, OpenFolderAction } from 'vs/workbench/browser/actions/workspaceActions';
import { ResourceLabels } from 'vs/workbench/browser/labels';
import { IViewPaneOptions, ViewPane } from 'vs/workbench/browser/parts/views/viewPane';
import { IEditorPane } from 'vs/workbench/common/editor';
import { Memento, MementoObject } from 'vs/workbench/common/memento';
import { IViewDescriptorService } from 'vs/workbench/common/views';
import { ExcludePatternInputWidget, IncludePatternInputWidget } from 'vs/workbench/contrib/search/browser/patternInputWidget';
import { appendKeyBindingLabel, IFindInFilesArgs } from 'vs/workbench/contrib/search/browser/searchActions';
import { searchDetailsIcon } from 'vs/workbench/contrib/search/browser/searchIcons';
import { renderSearchMessage } from 'vs/workbench/contrib/search/browser/searchMessage';
import { FileMatchRenderer, FolderMatchRenderer, MatchRenderer, SearchAccessibilityProvider, SearchDelegate, SearchDND } from 'vs/workbench/contrib/search/browser/searchResultsView';
import { ISearchWidgetOptions, SearchWidget } from 'vs/workbench/contrib/search/browser/searchWidget';
import * as Constants from 'vs/workbench/contrib/search/common/constants';
import { ITextQueryBuilderOptions, QueryBuilder } from 'vs/workbench/contrib/search/common/queryBuilder';
import { IReplaceService } from 'vs/workbench/contrib/search/common/replace';
import { getOutOfWorkspaceEditorResources, SearchStateKey, SearchUIState } from 'vs/workbench/contrib/search/common/search';
import { ISearchHistoryService, ISearchHistoryValues } from 'vs/workbench/contrib/search/common/searchHistoryService';
import { FileMatch, FileMatchOrMatch, FolderMatch, FolderMatchWithResource, IChangeEvent, ISearchWorkbenchService, Match, RenderableMatch, searchMatchComparer, SearchModel, SearchResult } from 'vs/workbench/contrib/search/common/searchModel';
import { createEditorFromSearchResult } from 'vs/workbench/contrib/searchEditor/browser/searchEditorActions';
import { ACTIVE_GROUP, IEditorService, SIDE_GROUP } from 'vs/workbench/services/editor/common/editorService';
import { IPreferencesService, ISettingsEditorOptions } from 'vs/workbench/services/preferences/common/preferences';
import { IPatternInfo, ISearchComplete, ISearchConfiguration, ISearchConfigurationProperties, ITextQuery, SearchCompletionExitCode, SearchSortOrder, TextSearchCompleteMessageType } from 'vs/workbench/services/search/common/search';
import { TextSearchCompleteMessage } from 'vs/workbench/services/search/common/searchExtTypes';
import { ITextFileService } from 'vs/workbench/services/textfile/common/textfiles';

const $ = dom.$;

export enum SearchViewPosition {
	SideBar,
	Panel
}

const SEARCH_CANCELLED_MESSAGE = nls.localize('searchCanceled', "Search was canceled before any results could be found - ");
export class SearchView extends ViewPane {

	private static readonly ACTIONS_RIGHT_CLASS_NAME = 'actions-right';

	private isDisposed = false;

	private container!: HTMLElement;
	private queryBuilder: QueryBuilder;
	private viewModel: SearchModel;
	private memento: Memento;

	private viewletVisible: IContextKey<boolean>;
	private inputBoxFocused: IContextKey<boolean>;
	private inputPatternIncludesFocused: IContextKey<boolean>;
	private inputPatternExclusionsFocused: IContextKey<boolean>;
	private firstMatchFocused: IContextKey<boolean>;
	private fileMatchOrMatchFocused: IContextKey<boolean>;
	private fileMatchOrFolderMatchFocus: IContextKey<boolean>;
	private fileMatchOrFolderMatchWithResourceFocus: IContextKey<boolean>;
	private fileMatchFocused: IContextKey<boolean>;
	private folderMatchFocused: IContextKey<boolean>;
	private matchFocused: IContextKey<boolean>;
	private hasSearchResultsKey: IContextKey<boolean>;
	private lastFocusState: 'input' | 'tree' = 'input';

	private searchStateKey: IContextKey<SearchUIState>;
	private hasSearchPatternKey: IContextKey<boolean>;
	private hasReplacePatternKey: IContextKey<boolean>;
	private hasFilePatternKey: IContextKey<boolean>;
	private hasSomeCollapsibleResultKey: IContextKey<boolean>;

	private contextMenu: IMenu | null = null;

	private tree!: WorkbenchObjectTree<RenderableMatch>;
	private treeLabels!: ResourceLabels;
	private viewletState: MementoObject;
	private messagesElement!: HTMLElement;
	private readonly messageDisposables: DisposableStore = new DisposableStore();
	private searchWidgetsContainerElement!: HTMLElement;
	private searchWidget!: SearchWidget;
	private size!: dom.Dimension;
	private queryDetails!: HTMLElement;
	private toggleQueryDetailsButton!: HTMLElement;
	private inputPatternExcludes!: ExcludePatternInputWidget;
	private inputPatternIncludes!: IncludePatternInputWidget;
	private resultsElement!: HTMLElement;

	private currentSelectedFileMatch: FileMatch | undefined;

	private delayedRefresh: Delayer<void>;
	private changedWhileHidden: boolean = false;

	private searchWithoutFolderMessageElement: HTMLElement | undefined;

	private currentSearchQ = Promise.resolve();
	private addToSearchHistoryDelayer: Delayer<void>;

	private toggleCollapseStateDelayer: Delayer<void>;

	private triggerQueryDelayer: Delayer<void>;
	private pauseSearching = false;

	private treeAccessibilityProvider: SearchAccessibilityProvider;

	constructor(
		options: IViewPaneOptions,
		@IFileService private readonly fileService: IFileService,
		@IEditorService private readonly editorService: IEditorService,
		@ICodeEditorService private readonly codeEditorService: ICodeEditorService,
		@IProgressService private readonly progressService: IProgressService,
		@INotificationService private readonly notificationService: INotificationService,
		@IDialogService private readonly dialogService: IDialogService,
		@ICommandService private readonly commandService: ICommandService,
		@IContextViewService private readonly contextViewService: IContextViewService,
		@IInstantiationService instantiationService: IInstantiationService,
		@IViewDescriptorService viewDescriptorService: IViewDescriptorService,
		@IConfigurationService configurationService: IConfigurationService,
		@IWorkspaceContextService private readonly contextService: IWorkspaceContextService,
		@ISearchWorkbenchService private readonly searchWorkbenchService: ISearchWorkbenchService,
		@IContextKeyService contextKeyService: IContextKeyService,
		@IReplaceService private readonly replaceService: IReplaceService,
		@ITextFileService private readonly textFileService: ITextFileService,
		@IPreferencesService private readonly preferencesService: IPreferencesService,
		@IThemeService themeService: IThemeService,
		@ISearchHistoryService private readonly searchHistoryService: ISearchHistoryService,
		@IContextMenuService contextMenuService: IContextMenuService,
		@IMenuService private readonly menuService: IMenuService,
		@IAccessibilityService private readonly accessibilityService: IAccessibilityService,
		@IKeybindingService keybindingService: IKeybindingService,
		@IStorageService storageService: IStorageService,
		@IOpenerService openerService: IOpenerService,
		@ITelemetryService telemetryService: ITelemetryService,
	) {

		super(options, keybindingService, contextMenuService, configurationService, contextKeyService, viewDescriptorService, instantiationService, openerService, themeService, telemetryService);

		this.container = dom.$('.search-view');

		// globals
		this.viewletVisible = Constants.SearchViewVisibleKey.bindTo(this.contextKeyService);
		this.firstMatchFocused = Constants.FirstMatchFocusKey.bindTo(this.contextKeyService);
		this.fileMatchOrMatchFocused = Constants.FileMatchOrMatchFocusKey.bindTo(this.contextKeyService);
		this.fileMatchOrFolderMatchFocus = Constants.FileMatchOrFolderMatchFocusKey.bindTo(this.contextKeyService);
		this.fileMatchOrFolderMatchWithResourceFocus = Constants.FileMatchOrFolderMatchWithResourceFocusKey.bindTo(this.contextKeyService);
		this.fileMatchFocused = Constants.FileFocusKey.bindTo(this.contextKeyService);
		this.folderMatchFocused = Constants.FolderFocusKey.bindTo(this.contextKeyService);
		this.hasSearchResultsKey = Constants.HasSearchResults.bindTo(this.contextKeyService);
		this.matchFocused = Constants.MatchFocusKey.bindTo(this.contextKeyService);
		this.searchStateKey = SearchStateKey.bindTo(this.contextKeyService);
		this.hasSearchPatternKey = Constants.ViewHasSearchPatternKey.bindTo(this.contextKeyService);
		this.hasReplacePatternKey = Constants.ViewHasReplacePatternKey.bindTo(this.contextKeyService);
		this.hasFilePatternKey = Constants.ViewHasFilePatternKey.bindTo(this.contextKeyService);
		this.hasSomeCollapsibleResultKey = Constants.ViewHasSomeCollapsibleKey.bindTo(this.contextKeyService);

		// scoped
		this.contextKeyService = this._register(this.contextKeyService.createScoped(this.container));
		Constants.SearchViewFocusedKey.bindTo(this.contextKeyService).set(true);
		this.inputBoxFocused = Constants.InputBoxFocusedKey.bindTo(this.contextKeyService);
		this.inputPatternIncludesFocused = Constants.PatternIncludesFocusedKey.bindTo(this.contextKeyService);
		this.inputPatternExclusionsFocused = Constants.PatternExcludesFocusedKey.bindTo(this.contextKeyService);

		this.instantiationService = this.instantiationService.createChild(
			new ServiceCollection([IContextKeyService, this.contextKeyService]));

		this.configurationService.onDidChangeConfiguration(e => {
			if (e.affectsConfiguration('search.sortOrder')) {
				if (this.searchConfig.sortOrder === SearchSortOrder.Modified) {
					// If changing away from modified, remove all fileStats
					// so that updated files are re-retrieved next time.
					this.removeFileStats();
				}
				this.refreshTree();
			}
		});

		this.viewModel = this._register(this.searchWorkbenchService.searchModel);
		this.queryBuilder = this.instantiationService.createInstance(QueryBuilder);
		this.memento = new Memento(this.id, storageService);
		this.viewletState = this.memento.getMemento(StorageScope.WORKSPACE, StorageTarget.USER);

		this._register(this.fileService.onDidFilesChange(e => this.onFilesChanged(e)));
		this._register(this.textFileService.untitled.onWillDispose(model => this.onUntitledDidDispose(model.resource)));
		this._register(this.contextService.onDidChangeWorkbenchState(() => this.onDidChangeWorkbenchState()));
		this._register(this.searchHistoryService.onDidClearHistory(() => this.clearHistory()));

		this.delayedRefresh = this._register(new Delayer<void>(250));

		this.addToSearchHistoryDelayer = this._register(new Delayer<void>(2000));
		this.toggleCollapseStateDelayer = this._register(new Delayer<void>(100));
		this.triggerQueryDelayer = this._register(new Delayer<void>(0));

		this.treeAccessibilityProvider = this.instantiationService.createInstance(SearchAccessibilityProvider, this.viewModel);
	}

	private get state(): SearchUIState {
		return this.searchStateKey.get() ?? SearchUIState.Idle;
	}

	private set state(v: SearchUIState) {
		this.searchStateKey.set(v);
	}

	getContainer(): HTMLElement {
		return this.container;
	}

	get searchResult(): SearchResult {
		return this.viewModel && this.viewModel.searchResult;
	}

	private onDidChangeWorkbenchState(): void {
		if (this.contextService.getWorkbenchState() !== WorkbenchState.EMPTY && this.searchWithoutFolderMessageElement) {
			dom.hide(this.searchWithoutFolderMessageElement);
		}
	}

	override renderBody(parent: HTMLElement): void {
		super.renderBody(parent);
		this.container = dom.append(parent, dom.$('.search-view'));

		this.searchWidgetsContainerElement = dom.append(this.container, $('.search-widgets-container'));
		this.createSearchWidget(this.searchWidgetsContainerElement);

		const history = this.searchHistoryService.load();
		const filePatterns = this.viewletState['query.filePatterns'] || '';
		const patternExclusions = this.viewletState['query.folderExclusions'] || '';
		const patternExclusionsHistory: string[] = history.exclude || [];
		const patternIncludes = this.viewletState['query.folderIncludes'] || '';
		const patternIncludesHistory: string[] = history.include || [];
		const onlyOpenEditors = this.viewletState['query.onlyOpenEditors'] || false;

		const queryDetailsExpanded = this.viewletState['query.queryDetailsExpanded'] || '';
		const useExcludesAndIgnoreFiles = typeof this.viewletState['query.useExcludesAndIgnoreFiles'] === 'boolean' ?
			this.viewletState['query.useExcludesAndIgnoreFiles'] : true;

		this.queryDetails = dom.append(this.searchWidgetsContainerElement, $('.query-details'));

		// Toggle query details button
		this.toggleQueryDetailsButton = dom.append(this.queryDetails,
			$('.more' + ThemeIcon.asCSSSelector(searchDetailsIcon), { tabindex: 0, role: 'button', title: nls.localize('moreSearch', "Toggle Search Details") }));

		this._register(dom.addDisposableListener(this.toggleQueryDetailsButton, dom.EventType.CLICK, e => {
			dom.EventHelper.stop(e);
			this.toggleQueryDetails(!this.accessibilityService.isScreenReaderOptimized());
		}));
		this._register(dom.addDisposableListener(this.toggleQueryDetailsButton, dom.EventType.KEY_UP, (e: KeyboardEvent) => {
			const event = new StandardKeyboardEvent(e);

			if (event.equals(KeyCode.Enter) || event.equals(KeyCode.Space)) {
				dom.EventHelper.stop(e);
				this.toggleQueryDetails(false);
			}
		}));
		this._register(dom.addDisposableListener(this.toggleQueryDetailsButton, dom.EventType.KEY_DOWN, (e: KeyboardEvent) => {
			const event = new StandardKeyboardEvent(e);

			if (event.equals(KeyMod.Shift | KeyCode.Tab)) {
				if (this.searchWidget.isReplaceActive()) {
					this.searchWidget.focusReplaceAllAction();
				} else {
					this.searchWidget.isReplaceShown() ? this.searchWidget.replaceInput.focusOnPreserve() : this.searchWidget.focusRegexAction();
				}
				dom.EventHelper.stop(e);
			}
		}));

		// folder includes list
		const folderIncludesList = dom.append(this.queryDetails,
			$('.file-types.includes'));
		const filesToIncludeTitle = nls.localize('searchScope.includes', "files to include");
		dom.append(folderIncludesList, $('h4', undefined, filesToIncludeTitle));

		this.inputPatternIncludes = this._register(this.instantiationService.createInstance(IncludePatternInputWidget, folderIncludesList, this.contextViewService, {
<<<<<<< HEAD
			ariaLabel: nls.localize('label.includes', 'Search Include Patterns'),
			placeholder: nls.localize('placeholder.includes', "e.g. *.ts, src/**/include"),
=======
			ariaLabel: filesToIncludeTitle,
			placeholder: nls.localize('placeholder.includes', "(e.g. *.ts, src/**/include)"),
>>>>>>> ece4ae8b
			showPlaceholderOnFocus: true,
			history: patternIncludesHistory,
		}));

		this.inputPatternIncludes.setValue(patternIncludes);
		this.inputPatternIncludes.setOnlySearchInOpenEditors(onlyOpenEditors);

		this._register(this.inputPatternIncludes.onCancel(() => this.cancelSearch(false)));
		this._register(this.inputPatternIncludes.onChangeSearchInEditorsBox(() => this.triggerQueryChange()));

		this.trackInputBox(this.inputPatternIncludes.inputFocusTracker, this.inputPatternIncludesFocused);

		// excludes list
		const excludesList = dom.append(this.queryDetails, $('.file-types.excludes'));
		const excludesTitle = nls.localize('searchScope.excludes', "files to exclude");
		dom.append(excludesList, $('h4', undefined, excludesTitle));
		this.inputPatternExcludes = this._register(this.instantiationService.createInstance(ExcludePatternInputWidget, excludesList, this.contextViewService, {
<<<<<<< HEAD
			ariaLabel: nls.localize('label.excludes', 'Search Exclude Patterns'),
			placeholder: nls.localize('placeholder.excludes', "e.g. *.ts, src/**/exclude"),
=======
			ariaLabel: excludesTitle,
			placeholder: nls.localize('placeholder.excludes', "(e.g. *.ts, src/**/exclude)"),
>>>>>>> ece4ae8b
			showPlaceholderOnFocus: true,
			history: patternExclusionsHistory,
		}));

		this.inputPatternExcludes.setValue(patternExclusions);
		this.inputPatternExcludes.setUseExcludesAndIgnoreFiles(useExcludesAndIgnoreFiles);

		this._register(this.inputPatternExcludes.onCancel(() => this.cancelSearch(false)));
		this._register(this.inputPatternExcludes.onChangeIgnoreBox(() => this.triggerQueryChange()));
		this.trackInputBox(this.inputPatternExcludes.inputFocusTracker, this.inputPatternExclusionsFocused);

		const updateHasFilePatternKey = () => this.hasFilePatternKey.set(this.inputPatternIncludes.getValue().length > 0 || this.inputPatternExcludes.getValue().length > 0);
		updateHasFilePatternKey();
		const onFilePatternSubmit = (triggeredOnType: boolean) => {
			this.triggerQueryChange({ triggeredOnType, delay: this.searchConfig.searchOnTypeDebouncePeriod });
			if (triggeredOnType) {
				updateHasFilePatternKey();
			}
		};
		this._register(this.inputPatternIncludes.onSubmit(onFilePatternSubmit));
		this._register(this.inputPatternExcludes.onSubmit(onFilePatternSubmit));

		this.messagesElement = dom.append(this.container, $('.messages.text-search-provider-messages'));
		if (this.contextService.getWorkbenchState() === WorkbenchState.EMPTY) {
			this.showSearchWithoutFolderMessage();
		}

		this.createSearchResultsView(this.container);

		if (filePatterns !== '' || patternExclusions !== '' || patternIncludes !== '' || queryDetailsExpanded !== '' || !useExcludesAndIgnoreFiles) {
			this.toggleQueryDetails(true, true, true);
		}

		this._register(this.viewModel.searchResult.onChange((event) => this.onSearchResultsChanged(event)));

		this._register(this.onDidChangeBodyVisibility(visible => this.onVisibilityChanged(visible)));
	}

	private onVisibilityChanged(visible: boolean): void {
		this.viewletVisible.set(visible);
		if (visible) {
			if (this.changedWhileHidden) {
				// Render if results changed while viewlet was hidden - #37818
				this.refreshAndUpdateCount();
				this.changedWhileHidden = false;
			}
		} else {
			// Reset last focus to input to preserve opening the viewlet always focusing the query editor.
			this.lastFocusState = 'input';
		}

		// Enable highlights if there are searchresults
		if (this.viewModel) {
			this.viewModel.searchResult.toggleHighlights(visible);
		}
	}

	get searchAndReplaceWidget(): SearchWidget {
		return this.searchWidget;
	}

	get searchIncludePattern(): IncludePatternInputWidget {
		return this.inputPatternIncludes;
	}

	get searchExcludePattern(): ExcludePatternInputWidget {
		return this.inputPatternExcludes;
	}

	private createSearchWidget(container: HTMLElement): void {
		const contentPattern = this.viewletState['query.contentPattern'] || '';
		const replaceText = this.viewletState['query.replaceText'] || '';
		const isRegex = this.viewletState['query.regex'] === true;
		const isWholeWords = this.viewletState['query.wholeWords'] === true;
		const isCaseSensitive = this.viewletState['query.caseSensitive'] === true;
		const history = this.searchHistoryService.load();
		const searchHistory = history.search || this.viewletState['query.searchHistory'] || [];
		const replaceHistory = history.replace || this.viewletState['query.replaceHistory'] || [];
		const showReplace = typeof this.viewletState['view.showReplace'] === 'boolean' ? this.viewletState['view.showReplace'] : true;
		const preserveCase = this.viewletState['query.preserveCase'] === true;

		this.searchWidget = this._register(this.instantiationService.createInstance(SearchWidget, container, <ISearchWidgetOptions>{
			value: contentPattern,
			replaceValue: replaceText,
			isRegex: isRegex,
			isCaseSensitive: isCaseSensitive,
			isWholeWords: isWholeWords,
			searchHistory: searchHistory,
			replaceHistory: replaceHistory,
			preserveCase: preserveCase
		}));

		if (showReplace) {
			this.searchWidget.toggleReplace(true);
		}

		this._register(this.searchWidget.onSearchSubmit(options => this.triggerQueryChange(options)));
		this._register(this.searchWidget.onSearchCancel(({ focus }) => this.cancelSearch(focus)));
		this._register(this.searchWidget.searchInput.onDidOptionChange(() => this.triggerQueryChange()));

		const updateHasPatternKey = () => this.hasSearchPatternKey.set(this.searchWidget.searchInput.getValue().length > 0);
		updateHasPatternKey();
		this._register(this.searchWidget.searchInput.onDidChange(() => updateHasPatternKey()));

		const updateHasReplacePatternKey = () => this.hasReplacePatternKey.set(this.searchWidget.getReplaceValue().length > 0);
		updateHasReplacePatternKey();
		this._register(this.searchWidget.replaceInput.inputBox.onDidChange(() => updateHasReplacePatternKey()));

		this._register(this.searchWidget.onDidHeightChange(() => this.reLayout()));

		this._register(this.searchWidget.onReplaceToggled(() => this.reLayout()));
		this._register(this.searchWidget.onReplaceStateChange((state) => {
			this.viewModel.replaceActive = state;
			this.refreshTree();
		}));

		this._register(this.searchWidget.onPreserveCaseChange((state) => {
			this.viewModel.preserveCase = state;
			this.refreshTree();
		}));

		this._register(this.searchWidget.onReplaceValueChanged(() => {
			this.viewModel.replaceString = this.searchWidget.getReplaceValue();
			this.delayedRefresh.trigger(() => this.refreshTree());
		}));

		this._register(this.searchWidget.onBlur(() => {
			this.toggleQueryDetailsButton.focus();
		}));

		this._register(this.searchWidget.onReplaceAll(() => this.replaceAll()));

		this.trackInputBox(this.searchWidget.searchInputFocusTracker);
		this.trackInputBox(this.searchWidget.replaceInputFocusTracker);
	}

	private trackInputBox(inputFocusTracker: dom.IFocusTracker, contextKey?: IContextKey<boolean>): void {
		this._register(inputFocusTracker.onDidFocus(() => {
			this.lastFocusState = 'input';
			this.inputBoxFocused.set(true);
			if (contextKey) {
				contextKey.set(true);
			}
		}));
		this._register(inputFocusTracker.onDidBlur(() => {
			this.inputBoxFocused.set(this.searchWidget.searchInputHasFocus()
				|| this.searchWidget.replaceInputHasFocus()
				|| this.inputPatternIncludes.inputHasFocus()
				|| this.inputPatternExcludes.inputHasFocus());
			if (contextKey) {
				contextKey.set(false);
			}
		}));
	}

	private onSearchResultsChanged(event?: IChangeEvent): void {
		if (this.isVisible()) {
			return this.refreshAndUpdateCount(event);
		} else {
			this.changedWhileHidden = true;
		}
	}

	private refreshAndUpdateCount(event?: IChangeEvent): void {
		this.searchWidget.setReplaceAllActionState(!this.viewModel.searchResult.isEmpty());
		this.updateSearchResultCount(this.viewModel.searchResult.query!.userDisabledExcludesAndIgnoreFiles, this.viewModel.searchResult.query?.onlyOpenEditors);
		return this.refreshTree(event);
	}

	refreshTree(event?: IChangeEvent): void {
		const collapseResults = this.searchConfig.collapseResults;
		if (!event || event.added || event.removed) {
			// Refresh whole tree
			if (this.searchConfig.sortOrder === SearchSortOrder.Modified) {
				// Ensure all matches have retrieved their file stat
				this.retrieveFileStats()
					.then(() => this.tree.setChildren(null, this.createResultIterator(collapseResults)));
			} else {
				this.tree.setChildren(null, this.createResultIterator(collapseResults));
			}
		} else {
			// If updated counts affect our search order, re-sort the view.
			if (this.searchConfig.sortOrder === SearchSortOrder.CountAscending ||
				this.searchConfig.sortOrder === SearchSortOrder.CountDescending) {
				this.tree.setChildren(null, this.createResultIterator(collapseResults));
			} else {
				// FileMatch modified, refresh those elements
				event.elements.forEach(element => {
					this.tree.setChildren(element, this.createIterator(element, collapseResults));
					this.tree.rerender(element);
				});
			}
		}
	}

	private createResultIterator(collapseResults: ISearchConfigurationProperties['collapseResults']): Iterable<ITreeElement<RenderableMatch>> {
		const folderMatches = this.searchResult.folderMatches()
			.filter(fm => !fm.isEmpty())
			.sort(searchMatchComparer);

		if (folderMatches.length === 1) {
			return this.createFolderIterator(folderMatches[0], collapseResults);
		}

		return Iterable.map(folderMatches, folderMatch => {
			const children = this.createFolderIterator(folderMatch, collapseResults);
			return <ITreeElement<RenderableMatch>>{ element: folderMatch, children };
		});
	}

	private createFolderIterator(folderMatch: FolderMatch, collapseResults: ISearchConfigurationProperties['collapseResults']): Iterable<ITreeElement<RenderableMatch>> {
		const sortOrder = this.searchConfig.sortOrder;
		const matches = folderMatch.matches().sort((a, b) => searchMatchComparer(a, b, sortOrder));

		return Iterable.map(matches, fileMatch => {
			const children = this.createFileIterator(fileMatch);

			let nodeExists = true;
			try { this.tree.getNode(fileMatch); } catch (e) { nodeExists = false; }

			const collapsed = nodeExists ? undefined :
				(collapseResults === 'alwaysCollapse' || (fileMatch.matches().length > 10 && collapseResults !== 'alwaysExpand'));

			return <ITreeElement<RenderableMatch>>{ element: fileMatch, children, collapsed };
		});
	}

	private createFileIterator(fileMatch: FileMatch): Iterable<ITreeElement<RenderableMatch>> {
		const matches = fileMatch.matches().sort(searchMatchComparer);
		return Iterable.map(matches, r => (<ITreeElement<RenderableMatch>>{ element: r }));
	}

	private createIterator(match: FolderMatch | FileMatch | SearchResult, collapseResults: ISearchConfigurationProperties['collapseResults']): Iterable<ITreeElement<RenderableMatch>> {
		return match instanceof SearchResult ? this.createResultIterator(collapseResults) :
			match instanceof FolderMatch ? this.createFolderIterator(match, collapseResults) :
				this.createFileIterator(match);
	}

	private replaceAll(): void {
		if (this.viewModel.searchResult.count() === 0) {
			return;
		}

		const occurrences = this.viewModel.searchResult.count();
		const fileCount = this.viewModel.searchResult.fileCount();
		const replaceValue = this.searchWidget.getReplaceValue() || '';
		const afterReplaceAllMessage = this.buildAfterReplaceAllMessage(occurrences, fileCount, replaceValue);

		let progressComplete: () => void;
		let progressReporter: IProgress<IProgressStep>;

		this.progressService.withProgress({ location: this.getProgressLocation(), delay: 100, total: occurrences }, p => {
			progressReporter = p;

			return new Promise<void>(resolve => progressComplete = resolve);
		});

		const confirmation: IConfirmation = {
			title: nls.localize('replaceAll.confirmation.title', "Replace All"),
			message: this.buildReplaceAllConfirmationMessage(occurrences, fileCount, replaceValue),
			primaryButton: nls.localize('replaceAll.confirm.button', "&&Replace"),
			type: 'question'
		};

		this.dialogService.confirm(confirmation).then(res => {
			if (res.confirmed) {
				this.searchWidget.setReplaceAllActionState(false);
				this.viewModel.searchResult.replaceAll(progressReporter).then(() => {
					progressComplete();
					const messageEl = this.clearMessage();
					dom.append(messageEl, afterReplaceAllMessage);
					this.reLayout();
				}, (error) => {
					progressComplete();
					errors.isPromiseCanceledError(error);
					this.notificationService.error(error);
				});
			}
		});
	}

	private buildAfterReplaceAllMessage(occurrences: number, fileCount: number, replaceValue?: string) {
		if (occurrences === 1) {
			if (fileCount === 1) {
				if (replaceValue) {
					return nls.localize('replaceAll.occurrence.file.message', "Replaced {0} occurrence across {1} file with '{2}'.", occurrences, fileCount, replaceValue);
				}

				return nls.localize('removeAll.occurrence.file.message', "Replaced {0} occurrence across {1} file.", occurrences, fileCount);
			}

			if (replaceValue) {
				return nls.localize('replaceAll.occurrence.files.message', "Replaced {0} occurrence across {1} files with '{2}'.", occurrences, fileCount, replaceValue);
			}

			return nls.localize('removeAll.occurrence.files.message', "Replaced {0} occurrence across {1} files.", occurrences, fileCount);
		}

		if (fileCount === 1) {
			if (replaceValue) {
				return nls.localize('replaceAll.occurrences.file.message', "Replaced {0} occurrences across {1} file with '{2}'.", occurrences, fileCount, replaceValue);
			}

			return nls.localize('removeAll.occurrences.file.message', "Replaced {0} occurrences across {1} file.", occurrences, fileCount);
		}

		if (replaceValue) {
			return nls.localize('replaceAll.occurrences.files.message', "Replaced {0} occurrences across {1} files with '{2}'.", occurrences, fileCount, replaceValue);
		}

		return nls.localize('removeAll.occurrences.files.message', "Replaced {0} occurrences across {1} files.", occurrences, fileCount);
	}

	private buildReplaceAllConfirmationMessage(occurrences: number, fileCount: number, replaceValue?: string) {
		if (occurrences === 1) {
			if (fileCount === 1) {
				if (replaceValue) {
					return nls.localize('removeAll.occurrence.file.confirmation.message', "Replace {0} occurrence across {1} file with '{2}'?", occurrences, fileCount, replaceValue);
				}

				return nls.localize('replaceAll.occurrence.file.confirmation.message', "Replace {0} occurrence across {1} file?", occurrences, fileCount);
			}

			if (replaceValue) {
				return nls.localize('removeAll.occurrence.files.confirmation.message', "Replace {0} occurrence across {1} files with '{2}'?", occurrences, fileCount, replaceValue);
			}

			return nls.localize('replaceAll.occurrence.files.confirmation.message', "Replace {0} occurrence across {1} files?", occurrences, fileCount);
		}

		if (fileCount === 1) {
			if (replaceValue) {
				return nls.localize('removeAll.occurrences.file.confirmation.message', "Replace {0} occurrences across {1} file with '{2}'?", occurrences, fileCount, replaceValue);
			}

			return nls.localize('replaceAll.occurrences.file.confirmation.message', "Replace {0} occurrences across {1} file?", occurrences, fileCount);
		}

		if (replaceValue) {
			return nls.localize('removeAll.occurrences.files.confirmation.message', "Replace {0} occurrences across {1} files with '{2}'?", occurrences, fileCount, replaceValue);
		}

		return nls.localize('replaceAll.occurrences.files.confirmation.message', "Replace {0} occurrences across {1} files?", occurrences, fileCount);
	}

	private clearMessage(): HTMLElement {
		this.searchWithoutFolderMessageElement = undefined;

		const wasHidden = this.messagesElement.style.display === 'none';
		dom.clearNode(this.messagesElement);
		dom.show(this.messagesElement);
		this.messageDisposables.clear();

		const newMessage = dom.append(this.messagesElement, $('.message'));
		if (wasHidden) {
			this.reLayout();
		}

		return newMessage;
	}

	private createSearchResultsView(container: HTMLElement): void {
		this.resultsElement = dom.append(container, $('.results.show-file-icons'));
		const delegate = this.instantiationService.createInstance(SearchDelegate);

		const identityProvider: IIdentityProvider<RenderableMatch> = {
			getId(element: RenderableMatch) {
				return element.id();
			}
		};

		this.treeLabels = this._register(this.instantiationService.createInstance(ResourceLabels, { onDidChangeVisibility: this.onDidChangeBodyVisibility }));
		this.tree = this._register(<WorkbenchObjectTree<RenderableMatch>>this.instantiationService.createInstance(WorkbenchObjectTree,
			'SearchView',
			this.resultsElement,
			delegate,
			[
				this._register(this.instantiationService.createInstance(FolderMatchRenderer, this.viewModel, this, this.treeLabels)),
				this._register(this.instantiationService.createInstance(FileMatchRenderer, this.viewModel, this, this.treeLabels)),
				this._register(this.instantiationService.createInstance(MatchRenderer, this.viewModel, this)),
			],
			{
				identityProvider,
				accessibilityProvider: this.treeAccessibilityProvider,
				dnd: this.instantiationService.createInstance(SearchDND),
				multipleSelectionSupport: false,
				selectionNavigation: true,
				overrideStyles: {
					listBackground: this.getBackgroundColor()
				}
			}));
		this._register(this.tree.onContextMenu(e => this.onContextMenu(e)));
		const updateHasSomeCollapsible = () => this.toggleCollapseStateDelayer.trigger(() => this.hasSomeCollapsibleResultKey.set(this.hasSomeCollapsible()));
		updateHasSomeCollapsible();
		this._register(this.viewModel.searchResult.onChange(() => updateHasSomeCollapsible()));
		this._register(this.tree.onDidChangeCollapseState(() => updateHasSomeCollapsible()));

		this._register(Event.debounce(this.tree.onDidOpen, (last, event) => event, 75, true)(options => {
			if (options.element instanceof Match) {
				const selectedMatch: Match = options.element;
				if (this.currentSelectedFileMatch) {
					this.currentSelectedFileMatch.setSelectedMatch(null);
				}
				this.currentSelectedFileMatch = selectedMatch.parent();
				this.currentSelectedFileMatch.setSelectedMatch(selectedMatch);

				this.onFocus(selectedMatch, options.editorOptions.preserveFocus, options.sideBySide, options.editorOptions.pinned);
			}
		}));

		this._register(Event.any<any>(this.tree.onDidFocus, this.tree.onDidChangeFocus)(() => {
			if (this.tree.isDOMFocused()) {
				const focus = this.tree.getFocus()[0];
				this.firstMatchFocused.set(this.tree.navigate().first() === focus);
				this.fileMatchOrMatchFocused.set(!!focus);
				this.fileMatchFocused.set(focus instanceof FileMatch);
				this.folderMatchFocused.set(focus instanceof FolderMatch);
				this.matchFocused.set(focus instanceof Match);
				this.fileMatchOrFolderMatchFocus.set(focus instanceof FileMatch || focus instanceof FolderMatch);
				this.fileMatchOrFolderMatchWithResourceFocus.set(focus instanceof FileMatch || focus instanceof FolderMatchWithResource);
				this.lastFocusState = 'tree';
			}
		}));

		this._register(this.tree.onDidBlur(() => {
			this.firstMatchFocused.reset();
			this.fileMatchOrMatchFocused.reset();
			this.fileMatchFocused.reset();
			this.folderMatchFocused.reset();
			this.matchFocused.reset();
			this.fileMatchOrFolderMatchFocus.reset();
			this.fileMatchOrFolderMatchWithResourceFocus.reset();
		}));
	}

	private onContextMenu(e: ITreeContextMenuEvent<RenderableMatch | null>): void {
		if (!this.contextMenu) {
			this.contextMenu = this._register(this.menuService.createMenu(MenuId.SearchContext, this.contextKeyService));
		}

		e.browserEvent.preventDefault();
		e.browserEvent.stopPropagation();

		const actions: IAction[] = [];
		const actionsDisposable = createAndFillInContextMenuActions(this.contextMenu, { shouldForwardArgs: true }, actions);

		this.contextMenuService.showContextMenu({
			getAnchor: () => e.anchor,
			getActions: () => actions,
			getActionsContext: () => e.element,
			onHide: () => dispose(actionsDisposable)
		});
	}

	private hasSomeCollapsible(): boolean {
		const viewer = this.getControl();
		const navigator = viewer.navigate();
		let node = navigator.first();
		do {
			if (!viewer.isCollapsed(node)) {
				return true;
			}
		} while (node = navigator.next());

		return false;
	}

	selectNextMatch(): void {
		if (!this.hasSearchResults()) {
			return;
		}

		const [selected] = this.tree.getSelection();

		// Expand the initial selected node, if needed
		if (selected && !(selected instanceof Match)) {
			if (this.tree.isCollapsed(selected)) {
				this.tree.expand(selected);
			}
		}

		const navigator = this.tree.navigate(selected);

		let next = navigator.next();
		if (!next) {
			next = navigator.first();
		}

		// Expand until first child is a Match
		while (next && !(next instanceof Match)) {
			if (this.tree.isCollapsed(next)) {
				this.tree.expand(next);
			}

			// Select the first child
			next = navigator.next();
		}

		// Reveal the newly selected element
		if (next) {
			if (next === selected) {
				this.tree.setFocus([]);
			}
			const event = getSelectionKeyboardEvent(undefined, false, false);
			this.tree.setFocus([next], event);
			this.tree.setSelection([next], event);
			this.tree.reveal(next);
			const ariaLabel = this.treeAccessibilityProvider.getAriaLabel(next);
			if (ariaLabel) { aria.alert(ariaLabel); }
		}
	}

	selectPreviousMatch(): void {
		if (!this.hasSearchResults()) {
			return;
		}

		const [selected] = this.tree.getSelection();
		let navigator = this.tree.navigate(selected);

		let prev = navigator.previous();

		// Select previous until find a Match or a collapsed item
		while (!prev || (!(prev instanceof Match) && !this.tree.isCollapsed(prev))) {
			const nextPrev = prev ? navigator.previous() : navigator.last();

			if (!prev && !nextPrev) {
				return;
			}

			prev = nextPrev;
		}

		// Expand until last child is a Match
		while (!(prev instanceof Match)) {
			const nextItem = navigator.next();
			this.tree.expand(prev);
			navigator = this.tree.navigate(nextItem); // recreate navigator because modifying the tree can invalidate it
			prev = nextItem ? navigator.previous() : navigator.last(); // select last child
		}

		// Reveal the newly selected element
		if (prev) {
			if (prev === selected) {
				this.tree.setFocus([]);
			}
			const event = getSelectionKeyboardEvent(undefined, false, false);
			this.tree.setFocus([prev], event);
			this.tree.setSelection([prev], event);
			this.tree.reveal(prev);
			const ariaLabel = this.treeAccessibilityProvider.getAriaLabel(prev);
			if (ariaLabel) { aria.alert(ariaLabel); }
		}
	}

	moveFocusToResults(): void {
		this.tree.domFocus();
	}

	override focus(): void {
		super.focus();
		if (this.lastFocusState === 'input' || !this.hasSearchResults()) {
			const updatedText = this.searchConfig.seedOnFocus ? this.updateTextFromSelection({ allowSearchOnType: false }) : false;
			this.searchWidget.focus(undefined, undefined, updatedText);
		} else {
			this.tree.domFocus();
		}
	}

	updateTextFromFindWidgetOrSelection({ allowUnselectedWord = true, allowSearchOnType = true }): boolean {
		let activeEditor = this.editorService.activeTextEditorControl;
		if (isCodeEditor(activeEditor) && !activeEditor?.hasTextFocus()) {
			const controller = CommonFindController.get(activeEditor as ICodeEditor);
			if (controller.isFindInputFocused()) {
				return this.updateTextFromFindWidget(controller, { allowSearchOnType });
			}

			const editors = this.codeEditorService.listCodeEditors();
			activeEditor = editors.find(editor => editor instanceof EmbeddedCodeEditorWidget && editor.getParentEditor() === activeEditor && editor.hasTextFocus())
				?? activeEditor;
		}

		return this.updateTextFromSelection({ allowUnselectedWord, allowSearchOnType }, activeEditor);
	}

	private updateTextFromFindWidget(controller: CommonFindController, { allowSearchOnType = true }): boolean {
		if (!this.searchConfig.seedWithNearestWord && (window.getSelection()?.toString() ?? '') === '') {
			return false;
		}

		const searchString = controller.getState().searchString;
		if (searchString === '') {
			return false;
		}

		this.searchWidget.searchInput.setCaseSensitive(controller.getState().matchCase);
		this.searchWidget.searchInput.setWholeWords(controller.getState().wholeWord);
		this.searchWidget.searchInput.setRegex(controller.getState().isRegex);
		this.updateText(searchString, allowSearchOnType);

		return true;
	}

	private updateTextFromSelection({ allowUnselectedWord = true, allowSearchOnType = true }, editor?: IEditor): boolean {
		const seedSearchStringFromSelection = this.configurationService.getValue<IEditorOptions>('editor').find!.seedSearchStringFromSelection;
		if (!seedSearchStringFromSelection) {
			return false;
		}

		let selectedText = this.getSearchTextFromEditor(allowUnselectedWord, editor);
		if (selectedText === null) {
			return false;
		}

		if (this.searchWidget.searchInput.getRegex()) {
			selectedText = strings.escapeRegExpCharacters(selectedText);
		}

		this.updateText(selectedText, allowSearchOnType);
		return true;
	}

	private updateText(text: string, allowSearchOnType: boolean = true) {
		if (allowSearchOnType && !this.viewModel.searchResult.isDirty) {
			this.searchWidget.setValue(text);
		} else {
			this.pauseSearching = true;
			this.searchWidget.setValue(text);
			this.pauseSearching = false;
		}
	}

	focusNextInputBox(): void {
		if (this.searchWidget.searchInputHasFocus()) {
			if (this.searchWidget.isReplaceShown()) {
				this.searchWidget.focus(true, true);
			} else {
				this.moveFocusFromSearchOrReplace();
			}
			return;
		}

		if (this.searchWidget.replaceInputHasFocus()) {
			this.moveFocusFromSearchOrReplace();
			return;
		}

		if (this.inputPatternIncludes.inputHasFocus()) {
			this.inputPatternExcludes.focus();
			this.inputPatternExcludes.select();
			return;
		}

		if (this.inputPatternExcludes.inputHasFocus()) {
			this.selectTreeIfNotSelected();
			return;
		}
	}

	private moveFocusFromSearchOrReplace() {
		if (this.showsFileTypes()) {
			this.toggleQueryDetails(true, this.showsFileTypes());
		} else {
			this.selectTreeIfNotSelected();
		}
	}

	focusPreviousInputBox(): void {
		if (this.searchWidget.searchInputHasFocus()) {
			return;
		}

		if (this.searchWidget.replaceInputHasFocus()) {
			this.searchWidget.focus(true);
			return;
		}

		if (this.inputPatternIncludes.inputHasFocus()) {
			this.searchWidget.focus(true, true);
			return;
		}

		if (this.inputPatternExcludes.inputHasFocus()) {
			this.inputPatternIncludes.focus();
			this.inputPatternIncludes.select();
			return;
		}

		if (this.tree.isDOMFocused()) {
			this.moveFocusFromResults();
			return;
		}
	}

	private moveFocusFromResults(): void {
		if (this.showsFileTypes()) {
			this.toggleQueryDetails(true, true, false, true);
		} else {
			this.searchWidget.focus(true, true);
		}
	}

	private reLayout(): void {
		if (this.isDisposed || !this.size) {
			return;
		}

		const actionsPosition = this.searchConfig.actionsPosition;
		this.getContainer().classList.toggle(SearchView.ACTIONS_RIGHT_CLASS_NAME, actionsPosition === 'right');

		this.searchWidget.setWidth(this.size.width - 28 /* container margin */);

		this.inputPatternExcludes.setWidth(this.size.width - 28 /* container margin */);
		this.inputPatternIncludes.setWidth(this.size.width - 28 /* container margin */);

		this.tree.layout(); // The tree will measure its container
	}

	protected override layoutBody(height: number, width: number): void {
		super.layoutBody(height, width);
		this.size = new dom.Dimension(width, height);
		this.reLayout();
	}

	getControl() {
		return this.tree;
	}

	allSearchFieldsClear(): boolean {
		return this.searchWidget.getReplaceValue() === '' &&
			this.searchWidget.searchInput.getValue() === '';
	}

	allFilePatternFieldsClear(): boolean {
		return this.searchExcludePattern.getValue() === '' &&
			this.searchIncludePattern.getValue() === '';
	}

	hasSearchResults(): boolean {
		return !this.viewModel.searchResult.isEmpty();
	}

	clearSearchResults(clearInput = true): void {
		this.viewModel.searchResult.clear();
		this.showEmptyStage(true);
		if (this.contextService.getWorkbenchState() === WorkbenchState.EMPTY) {
			this.showSearchWithoutFolderMessage();
		}
		if (clearInput) {
			if (this.allSearchFieldsClear()) {
				this.clearFilePatternFields();
			}
			this.searchWidget.clear();
		}
		this.viewModel.cancelSearch();
		this.tree.ariaLabel = nls.localize('emptySearch', "Empty Search");

		aria.status(nls.localize('ariaSearchResultsClearStatus', "The search results have been cleared"));
		this.reLayout();
	}

	clearFilePatternFields(): void {
		this.searchExcludePattern.clear();
		this.searchIncludePattern.clear();
	}

	cancelSearch(focus: boolean = true): boolean {
		if (this.viewModel.cancelSearch()) {
			if (focus) { this.searchWidget.focus(); }
			return true;
		}
		return false;
	}

	private selectTreeIfNotSelected(): void {
		if (this.tree.getNode(null)) {
			this.tree.domFocus();
			const selection = this.tree.getSelection();
			if (selection.length === 0) {
				const event = getSelectionKeyboardEvent();
				this.tree.focusNext(undefined, undefined, event);
				this.tree.setSelection(this.tree.getFocus(), event);
			}
		}
	}

	private getSearchTextFromEditor(allowUnselectedWord: boolean, editor?: IEditor): string | null {
		if (dom.isAncestor(document.activeElement, this.getContainer())) {
			return null;
		}

		editor = editor ?? this.editorService.activeTextEditorControl;
		if (isDiffEditor(editor)) {
			if (editor.getOriginalEditor().hasTextFocus()) {
				editor = editor.getOriginalEditor();
			} else {
				editor = editor.getModifiedEditor();
			}
		}

		if (!isCodeEditor(editor) || !editor.hasModel()) {
			return null;
		}

		const range = editor.getSelection();
		if (!range) {
			return null;
		}

		if (range.isEmpty() && this.searchConfig.seedWithNearestWord && allowUnselectedWord) {
			const wordAtPosition = editor.getModel().getWordAtPosition(range.getStartPosition());
			if (wordAtPosition) {
				return wordAtPosition.word;
			}
		}

		if (!range.isEmpty()) {
			let searchText = '';
			for (let i = range.startLineNumber; i <= range.endLineNumber; i++) {
				let lineText = editor.getModel().getLineContent(i);
				if (i === range.endLineNumber) {
					lineText = lineText.substring(0, range.endColumn - 1);
				}

				if (i === range.startLineNumber) {
					lineText = lineText.substring(range.startColumn - 1);
				}

				if (i !== range.startLineNumber) {
					lineText = '\n' + lineText;
				}

				searchText += lineText;
			}

			return searchText;
		}

		return null;
	}

	private showsFileTypes(): boolean {
		return this.queryDetails.classList.contains('more');
	}

	toggleCaseSensitive(): void {
		this.searchWidget.searchInput.setCaseSensitive(!this.searchWidget.searchInput.getCaseSensitive());
		this.triggerQueryChange();
	}

	toggleWholeWords(): void {
		this.searchWidget.searchInput.setWholeWords(!this.searchWidget.searchInput.getWholeWords());
		this.triggerQueryChange();
	}

	toggleRegex(): void {
		this.searchWidget.searchInput.setRegex(!this.searchWidget.searchInput.getRegex());
		this.triggerQueryChange();
	}

	togglePreserveCase(): void {
		this.searchWidget.replaceInput.setPreserveCase(!this.searchWidget.replaceInput.getPreserveCase());
		this.triggerQueryChange();
	}

	setSearchParameters(args: IFindInFilesArgs = {}): void {
		if (typeof args.isCaseSensitive === 'boolean') {
			this.searchWidget.searchInput.setCaseSensitive(args.isCaseSensitive);
		}
		if (typeof args.matchWholeWord === 'boolean') {
			this.searchWidget.searchInput.setWholeWords(args.matchWholeWord);
		}
		if (typeof args.isRegex === 'boolean') {
			this.searchWidget.searchInput.setRegex(args.isRegex);
		}
		if (typeof args.filesToInclude === 'string') {
			this.searchIncludePattern.setValue(String(args.filesToInclude));
		}
		if (typeof args.filesToExclude === 'string') {
			this.searchExcludePattern.setValue(String(args.filesToExclude));
		}
		if (typeof args.query === 'string') {
			this.searchWidget.searchInput.setValue(args.query);
		}
		if (typeof args.replace === 'string') {
			this.searchWidget.replaceInput.setValue(args.replace);
		} else {
			if (this.searchWidget.replaceInput.getValue() !== '') {
				this.searchWidget.replaceInput.setValue('');
			}
		}
		if (typeof args.triggerSearch === 'boolean' && args.triggerSearch) {
			this.triggerQueryChange();
		}
		if (typeof args.preserveCase === 'boolean') {
			this.searchWidget.replaceInput.setPreserveCase(args.preserveCase);
		}
		if (typeof args.useExcludeSettingsAndIgnoreFiles === 'boolean') {
			this.inputPatternExcludes.setUseExcludesAndIgnoreFiles(args.useExcludeSettingsAndIgnoreFiles);
		}
		if (typeof args.onlyOpenEditors === 'boolean') {
			this.searchIncludePattern.setOnlySearchInOpenEditors(args.onlyOpenEditors);
		}
	}

	toggleQueryDetails(moveFocus = true, show?: boolean, skipLayout?: boolean, reverse?: boolean): void {
		const cls = 'more';
		show = typeof show === 'undefined' ? !this.queryDetails.classList.contains(cls) : Boolean(show);
		this.viewletState['query.queryDetailsExpanded'] = show;
		skipLayout = Boolean(skipLayout);

		if (show) {
			this.toggleQueryDetailsButton.setAttribute('aria-expanded', 'true');
			this.queryDetails.classList.add(cls);
			if (moveFocus) {
				if (reverse) {
					this.inputPatternExcludes.focus();
					this.inputPatternExcludes.select();
				} else {
					this.inputPatternIncludes.focus();
					this.inputPatternIncludes.select();
				}
			}
		} else {
			this.toggleQueryDetailsButton.setAttribute('aria-expanded', 'false');
			this.queryDetails.classList.remove(cls);
			if (moveFocus) {
				this.searchWidget.focus();
			}
		}

		if (!skipLayout && this.size) {
			this.layout(this._orientation === Orientation.VERTICAL ? this.size.height : this.size.width);
		}
	}

	searchInFolders(folderPaths: string[] = []): void {
		if (!folderPaths.length || folderPaths.some(folderPath => folderPath === '.')) {
			this.inputPatternIncludes.setValue('');
			this.searchWidget.focus();
			return;
		}

		// Show 'files to include' box
		if (!this.showsFileTypes()) {
			this.toggleQueryDetails(true, true);
		}

		this.inputPatternIncludes.setValue(folderPaths.join(', '));
		this.searchWidget.focus(false);
	}

	triggerQueryChange(_options?: { preserveFocus?: boolean, triggeredOnType?: boolean, delay?: number }) {
		const options = { preserveFocus: true, triggeredOnType: false, delay: 0, ..._options };

		if (options.triggeredOnType && !this.searchConfig.searchOnType) { return; }

		if (!this.pauseSearching) {
			this.triggerQueryDelayer.trigger(() => {
				this._onQueryChanged(options.preserveFocus, options.triggeredOnType);
			}, options.delay);
		}
	}

	private _onQueryChanged(preserveFocus: boolean, triggeredOnType = false): void {
		if (!this.searchWidget.searchInput.inputBox.isInputValid()) {
			return;
		}

		const isRegex = this.searchWidget.searchInput.getRegex();
		const isWholeWords = this.searchWidget.searchInput.getWholeWords();
		const isCaseSensitive = this.searchWidget.searchInput.getCaseSensitive();
		const contentPattern = this.searchWidget.searchInput.getValue();
		const excludePatternText = this.inputPatternExcludes.getValue().trim();
		const includePatternText = this.inputPatternIncludes.getValue().trim();
		const useExcludesAndIgnoreFiles = this.inputPatternExcludes.useExcludesAndIgnoreFiles();
		const onlySearchInOpenEditors = this.inputPatternIncludes.onlySearchInOpenEditors();

		if (contentPattern.length === 0) {
			this.clearSearchResults(false);
			this.clearMessage();
			return;
		}

		const content: IPatternInfo = {
			pattern: contentPattern,
			isRegExp: isRegex,
			isCaseSensitive: isCaseSensitive,
			isWordMatch: isWholeWords
		};

		const excludePattern = this.inputPatternExcludes.getValue();
		const includePattern = this.inputPatternIncludes.getValue();

		// Need the full match line to correctly calculate replace text, if this is a search/replace with regex group references ($1, $2, ...).
		// 10000 chars is enough to avoid sending huge amounts of text around, if you do a replace with a longer match, it may or may not resolve the group refs correctly.
		// https://github.com/microsoft/vscode/issues/58374
		const charsPerLine = content.isRegExp ? 10000 : 1000;

		const options: ITextQueryBuilderOptions = {
			_reason: 'searchView',
			extraFileResources: this.instantiationService.invokeFunction(getOutOfWorkspaceEditorResources),
			maxResults: withNullAsUndefined(this.searchConfig.maxResults),
			disregardIgnoreFiles: !useExcludesAndIgnoreFiles || undefined,
			disregardExcludeSettings: !useExcludesAndIgnoreFiles || undefined,
			onlyOpenEditors: onlySearchInOpenEditors,
			excludePattern,
			includePattern,
			previewOptions: {
				matchLines: 1,
				charsPerLine
			},
			isSmartCase: this.searchConfig.smartCase,
			expandPatterns: true
		};
		const folderResources = this.contextService.getWorkspace().folders;

		const onQueryValidationError = (err: Error) => {
			this.searchWidget.searchInput.showMessage({ content: err.message, type: MessageType.ERROR });
			this.viewModel.searchResult.clear();
		};

		let query: ITextQuery;
		try {
			query = this.queryBuilder.text(content, folderResources.map(folder => folder.uri), options);
		} catch (err) {
			onQueryValidationError(err);
			return;
		}

		this.validateQuery(query).then(() => {
			this.onQueryTriggered(query, options, excludePatternText, includePatternText, triggeredOnType);

			if (!preserveFocus) {
				this.searchWidget.focus(false, undefined, true); // focus back to input field
			}
		}, onQueryValidationError);
	}

	private validateQuery(query: ITextQuery): Promise<void> {
		// Validate folderQueries
		const folderQueriesExistP =
			query.folderQueries.map(fq => {
				return this.fileService.exists(fq.folder).catch(() => false);
			});

		return Promise.all(folderQueriesExistP).then(existResults => {
			// If no folders exist, show an error message about the first one
			const existingFolderQueries = query.folderQueries.filter((folderQuery, i) => existResults[i]);
			if (!query.folderQueries.length || existingFolderQueries.length) {
				query.folderQueries = existingFolderQueries;
			} else {
				const nonExistantPath = query.folderQueries[0].folder.fsPath;
				const searchPathNotFoundError = nls.localize('searchPathNotFoundError', "Search path not found: {0}", nonExistantPath);
				return Promise.reject(new Error(searchPathNotFoundError));
			}

			return undefined;
		});
	}

	private onQueryTriggered(query: ITextQuery, options: ITextQueryBuilderOptions, excludePatternText: string, includePatternText: string, triggeredOnType: boolean): void {
		this.addToSearchHistoryDelayer.trigger(() => {
			this.searchWidget.searchInput.onSearchSubmit();
			this.inputPatternExcludes.onSearchSubmit();
			this.inputPatternIncludes.onSearchSubmit();
		});

		this.viewModel.cancelSearch(true);

		this.currentSearchQ = this.currentSearchQ
			.then(() => this.doSearch(query, excludePatternText, includePatternText, triggeredOnType))
			.then(() => undefined, () => undefined);
	}

	private doSearch(query: ITextQuery, excludePatternText: string, includePatternText: string, triggeredOnType: boolean): Thenable<void> {
		let progressComplete: () => void;
		this.progressService.withProgress({ location: this.getProgressLocation(), delay: triggeredOnType ? 300 : 0 }, _progress => {
			return new Promise<void>(resolve => progressComplete = resolve);
		});

		this.searchWidget.searchInput.clearMessage();
		this.state = SearchUIState.Searching;
		this.showEmptyStage();

		const slowTimer = setTimeout(() => {
			this.state = SearchUIState.SlowSearch;
		}, 2000);

		const onComplete = (completed?: ISearchComplete) => {
			clearTimeout(slowTimer);
			this.state = SearchUIState.Idle;

			// Complete up to 100% as needed
			progressComplete();

			// Do final render, then expand if just 1 file with less than 50 matches
			this.onSearchResultsChanged();

			const collapseResults = this.searchConfig.collapseResults;
			if (collapseResults !== 'alwaysCollapse' && this.viewModel.searchResult.matches().length === 1) {
				const onlyMatch = this.viewModel.searchResult.matches()[0];
				if (onlyMatch.count() < 50) {
					this.tree.expand(onlyMatch);
				}
			}

			this.viewModel.replaceString = this.searchWidget.getReplaceValue();

			const hasResults = !this.viewModel.searchResult.isEmpty();
			if (completed?.exit === SearchCompletionExitCode.NewSearchStarted) {
				return;
			}

			if (!hasResults) {
				const hasExcludes = !!excludePatternText;
				const hasIncludes = !!includePatternText;
				let message: string;

				if (!completed) {
					message = SEARCH_CANCELLED_MESSAGE;
				} else if (this.inputPatternIncludes.onlySearchInOpenEditors()) {
					if (hasIncludes && hasExcludes) {
						message = nls.localize('noOpenEditorResultsIncludesExcludes', "No results found in open editors matching '{0}' excluding '{1}' - ", includePatternText, excludePatternText);
					} else if (hasIncludes) {
						message = nls.localize('noOpenEditorResultsIncludes', "No results found in open editors matching '{0}' - ", includePatternText);
					} else if (hasExcludes) {
						message = nls.localize('noOpenEditorResultsExcludes', "No results found in open editors excluding '{0}' - ", excludePatternText);
					} else {
						message = nls.localize('noOpenEditorResultsFound', "No results found in open editors. Review your settings for configured exclusions and check your gitignore files - ");
					}
				} else {
					if (hasIncludes && hasExcludes) {
						message = nls.localize('noResultsIncludesExcludes', "No results found in '{0}' excluding '{1}' - ", includePatternText, excludePatternText);
					} else if (hasIncludes) {
						message = nls.localize('noResultsIncludes', "No results found in '{0}' - ", includePatternText);
					} else if (hasExcludes) {
						message = nls.localize('noResultsExcludes', "No results found excluding '{0}' - ", excludePatternText);
					} else {
						message = nls.localize('noResultsFound', "No results found. Review your settings for configured exclusions and check your gitignore files - ");
					}
				}

				// Indicate as status to ARIA
				aria.status(message);

				const messageEl = this.clearMessage();
				dom.append(messageEl, message);

				if (!completed) {
					const searchAgainButton = this.messageDisposables.add(new SearchLinkButton(
						nls.localize('rerunSearch.message', "Search again"),
						() => this.triggerQueryChange({ preserveFocus: false })));
					dom.append(messageEl, searchAgainButton.element);
				} else if (hasIncludes || hasExcludes) {
					const searchAgainButton = this.messageDisposables.add(new SearchLinkButton(nls.localize('rerunSearchInAll.message', "Search again in all files"), this.onSearchAgain.bind(this)));
					dom.append(messageEl, searchAgainButton.element);
				} else {
					const openSettingsButton = this.messageDisposables.add(new SearchLinkButton(nls.localize('openSettings.message', "Open Settings"), this.onOpenSettings.bind(this)));
					dom.append(messageEl, openSettingsButton.element);
				}

				if (completed) {
					dom.append(messageEl, $('span', undefined, ' - '));

					const learnMoreButton = this.messageDisposables.add(new SearchLinkButton(nls.localize('openSettings.learnMore', "Learn More"), this.onLearnMore.bind(this)));
					dom.append(messageEl, learnMoreButton.element);
				}

				if (this.contextService.getWorkbenchState() === WorkbenchState.EMPTY) {
					this.showSearchWithoutFolderMessage();
				}
				this.reLayout();
			} else {
				this.viewModel.searchResult.toggleHighlights(this.isVisible()); // show highlights

				// Indicate final search result count for ARIA
				aria.status(nls.localize('ariaSearchResultsStatus', "Search returned {0} results in {1} files", this.viewModel.searchResult.count(), this.viewModel.searchResult.fileCount()));
			}


			if (completed && completed.limitHit) {
				completed.messages.push({ type: TextSearchCompleteMessageType.Warning, text: nls.localize('searchMaxResultsWarning', "The result set only contains a subset of all matches. Be more specific in your search to narrow down the results.") });
			}

			if (completed && completed.messages) {
				for (const message of completed.messages) {
					this.addMessage(message);
				}
			}

			this.reLayout();
		};

		const onError = (e: any) => {
			clearTimeout(slowTimer);
			this.state = SearchUIState.Idle;
			if (errors.isPromiseCanceledError(e)) {
				return onComplete(undefined);
			} else {
				progressComplete();
				this.searchWidget.searchInput.showMessage({ content: e.message, type: MessageType.ERROR });
				this.viewModel.searchResult.clear();

				return Promise.resolve();
			}
		};

		let visibleMatches = 0;

		// Handle UI updates in an interval to show frequent progress and results
		const uiRefreshHandle: any = setInterval(() => {
			if (this.state === SearchUIState.Idle) {
				window.clearInterval(uiRefreshHandle);
				return;
			}

			// Search result tree update
			const fileCount = this.viewModel.searchResult.fileCount();
			if (visibleMatches !== fileCount) {
				visibleMatches = fileCount;
				this.refreshAndUpdateCount();
			}
		}, 100);

		this.searchWidget.setReplaceAllActionState(false);

		this.tree.setSelection([]);
		return this.viewModel.search(query)
			.then(onComplete, onError);
	}

	private onOpenSettings(e: dom.EventLike): void {
		dom.EventHelper.stop(e, false);
		this.openSettings('@id:files.exclude,search.exclude,search.useGlobalIgnoreFiles,search.useIgnoreFiles');
	}

	private openSettings(query: string): Promise<IEditorPane | undefined> {
		const options: ISettingsEditorOptions = { query };
		return this.contextService.getWorkbenchState() !== WorkbenchState.EMPTY ?
			this.preferencesService.openWorkspaceSettings(options) :
			this.preferencesService.openUserSettings(options);
	}

	private onLearnMore(): void {
		this.openerService.open(URI.parse('https://go.microsoft.com/fwlink/?linkid=853977'));
	}

	private onSearchAgain(): void {
		this.inputPatternExcludes.setValue('');
		this.inputPatternIncludes.setValue('');
		this.inputPatternIncludes.setOnlySearchInOpenEditors(false);

		this.triggerQueryChange({ preserveFocus: false });
	}

	private onEnableExcludes(): void {
		this.toggleQueryDetails(false, true);
		this.searchExcludePattern.setUseExcludesAndIgnoreFiles(true);
	}

	private onDisableSearchInOpenEditors(): void {
		this.toggleQueryDetails(false, true);
		this.inputPatternIncludes.setOnlySearchInOpenEditors(false);
	}

	private updateSearchResultCount(disregardExcludesAndIgnores?: boolean, onlyOpenEditors?: boolean): void {
		const fileCount = this.viewModel.searchResult.fileCount();
		this.hasSearchResultsKey.set(fileCount > 0);

		const msgWasHidden = this.messagesElement.style.display === 'none';

		const messageEl = this.clearMessage();
		const resultMsg = this.buildResultCountMessage(this.viewModel.searchResult.count(), fileCount);
		this.tree.ariaLabel = resultMsg + nls.localize('forTerm', " - Search: {0}", this.searchResult.query?.contentPattern.pattern ?? '');
		dom.append(messageEl, resultMsg);

		if (fileCount > 0) {
			if (disregardExcludesAndIgnores) {
				const excludesDisabledMessage = ' - ' + nls.localize('useIgnoresAndExcludesDisabled', "exclude settings and ignore files are disabled") + ' ';
				const enableExcludesButton = this.messageDisposables.add(new SearchLinkButton(nls.localize('excludes.enable', "enable"), this.onEnableExcludes.bind(this), nls.localize('useExcludesAndIgnoreFilesDescription', "Use Exclude Settings and Ignore Files")));
				dom.append(messageEl, $('span', undefined, excludesDisabledMessage, '(', enableExcludesButton.element, ')'));
			}

			if (onlyOpenEditors) {
				const searchingInOpenMessage = ' - ' + nls.localize('onlyOpenEditors', "searching only in open files") + ' ';
				const disableOpenEditorsButton = this.messageDisposables.add(new SearchLinkButton(nls.localize('openEditors.disable', "disable"), this.onDisableSearchInOpenEditors.bind(this), nls.localize('disableOpenEditors', "Search in entire workspace")));
				dom.append(messageEl, $('span', undefined, searchingInOpenMessage, '(', disableOpenEditorsButton.element, ')'));
			}

			dom.append(messageEl, ' - ');

			const openInEditorTooltip = appendKeyBindingLabel(
				nls.localize('openInEditor.tooltip', "Copy current search results to an editor"),
				this.keybindingService.lookupKeybinding(Constants.OpenInEditorCommandId), this.keybindingService);
			const openInEditorButton = this.messageDisposables.add(new SearchLinkButton(
				nls.localize('openInEditor.message', "Open in editor"),
				() => this.instantiationService.invokeFunction(createEditorFromSearchResult, this.searchResult, this.searchIncludePattern.getValue(), this.searchExcludePattern.getValue(), this.searchIncludePattern.onlySearchInOpenEditors()),
				openInEditorTooltip));
			dom.append(messageEl, openInEditorButton.element);

			this.reLayout();
		} else if (!msgWasHidden) {
			dom.hide(this.messagesElement);
		}
	}

	private addMessage(message: TextSearchCompleteMessage) {
		const messageBox = this.messagesElement.firstChild as HTMLDivElement;
		if (!messageBox) { return; }
		dom.append(messageBox, renderSearchMessage(message, this.instantiationService, this.notificationService, this.openerService, this.commandService, this.messageDisposables, () => this.triggerQueryChange()));
	}

	private buildResultCountMessage(resultCount: number, fileCount: number): string {
		if (resultCount === 1 && fileCount === 1) {
			return nls.localize('search.file.result', "{0} result in {1} file", resultCount, fileCount);
		} else if (resultCount === 1) {
			return nls.localize('search.files.result', "{0} result in {1} files", resultCount, fileCount);
		} else if (fileCount === 1) {
			return nls.localize('search.file.results', "{0} results in {1} file", resultCount, fileCount);
		} else {
			return nls.localize('search.files.results', "{0} results in {1} files", resultCount, fileCount);
		}
	}

	private showSearchWithoutFolderMessage(): void {
		this.searchWithoutFolderMessageElement = this.clearMessage();

		const textEl = dom.append(this.searchWithoutFolderMessageElement,
			$('p', undefined, nls.localize('searchWithoutFolder', "You have not opened or specified a folder. Only open files are currently searched - ")));

		const openFolderButton = this.messageDisposables.add(new SearchLinkButton(
			nls.localize('openFolder', "Open Folder"),
			() => {
				this.commandService.executeCommand(env.isMacintosh && env.isNative ? OpenFileFolderAction.ID : OpenFolderAction.ID).catch(err => errors.onUnexpectedError(err));
			}));
		dom.append(textEl, openFolderButton.element);
	}

	private showEmptyStage(forceHideMessages = false): void {
		const showingCancelled = (this.messagesElement.firstChild?.textContent?.indexOf(SEARCH_CANCELLED_MESSAGE) ?? -1) > -1;

		// clean up ui
		// this.replaceService.disposeAllReplacePreviews();
		if (showingCancelled || forceHideMessages || !this.configurationService.getValue<ISearchConfiguration>().search.searchOnType) {
			// when in search to type, don't preemptively hide, as it causes flickering and shifting of the live results
			dom.hide(this.messagesElement);
		}

		dom.show(this.resultsElement);
		this.currentSelectedFileMatch = undefined;
	}

	private onFocus(lineMatch: Match, preserveFocus?: boolean, sideBySide?: boolean, pinned?: boolean): Promise<any> {
		const useReplacePreview = this.configurationService.getValue<ISearchConfiguration>().search.useReplacePreview;
		return (useReplacePreview && this.viewModel.isReplaceActive() && !!this.viewModel.replaceString) ?
			this.replaceService.openReplacePreview(lineMatch, preserveFocus, sideBySide, pinned) :
			this.open(lineMatch, preserveFocus, sideBySide, pinned);
	}

	open(element: FileMatchOrMatch, preserveFocus?: boolean, sideBySide?: boolean, pinned?: boolean): Promise<void> {
		const selection = this.getSelectionFrom(element);
		const resource = element instanceof Match ? element.parent().resource : (<FileMatch>element).resource;
		return this.editorService.openEditor({
			resource: resource,
			options: {
				preserveFocus,
				pinned,
				selection,
				revealIfVisible: true
			}
		}, sideBySide ? SIDE_GROUP : ACTIVE_GROUP).then(editor => {
			const editorControl = editor?.getControl();
			if (element instanceof Match && preserveFocus && isCodeEditor(editorControl)) {
				this.viewModel.searchResult.rangeHighlightDecorations.highlightRange(
					editorControl.getModel()!,
					element.range()
				);
			} else {
				this.viewModel.searchResult.rangeHighlightDecorations.removeHighlightRange();
			}
		}, errors.onUnexpectedError);
	}

	openEditorWithMultiCursor(element: FileMatchOrMatch): Promise<void> {
		const resource = element instanceof Match ? element.parent().resource : (<FileMatch>element).resource;
		return this.editorService.openEditor({
			resource: resource,
			options: {
				preserveFocus: false,
				pinned: true,
				revealIfVisible: true
			}
		}).then(editor => {
			if (editor) {
				let fileMatch = null;
				if (element instanceof FileMatch) {
					fileMatch = element;
				}
				else if (element instanceof Match) {
					fileMatch = element.parent();
				}

				if (fileMatch) {
					const selections = fileMatch.matches().map(m => new Selection(m.range().startLineNumber, m.range().startColumn, m.range().endLineNumber, m.range().endColumn));
					const codeEditor = getCodeEditor(editor.getControl());
					if (codeEditor) {
						const multiCursorController = MultiCursorSelectionController.get(codeEditor);
						multiCursorController.selectAllUsingSelections(selections);
					}
				}
			}
			this.viewModel.searchResult.rangeHighlightDecorations.removeHighlightRange();
		}, errors.onUnexpectedError);
	}

	private getSelectionFrom(element: FileMatchOrMatch): any {
		let match: Match | null = null;
		if (element instanceof Match) {
			match = element;
		}
		if (element instanceof FileMatch && element.count() > 0) {
			match = element.matches()[element.matches().length - 1];
		}
		if (match) {
			const range = match.range();
			if (this.viewModel.isReplaceActive() && !!this.viewModel.replaceString) {
				const replaceString = match.replaceString;
				return {
					startLineNumber: range.startLineNumber,
					startColumn: range.startColumn,
					endLineNumber: range.startLineNumber,
					endColumn: range.startColumn + replaceString.length
				};
			}
			return range;
		}
		return undefined;
	}

	private onUntitledDidDispose(resource: URI): void {
		if (!this.viewModel) {
			return;
		}

		// remove search results from this resource as it got disposed
		const matches = this.viewModel.searchResult.matches();
		for (let i = 0, len = matches.length; i < len; i++) {
			if (resource.toString() === matches[i].resource.toString()) {
				this.viewModel.searchResult.remove(matches[i]);
			}
		}
	}

	private onFilesChanged(e: FileChangesEvent): void {
		if (!this.viewModel || (this.searchConfig.sortOrder !== SearchSortOrder.Modified && !e.gotDeleted())) {
			return;
		}

		const matches = this.viewModel.searchResult.matches();
		if (e.gotDeleted()) {
			const deletedMatches = matches.filter(m => e.contains(m.resource, FileChangeType.DELETED));

			this.viewModel.searchResult.remove(deletedMatches);
		} else {
			// Check if the changed file contained matches
			const changedMatches = matches.filter(m => e.contains(m.resource));
			if (changedMatches.length && this.searchConfig.sortOrder === SearchSortOrder.Modified) {
				// No matches need to be removed, but modified files need to have their file stat updated.
				this.updateFileStats(changedMatches).then(() => this.refreshTree());
			}
		}
	}

	private get searchConfig(): ISearchConfigurationProperties {
		return this.configurationService.getValue<ISearchConfigurationProperties>('search');
	}

	private clearHistory(): void {
		this.searchWidget.clearHistory();
		this.inputPatternExcludes.clearHistory();
		this.inputPatternIncludes.clearHistory();
	}

	public override saveState(): void {
		const isRegex = this.searchWidget.searchInput.getRegex();
		const isWholeWords = this.searchWidget.searchInput.getWholeWords();
		const isCaseSensitive = this.searchWidget.searchInput.getCaseSensitive();
		const contentPattern = this.searchWidget.searchInput.getValue();
		const patternExcludes = this.inputPatternExcludes.getValue().trim();
		const patternIncludes = this.inputPatternIncludes.getValue().trim();
		const onlyOpenEditors = this.inputPatternIncludes.onlySearchInOpenEditors();
		const useExcludesAndIgnoreFiles = this.inputPatternExcludes.useExcludesAndIgnoreFiles();
		const preserveCase = this.viewModel.preserveCase;

		this.viewletState['query.contentPattern'] = contentPattern;
		this.viewletState['query.regex'] = isRegex;
		this.viewletState['query.wholeWords'] = isWholeWords;
		this.viewletState['query.caseSensitive'] = isCaseSensitive;
		this.viewletState['query.folderExclusions'] = patternExcludes;
		this.viewletState['query.folderIncludes'] = patternIncludes;
		this.viewletState['query.useExcludesAndIgnoreFiles'] = useExcludesAndIgnoreFiles;
		this.viewletState['query.preserveCase'] = preserveCase;
		this.viewletState['query.onlyOpenEditors'] = onlyOpenEditors;

		const isReplaceShown = this.searchAndReplaceWidget.isReplaceShown();
		this.viewletState['view.showReplace'] = isReplaceShown;
		this.viewletState['query.replaceText'] = isReplaceShown && this.searchWidget.getReplaceValue();

		const history: ISearchHistoryValues = Object.create(null);

		const searchHistory = this.searchWidget.getSearchHistory();
		if (searchHistory && searchHistory.length) {
			history.search = searchHistory;
		}

		const replaceHistory = this.searchWidget.getReplaceHistory();
		if (replaceHistory && replaceHistory.length) {
			history.replace = replaceHistory;
		}

		const patternExcludesHistory = this.inputPatternExcludes.getHistory();
		if (patternExcludesHistory && patternExcludesHistory.length) {
			history.exclude = patternExcludesHistory;
		}

		const patternIncludesHistory = this.inputPatternIncludes.getHistory();
		if (patternIncludesHistory && patternIncludesHistory.length) {
			history.include = patternIncludesHistory;
		}

		this.searchHistoryService.save(history);

		this.memento.saveMemento();

		super.saveState();
	}

	private async retrieveFileStats(): Promise<void> {
		const files = this.searchResult.matches().filter(f => !f.fileStat).map(f => f.resolveFileStat(this.fileService));
		await Promise.all(files);
	}

	private async updateFileStats(elements: FileMatch[]): Promise<void> {
		const files = elements.map(f => f.resolveFileStat(this.fileService));
		await Promise.all(files);
	}

	private removeFileStats(): void {
		for (const fileMatch of this.searchResult.matches()) {
			fileMatch.fileStat = undefined;
		}
	}

	override dispose(): void {
		this.isDisposed = true;
		this.saveState();
		super.dispose();
	}
}

registerThemingParticipant((theme: IColorTheme, collector: ICssStyleCollector) => {
	const matchHighlightColor = theme.getColor(editorFindMatchHighlight);
	if (matchHighlightColor) {
		collector.addRule(`.monaco-workbench .search-view .findInFileMatch { background-color: ${matchHighlightColor}; }`);
	}

	const diffInsertedColor = theme.getColor(diffInserted);
	if (diffInsertedColor) {
		collector.addRule(`.monaco-workbench .search-view .replaceMatch { background-color: ${diffInsertedColor}; }`);
	}

	const diffRemovedColor = theme.getColor(diffRemoved);
	if (diffRemovedColor) {
		collector.addRule(`.monaco-workbench .search-view .replace.findInFileMatch { background-color: ${diffRemovedColor}; }`);
	}

	const diffInsertedOutlineColor = theme.getColor(diffInsertedOutline);
	if (diffInsertedOutlineColor) {
		collector.addRule(`.monaco-workbench .search-view .replaceMatch:not(:empty) { border: 1px ${theme.type === 'hc' ? 'dashed' : 'solid'} ${diffInsertedOutlineColor}; }`);
	}

	const diffRemovedOutlineColor = theme.getColor(diffRemovedOutline);
	if (diffRemovedOutlineColor) {
		collector.addRule(`.monaco-workbench .search-view .replace.findInFileMatch { border: 1px ${theme.type === 'hc' ? 'dashed' : 'solid'} ${diffRemovedOutlineColor}; }`);
	}

	const findMatchHighlightBorder = theme.getColor(editorFindMatchHighlightBorder);
	if (findMatchHighlightBorder) {
		collector.addRule(`.monaco-workbench .search-view .findInFileMatch { border: 1px ${theme.type === 'hc' ? 'dashed' : 'solid'} ${findMatchHighlightBorder}; }`);
	}

	const outlineSelectionColor = theme.getColor(listActiveSelectionForeground);
	if (outlineSelectionColor) {
		collector.addRule(`.monaco-workbench .search-view .monaco-list.element-focused .monaco-list-row.focused.selected:not(.highlighted) .action-label:focus { outline-color: ${outlineSelectionColor} }`);
	}

	if (theme.type === 'dark') {
		const foregroundColor = theme.getColor(foreground);
		if (foregroundColor) {
			const fgWithOpacity = new Color(new RGBA(foregroundColor.rgba.r, foregroundColor.rgba.g, foregroundColor.rgba.b, 0.65));
			collector.addRule(`.search-view .message { color: ${fgWithOpacity}; }`);
		}
	}

	const link = theme.getColor(textLinkForeground);
	if (link) {
		collector.addRule(`.monaco-workbench .search-view .message a { color: ${link}; }`);
	}

	const activeLink = theme.getColor(textLinkActiveForeground);
	if (activeLink) {
		collector.addRule(`.monaco-workbench .search-view .message a:hover,
			.monaco-workbench .search-view .message a:active { color: ${activeLink}; }`);
	}

	const toolbarHoverColor = theme.getColor(toolbarHoverBackground);
	if (toolbarHoverColor) {
		collector.addRule(`.monaco-workbench .search-view .search-widget .toggle-replace-button:hover { background-color: ${toolbarHoverColor} }`);
	}

	const toolbarActiveColor = theme.getColor(toolbarActiveBackground);
	if (toolbarActiveColor) {
		collector.addRule(`.monaco-workbench .search-view .search-widget .toggle-replace-button:active { background-color: ${toolbarActiveColor} }`);
	}
});

class SearchLinkButton extends Disposable {
	public readonly element: HTMLElement;

	constructor(label: string, handler: (e: dom.EventLike) => unknown, tooltip?: string) {
		super();
		this.element = $('a.pointer', { tabindex: 0, title: tooltip }, label);
		this.addEventHandlers(handler);
	}

	private addEventHandlers(handler: (e: dom.EventLike) => unknown): void {
		const wrappedHandler = (e: dom.EventLike) => {
			dom.EventHelper.stop(e, false);
			handler(e);
		};

		this._register(dom.addDisposableListener(this.element, dom.EventType.CLICK, wrappedHandler));
		this._register(dom.addDisposableListener(this.element, dom.EventType.KEY_DOWN, e => {
			const event = new StandardKeyboardEvent(e);
			if (event.equals(KeyCode.Space) || event.equals(KeyCode.Enter)) {
				wrappedHandler(e);
				event.preventDefault();
				event.stopPropagation();
			}
		}));
	}
}<|MERGE_RESOLUTION|>--- conflicted
+++ resolved
@@ -319,13 +319,8 @@
 		dom.append(folderIncludesList, $('h4', undefined, filesToIncludeTitle));
 
 		this.inputPatternIncludes = this._register(this.instantiationService.createInstance(IncludePatternInputWidget, folderIncludesList, this.contextViewService, {
-<<<<<<< HEAD
-			ariaLabel: nls.localize('label.includes', 'Search Include Patterns'),
+			ariaLabel: filesToIncludeTitle,
 			placeholder: nls.localize('placeholder.includes', "e.g. *.ts, src/**/include"),
-=======
-			ariaLabel: filesToIncludeTitle,
-			placeholder: nls.localize('placeholder.includes', "(e.g. *.ts, src/**/include)"),
->>>>>>> ece4ae8b
 			showPlaceholderOnFocus: true,
 			history: patternIncludesHistory,
 		}));
@@ -343,13 +338,8 @@
 		const excludesTitle = nls.localize('searchScope.excludes', "files to exclude");
 		dom.append(excludesList, $('h4', undefined, excludesTitle));
 		this.inputPatternExcludes = this._register(this.instantiationService.createInstance(ExcludePatternInputWidget, excludesList, this.contextViewService, {
-<<<<<<< HEAD
-			ariaLabel: nls.localize('label.excludes', 'Search Exclude Patterns'),
+			ariaLabel: excludesTitle,
 			placeholder: nls.localize('placeholder.excludes', "e.g. *.ts, src/**/exclude"),
-=======
-			ariaLabel: excludesTitle,
-			placeholder: nls.localize('placeholder.excludes', "(e.g. *.ts, src/**/exclude)"),
->>>>>>> ece4ae8b
 			showPlaceholderOnFocus: true,
 			history: patternExclusionsHistory,
 		}));
