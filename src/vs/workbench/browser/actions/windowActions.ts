--- conflicted
+++ resolved
@@ -407,16 +407,9 @@
 	}
 
 	run(): void {
-<<<<<<< HEAD
-		const el = document.activeElement;
-
-		if (el instanceof HTMLElement) {
-			el.blur();
-=======
 		const activeElement = getActiveElement();
 		if (activeElement instanceof HTMLElement) {
 			activeElement.blur();
->>>>>>> 0e98f35f
 		}
 	}
 }
