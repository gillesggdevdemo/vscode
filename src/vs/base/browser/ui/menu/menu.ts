/*---------------------------------------------------------------------------------------------
 *  Copyright (c) Microsoft Corporation. All rights reserved.
 *  Licensed under the MIT License. See License.txt in the project root for license information.
 *--------------------------------------------------------------------------------------------*/

import 'vs/css!./menu';
import * as nls from 'vs/nls';
import * as strings from 'vs/base/common/strings';
import { IActionRunner, IAction, Action } from 'vs/base/common/actions';
import { ActionBar, IActionViewItemProvider, ActionsOrientation, Separator, ActionViewItem, IActionViewItemOptions, BaseActionViewItem } from 'vs/base/browser/ui/actionbar/actionbar';
import { ResolvedKeybinding, KeyCode } from 'vs/base/common/keyCodes';
import { addClass, EventType, EventHelper, EventLike, removeTabIndexAndUpdateFocus, isAncestor, hasClass, addDisposableListener, removeClass, append, $, addClasses, removeClasses } from 'vs/base/browser/dom';
import { StandardKeyboardEvent } from 'vs/base/browser/keyboardEvent';
import { RunOnceScheduler } from 'vs/base/common/async';
import { DisposableStore } from 'vs/base/common/lifecycle';
import { Color } from 'vs/base/common/color';
import { DomScrollableElement } from 'vs/base/browser/ui/scrollbar/scrollableElement';
import { ScrollbarVisibility, ScrollEvent } from 'vs/base/common/scrollable';
import { Event } from 'vs/base/common/event';
import { AnchorAlignment } from 'vs/base/browser/ui/contextview/contextview';
import { isLinux, isMacintosh } from 'vs/base/common/platform';

export const MENU_MNEMONIC_REGEX = /\(&([^\s&])\)|(^|[^&])&([^\s&])/;
export const MENU_ESCAPED_MNEMONIC_REGEX = /(&amp;)?(&amp;)([^\s&])/g;

export enum Direction {
	Right,
	Left
}

export interface IMenuOptions {
	context?: any;
	actionViewItemProvider?: IActionViewItemProvider;
	actionRunner?: IActionRunner;
	getKeyBinding?: (action: IAction) => ResolvedKeybinding | undefined;
	ariaLabel?: string;
	enableMnemonics?: boolean;
	anchorAlignment?: AnchorAlignment;
	expandDirection?: Direction;
}

export interface IMenuStyles {
	shadowColor?: Color;
	borderColor?: Color;
	foregroundColor?: Color;
	backgroundColor?: Color;
	selectionForegroundColor?: Color;
	selectionBackgroundColor?: Color;
	selectionBorderColor?: Color;
	separatorColor?: Color;
}

export class SubmenuAction extends Action {
	constructor(label: string, public entries: ReadonlyArray<SubmenuAction | IAction>, cssClass?: string) {
		super(!!cssClass ? cssClass : 'submenu', label, '', true);
	}
}

interface ISubMenuData {
	parent: Menu;
	submenu?: Menu;
}

export class Menu extends ActionBar {
	private mnemonics: Map<string, Array<BaseMenuActionViewItem>>;
	private readonly menuDisposables: DisposableStore;
	private scrollableElement: DomScrollableElement;
	private menuElement: HTMLElement;

	constructor(container: HTMLElement, actions: ReadonlyArray<IAction>, options: IMenuOptions = {}) {
		addClass(container, 'monaco-menu-container');
		container.setAttribute('role', 'presentation');
		const menuElement = document.createElement('div');
		addClass(menuElement, 'monaco-menu');
		menuElement.setAttribute('role', 'presentation');

		super(menuElement, {
			orientation: ActionsOrientation.VERTICAL,
			actionViewItemProvider: action => this.doGetActionViewItem(action, options, parentData),
			context: options.context,
			actionRunner: options.actionRunner,
			ariaLabel: options.ariaLabel,
			triggerKeys: { keys: [KeyCode.Enter, ...(isMacintosh ? [KeyCode.Space] : [])], keyDown: true }
		});

		this.menuElement = menuElement;

		this.actionsList.setAttribute('role', 'menu');

		this.actionsList.tabIndex = 0;

		this.menuDisposables = this._register(new DisposableStore());

		addDisposableListener(menuElement, EventType.KEY_DOWN, (e) => {
			const event = new StandardKeyboardEvent(e);

			// Stop tab navigation of menus
			if (event.equals(KeyCode.Tab)) {
				e.preventDefault();
			}
		});

		if (options.enableMnemonics) {
			this.menuDisposables.add(addDisposableListener(menuElement, EventType.KEY_DOWN, (e) => {
				const key = e.key.toLocaleLowerCase();
				if (this.mnemonics.has(key)) {
					EventHelper.stop(e, true);
					const actions = this.mnemonics.get(key)!;

					if (actions.length === 1) {
						if (actions[0] instanceof SubmenuMenuActionViewItem && actions[0].container) {
							this.focusItemByElement(actions[0].container);
						}

						actions[0].onClick(e);
					}

					if (actions.length > 1) {
						const action = actions.shift();
						if (action && action.container) {
							this.focusItemByElement(action.container);
							actions.push(action);
						}

						this.mnemonics.set(key, actions);
					}
				}
			}));
		}

		if (isLinux) {
			this._register(addDisposableListener(menuElement, EventType.KEY_DOWN, e => {
				const event = new StandardKeyboardEvent(e);

				if (event.equals(KeyCode.Home) || event.equals(KeyCode.PageUp)) {
					this.focusedItem = this.viewItems.length - 1;
					this.focusNext();
					EventHelper.stop(e, true);
				} else if (event.equals(KeyCode.End) || event.equals(KeyCode.PageDown)) {
					this.focusedItem = 0;
					this.focusPrevious();
					EventHelper.stop(e, true);
				}
			}));
		}

		this._register(addDisposableListener(this.domNode, EventType.MOUSE_OUT, e => {
			let relatedTarget = e.relatedTarget as HTMLElement;
			if (!isAncestor(relatedTarget, this.domNode)) {
				this.focusedItem = undefined;
				this.updateFocus();
				e.stopPropagation();
			}
		}));

		this._register(addDisposableListener(this.actionsList, EventType.MOUSE_OVER, e => {
			let target = e.target as HTMLElement;
			if (!target || !isAncestor(target, this.actionsList) || target === this.actionsList) {
				return;
			}

			while (target.parentElement !== this.actionsList && target.parentElement !== null) {
				target = target.parentElement;
			}

			if (hasClass(target, 'action-item')) {
				const lastFocusedItem = this.focusedItem;
				this.setFocusedItem(target);

				if (lastFocusedItem !== this.focusedItem) {
					this.updateFocus();
				}
			}
		}));

		let parentData: ISubMenuData = {
			parent: this
		};

		this.mnemonics = new Map<string, Array<BaseMenuActionViewItem>>();

		// Scroll Logic
		this.scrollableElement = this._register(new DomScrollableElement(menuElement, {
			alwaysConsumeMouseWheel: true,
			horizontal: ScrollbarVisibility.Hidden,
			vertical: ScrollbarVisibility.Visible,
			verticalScrollbarSize: 7,
			handleMouseWheel: true,
			useShadows: true
		}));

		const scrollElement = this.scrollableElement.getDomNode();
		scrollElement.style.position = '';

		this._register(addDisposableListener(scrollElement, EventType.MOUSE_UP, e => {
			// Absorb clicks in menu dead space https://github.com/Microsoft/vscode/issues/63575
			// We do this on the scroll element so the scroll bar doesn't dismiss the menu either
			e.preventDefault();
		}));

		menuElement.style.maxHeight = `${Math.max(10, window.innerHeight - container.getBoundingClientRect().top - 30)}px`;

		this.push(actions, { icon: true, label: true, isMenu: true });

		container.appendChild(this.scrollableElement.getDomNode());
		this.scrollableElement.scanDomNode();

		this.viewItems.filter(item => !(item instanceof MenuSeparatorActionViewItem)).forEach((item: BaseMenuActionViewItem, index: number, array: any[]) => {
			item.updatePositionInSet(index + 1, array.length);
		});
	}

	style(style: IMenuStyles): void {
		const container = this.getContainer();

		const fgColor = style.foregroundColor ? `${style.foregroundColor}` : '';
		const bgColor = style.backgroundColor ? `${style.backgroundColor}` : '';
		const border = style.borderColor ? `2px solid ${style.borderColor}` : '';
		const shadow = style.shadowColor ? `0 2px 4px ${style.shadowColor}` : '';

		container.style.border = border;
		this.domNode.style.color = fgColor;
		this.domNode.style.backgroundColor = bgColor;
		container.style.boxShadow = shadow;

		if (this.viewItems) {
			this.viewItems.forEach(item => {
				if (item instanceof BaseMenuActionViewItem || item instanceof MenuSeparatorActionViewItem) {
					item.style(style);
				}
			});
		}
	}

	getContainer(): HTMLElement {
		return this.scrollableElement.getDomNode();
	}

	get onScroll(): Event<ScrollEvent> {
		return this.scrollableElement.onScroll;
	}

	get scrollOffset(): number {
		return this.menuElement.scrollTop;
	}

	trigger(index: number): void {
		if (index <= this.viewItems.length && index >= 0) {
			const item = this.viewItems[index];
			if (item instanceof SubmenuMenuActionViewItem) {
				super.focus(index);
				item.open(true);
			} else if (item instanceof BaseMenuActionViewItem) {
				super.run(item._action, item._context);
			} else {
				return;
			}
		}
	}

	private focusItemByElement(element: HTMLElement) {
		const lastFocusedItem = this.focusedItem;
		this.setFocusedItem(element);

		if (lastFocusedItem !== this.focusedItem) {
			this.updateFocus();
		}
	}

	private setFocusedItem(element: HTMLElement): void {
		for (let i = 0; i < this.actionsList.children.length; i++) {
			let elem = this.actionsList.children[i];
			if (element === elem) {
				this.focusedItem = i;
				break;
			}
		}
	}

	protected updateFocus(fromRight?: boolean): void {
		super.updateFocus(fromRight, true);

		if (typeof this.focusedItem !== 'undefined') {
			// Workaround for #80047 caused by an issue in chromium
			// https://bugs.chromium.org/p/chromium/issues/detail?id=414283
			// When that's fixed, just call this.scrollableElement.scanDomNode()
			this.scrollableElement.setScrollPosition({
				scrollTop: Math.round(this.menuElement.scrollTop)
			});
		}
	}

	private doGetActionViewItem(action: IAction, options: IMenuOptions, parentData: ISubMenuData): BaseActionViewItem {
		if (action instanceof Separator) {
			return new MenuSeparatorActionViewItem(options.context, action, { icon: true });
		} else if (action instanceof SubmenuAction) {
			const menuActionViewItem = new SubmenuMenuActionViewItem(action, action.entries, parentData, options);

			if (options.enableMnemonics) {
				const mnemonic = menuActionViewItem.getMnemonic();
				if (mnemonic && menuActionViewItem.isEnabled()) {
					let actionViewItems: BaseMenuActionViewItem[] = [];
					if (this.mnemonics.has(mnemonic)) {
						actionViewItems = this.mnemonics.get(mnemonic)!;
					}

					actionViewItems.push(menuActionViewItem);

					this.mnemonics.set(mnemonic, actionViewItems);
				}
			}

			return menuActionViewItem;
		} else {
			const menuItemOptions: IMenuItemOptions = { enableMnemonics: options.enableMnemonics };
			if (options.getKeyBinding) {
				const keybinding = options.getKeyBinding(action);
				if (keybinding) {
					const keybindingLabel = keybinding.getLabel();

					if (keybindingLabel) {
						menuItemOptions.keybinding = keybindingLabel;
					}
				}
			}

			const menuActionViewItem = new BaseMenuActionViewItem(options.context, action, menuItemOptions);

			if (options.enableMnemonics) {
				const mnemonic = menuActionViewItem.getMnemonic();
				if (mnemonic && menuActionViewItem.isEnabled()) {
					let actionViewItems: BaseMenuActionViewItem[] = [];
					if (this.mnemonics.has(mnemonic)) {
						actionViewItems = this.mnemonics.get(mnemonic)!;
					}

					actionViewItems.push(menuActionViewItem);

					this.mnemonics.set(mnemonic, actionViewItems);
				}
			}

			return menuActionViewItem;
		}
	}
}

interface IMenuItemOptions extends IActionViewItemOptions {
	enableMnemonics?: boolean;
}

class BaseMenuActionViewItem extends BaseActionViewItem {

	public container: HTMLElement | undefined;

	protected options: IMenuItemOptions;
	protected item: HTMLElement | undefined;

	private runOnceToEnableMouseUp: RunOnceScheduler;
	private label: HTMLElement | undefined;
	private check: HTMLElement | undefined;
	private mnemonic: string | undefined;
	private cssClass: string;
	protected menuStyle: IMenuStyles | undefined;

	constructor(ctx: any, action: IAction, options: IMenuItemOptions = {}) {
		options.isMenu = true;
		super(action, action, options);

		this.options = options;
		this.options.icon = options.icon !== undefined ? options.icon : false;
		this.options.label = options.label !== undefined ? options.label : true;
		this.cssClass = '';

		// Set mnemonic
		if (this.options.label && options.enableMnemonics) {
			let label = this.getAction().label;
			if (label) {
				let matches = MENU_MNEMONIC_REGEX.exec(label);
				if (matches) {
					this.mnemonic = (!!matches[1] ? matches[1] : matches[3]).toLocaleLowerCase();
				}
			}
		}

		// Add mouse up listener later to avoid accidental clicks
		this.runOnceToEnableMouseUp = new RunOnceScheduler(() => {
			if (!this.element) {
				return;
			}

			this._register(addDisposableListener(this.element, EventType.MOUSE_UP, e => {
				EventHelper.stop(e, true);
				this.onClick(e);
			}));
		}, 100);

		this._register(this.runOnceToEnableMouseUp);
	}

	render(container: HTMLElement): void {
		super.render(container);

		if (!this.element) {
			return;
		}

		this.container = container;

		this.item = append(this.element, $('a.action-menu-item'));
		if (this._action.id === Separator.ID) {
			// A separator is a presentation item
			this.item.setAttribute('role', 'presentation');
		} else {
			this.item.setAttribute('role', 'menuitem');
			if (this.mnemonic) {
				this.item.setAttribute('aria-keyshortcuts', `${this.mnemonic}`);
			}
		}

		this.check = append(this.item, $('span.menu-item-check'));
		this.check.setAttribute('role', 'none');

		this.label = append(this.item, $('span.action-label'));

		if (this.options.label && this.options.keybinding) {
			append(this.item, $('span.keybinding')).textContent = this.options.keybinding;
		}

		// Adds mouse up listener to actually run the action
		this.runOnceToEnableMouseUp.schedule();

		this.updateClass();
		this.updateLabel();
		this.updateTooltip();
		this.updateEnabled();
		this.updateChecked();
	}

	blur(): void {
		super.blur();
		this.applyStyle();
	}

	focus(): void {
		super.focus();

		if (this.item) {
			this.item.focus();
		}

		this.applyStyle();
	}

	updatePositionInSet(pos: number, setSize: number): void {
		if (this.item) {
			this.item.setAttribute('aria-posinset', `${pos}`);
			this.item.setAttribute('aria-setsize', `${setSize}`);
		}
	}

	updateLabel(): void {
		if (this.options.label) {
			let label = this.getAction().label;
			if (label) {
				const cleanLabel = cleanMnemonic(label);
				if (!this.options.enableMnemonics) {
					label = cleanLabel;
				}

				if (this.label) {
					this.label.setAttribute('aria-label', cleanLabel.replace(/&&/g, '&'));
				}

				const matches = MENU_MNEMONIC_REGEX.exec(label);

				if (matches) {
					label = strings.escape(label);

					// This is global, reset it
					MENU_ESCAPED_MNEMONIC_REGEX.lastIndex = 0;
					let escMatch = MENU_ESCAPED_MNEMONIC_REGEX.exec(label);

					// We can't use negative lookbehind so if we match our negative and skip
					while (escMatch && escMatch[1]) {
						escMatch = MENU_ESCAPED_MNEMONIC_REGEX.exec(label);
					}

					if (escMatch) {
						label = `${label.substr(0, escMatch.index)}<u aria-hidden="true">${escMatch[3]}</u>${label.substr(escMatch.index + escMatch[0].length)}`;
					}

					label = label.replace(/&amp;&amp;/g, '&amp;');
					if (this.item) {
						this.item.setAttribute('aria-keyshortcuts', (!!matches[1] ? matches[1] : matches[3]).toLocaleLowerCase());
					}
				} else {
					label = label.replace(/&&/g, '&');
				}
			}

			if (this.label) {
				this.label.innerHTML = label.trim();
			}
		}
	}

	updateTooltip(): void {
		let title: string | null = null;

		if (this.getAction().tooltip) {
			title = this.getAction().tooltip;

		} else if (!this.options.label && this.getAction().label && this.options.icon) {
			title = this.getAction().label;

			if (this.options.keybinding) {
				title = nls.localize({ key: 'titleLabel', comment: ['action title', 'action keybinding'] }, "{0} ({1})", title, this.options.keybinding);
			}
		}

		if (title && this.item) {
			this.item.title = title;
		}
	}

	updateClass(): void {
		if (this.cssClass && this.item) {
			removeClasses(this.item, this.cssClass);
		}
		if (this.options.icon && this.label) {
			this.cssClass = this.getAction().class || '';
			addClass(this.label, 'icon');
			if (this.cssClass) {
				addClasses(this.label, this.cssClass);
			}
			this.updateEnabled();
		} else if (this.label) {
			removeClass(this.label, 'icon');
		}
	}

	updateEnabled(): void {
		if (this.getAction().enabled) {
			if (this.element) {
				removeClass(this.element, 'disabled');
			}

			if (this.item) {
				removeClass(this.item, 'disabled');
				this.item.tabIndex = 0;
			}
		} else {
			if (this.element) {
				addClass(this.element, 'disabled');
			}

			if (this.item) {
				addClass(this.item, 'disabled');
				removeTabIndexAndUpdateFocus(this.item);
			}
		}
	}

	updateChecked(): void {
		if (!this.item) {
			return;
		}

		if (this.getAction().checked) {
			addClass(this.item, 'checked');
			this.item.setAttribute('role', 'menuitemcheckbox');
			this.item.setAttribute('aria-checked', 'true');
		} else {
			removeClass(this.item, 'checked');
			this.item.setAttribute('role', 'menuitem');
			this.item.setAttribute('aria-checked', 'false');
		}
	}

	getMnemonic(): string | undefined {
		return this.mnemonic;
	}

	protected applyStyle(): void {
		if (!this.menuStyle) {
			return;
		}

		const isSelected = this.element && hasClass(this.element, 'focused');
		const fgColor = isSelected && this.menuStyle.selectionForegroundColor ? this.menuStyle.selectionForegroundColor : this.menuStyle.foregroundColor;
		const bgColor = isSelected && this.menuStyle.selectionBackgroundColor ? this.menuStyle.selectionBackgroundColor : this.menuStyle.backgroundColor;
		const border = isSelected && this.menuStyle.selectionBorderColor ? `thin solid ${this.menuStyle.selectionBorderColor}` : '';

		if (this.item) {
			this.item.style.color = fgColor ? `${fgColor}` : null;
			this.item.style.backgroundColor = bgColor ? `${bgColor}` : '';
		}

		if (this.check) {
			this.check.style.backgroundColor = fgColor ? `${fgColor}` : '';
		}

		if (this.container) {
			this.container.style.border = border;
		}
	}

	style(style: IMenuStyles): void {
		this.menuStyle = style;
		this.applyStyle();
	}
}

class SubmenuMenuActionViewItem extends BaseMenuActionViewItem {
	private mysubmenu: Menu | null = null;
	private submenuContainer: HTMLElement | undefined;
	private submenuIndicator: HTMLElement | undefined;
	private readonly submenuDisposables = this._register(new DisposableStore());
	private mouseOver: boolean = false;
	private showScheduler: RunOnceScheduler;
	private hideScheduler: RunOnceScheduler;
	private expandDirection: Direction;

	constructor(
		action: IAction,
		private submenuActions: ReadonlyArray<IAction>,
		private parentData: ISubMenuData,
		private submenuOptions?: IMenuOptions
	) {
		super(action, action, submenuOptions);

		this.expandDirection = submenuOptions && submenuOptions.expandDirection !== undefined ? submenuOptions.expandDirection : Direction.Right;

		this.showScheduler = new RunOnceScheduler(() => {
			if (this.mouseOver) {
				this.cleanupExistingSubmenu(false);
				this.createSubmenu(false);
			}
		}, 250);

		this.hideScheduler = new RunOnceScheduler(() => {
			if (this.element && (!isAncestor(document.activeElement, this.element) && this.parentData.submenu === this.mysubmenu)) {
				this.parentData.parent.focus(false);
				this.cleanupExistingSubmenu(true);
			}
		}, 750);
	}

	render(container: HTMLElement): void {
		super.render(container);

		if (!this.element) {
			return;
		}

<<<<<<< HEAD
		addClass(this.item, 'monaco-submenu-item');
		this.item.setAttribute('aria-haspopup', 'true');
		this.updateAriaExpanded('false');
		this.submenuIndicator = append(this.item, $('span.submenu-indicator'));
		this.submenuIndicator.setAttribute('aria-hidden', 'true');
=======
		if (this.item) {
			addClass(this.item, 'monaco-submenu-item');
			this.item.setAttribute('aria-haspopup', 'true');

			this.submenuIndicator = append(this.item, $('span.submenu-indicator'));
			this.submenuIndicator.setAttribute('aria-hidden', 'true');
		}
>>>>>>> d45eaa2f

		this._register(addDisposableListener(this.element, EventType.KEY_UP, e => {
			let event = new StandardKeyboardEvent(e);
			if (event.equals(KeyCode.RightArrow) || event.equals(KeyCode.Enter)) {
				EventHelper.stop(e, true);

				this.createSubmenu(true);
			}
		}));

		this._register(addDisposableListener(this.element, EventType.KEY_DOWN, e => {
			let event = new StandardKeyboardEvent(e);

			if (document.activeElement === this.item) {
				if (event.equals(KeyCode.RightArrow) || event.equals(KeyCode.Enter)) {
					EventHelper.stop(e, true);
				}
			}
		}));

		this._register(addDisposableListener(this.element, EventType.MOUSE_OVER, e => {
			if (!this.mouseOver) {
				this.mouseOver = true;

				this.showScheduler.schedule();
			}
		}));

		this._register(addDisposableListener(this.element, EventType.MOUSE_LEAVE, e => {
			this.mouseOver = false;
		}));

		this._register(addDisposableListener(this.element, EventType.FOCUS_OUT, e => {
			if (this.element && !isAncestor(document.activeElement, this.element)) {
				this.hideScheduler.schedule();
			}
		}));

		this._register(this.parentData.parent.onScroll(() => {
			this.parentData.parent.focus(false);
			this.cleanupExistingSubmenu(false);
		}));
	}

	open(selectFirst?: boolean): void {
		this.cleanupExistingSubmenu(false);
		this.createSubmenu(selectFirst);
	}

	onClick(e: EventLike): void {
		// stop clicking from trying to run an action
		EventHelper.stop(e, true);

		this.cleanupExistingSubmenu(false);
		this.createSubmenu(true);
	}

	private cleanupExistingSubmenu(force: boolean): void {
		if (this.parentData.submenu && (force || (this.parentData.submenu !== this.mysubmenu))) {
			this.parentData.submenu.dispose();
			this.parentData.submenu = undefined;
			this.updateAriaExpanded('false');
			if (this.submenuContainer) {
				this.submenuDisposables.clear();
				this.submenuContainer = undefined;
			}
		}
	}

	private createSubmenu(selectFirstItem = true): void {
		if (!this.element) {
			return;
		}

		if (!this.parentData.submenu) {
			this.updateAriaExpanded('true');
			this.submenuContainer = append(this.element, $('div.monaco-submenu'));
			addClasses(this.submenuContainer, 'menubar-menu-items-holder', 'context-view');
<<<<<<< HEAD
=======

			// Set the top value of the menu container before construction
			// This allows the menu constructor to calculate the proper max height
			const computedStyles = getComputedStyle(this.parentData.parent.domNode);
			const paddingTop = parseFloat(computedStyles.paddingTop || '0') || 0;
			this.submenuContainer.style.top = `${this.element.offsetTop - this.parentData.parent.scrollOffset - paddingTop}px`;

>>>>>>> d45eaa2f
			this.parentData.submenu = new Menu(this.submenuContainer, this.submenuActions, this.submenuOptions);
			if (this.menuStyle) {
				this.parentData.submenu.style(this.menuStyle);
			}

			const boundingRect = this.element.getBoundingClientRect();
			const childBoundingRect = this.submenuContainer.getBoundingClientRect();

			if (this.expandDirection === Direction.Right) {
				if (window.innerWidth <= boundingRect.right + childBoundingRect.width) {
					this.submenuContainer.style.left = '10px';
					this.submenuContainer.style.top = `${this.element.offsetTop - this.parentData.parent.scrollOffset + boundingRect.height}px`;
				} else {
					this.submenuContainer.style.left = `${this.element.offsetWidth}px`;
					this.submenuContainer.style.top = `${this.element.offsetTop - this.parentData.parent.scrollOffset - paddingTop}px`;
				}
			} else if (this.expandDirection === Direction.Left) {
				this.submenuContainer.style.right = `${this.element.offsetWidth}px`;
				this.submenuContainer.style.left = 'auto';
				this.submenuContainer.style.top = `${this.element.offsetTop - this.parentData.parent.scrollOffset - paddingTop}px`;
			}

			this.submenuDisposables.add(addDisposableListener(this.submenuContainer, EventType.KEY_UP, e => {
				let event = new StandardKeyboardEvent(e);
				if (event.equals(KeyCode.LeftArrow)) {
					EventHelper.stop(e, true);

					this.parentData.parent.focus();

					if (this.parentData.submenu) {
						this.parentData.submenu.dispose();
						this.parentData.submenu = undefined;
					}

					this.submenuDisposables.clear();
					this.submenuContainer = undefined;
				}
			}));

			this.submenuDisposables.add(addDisposableListener(this.submenuContainer, EventType.KEY_DOWN, e => {
				let event = new StandardKeyboardEvent(e);
				if (event.equals(KeyCode.LeftArrow)) {
					EventHelper.stop(e, true);
				}
			}));


			this.submenuDisposables.add(this.parentData.submenu.onDidCancel(() => {
				this.parentData.parent.focus();

				if (this.parentData.submenu) {
					this.parentData.submenu.dispose();
					this.parentData.submenu = undefined;
				}

				this.submenuDisposables.clear();
				this.submenuContainer = undefined;
			}));

			this.parentData.submenu.focus(selectFirstItem);

			this.mysubmenu = this.parentData.submenu;
		} else {
			this.parentData.submenu.focus(false);
		}
	}

	private updateAriaExpanded(value: string) :void {
		this.item.setAttribute('aria-expanded', value);
	}

	protected applyStyle(): void {
		super.applyStyle();

		if (!this.menuStyle) {
			return;
		}

		const isSelected = this.element && hasClass(this.element, 'focused');
		const fgColor = isSelected && this.menuStyle.selectionForegroundColor ? this.menuStyle.selectionForegroundColor : this.menuStyle.foregroundColor;

		if (this.submenuIndicator) {
			this.submenuIndicator.style.backgroundColor = fgColor ? `${fgColor}` : '';
		}

		if (this.parentData.submenu) {
			this.parentData.submenu.style(this.menuStyle);
		}
	}

	dispose(): void {
		super.dispose();

		this.hideScheduler.dispose();

		if (this.mysubmenu) {
			this.mysubmenu.dispose();
			this.mysubmenu = null;
		}

		if (this.submenuContainer) {
			this.submenuContainer = undefined;
		}
	}
}

class MenuSeparatorActionViewItem extends ActionViewItem {
	style(style: IMenuStyles): void {
		if (this.label) {
			this.label.style.borderBottomColor = style.separatorColor ? `${style.separatorColor}` : '';
		}
	}
}

export function cleanMnemonic(label: string): string {
	const regex = MENU_MNEMONIC_REGEX;

	const matches = regex.exec(label);
	if (!matches) {
		return label;
	}

	const mnemonicInText = !matches[1];

	return label.replace(regex, mnemonicInText ? '$2$3' : '').trim();
}<|MERGE_RESOLUTION|>--- conflicted
+++ resolved
@@ -654,21 +654,13 @@
 			return;
 		}
 
-<<<<<<< HEAD
-		addClass(this.item, 'monaco-submenu-item');
-		this.item.setAttribute('aria-haspopup', 'true');
-		this.updateAriaExpanded('false');
-		this.submenuIndicator = append(this.item, $('span.submenu-indicator'));
-		this.submenuIndicator.setAttribute('aria-hidden', 'true');
-=======
 		if (this.item) {
 			addClass(this.item, 'monaco-submenu-item');
 			this.item.setAttribute('aria-haspopup', 'true');
-
+			this.updateAriaExpanded('false');
 			this.submenuIndicator = append(this.item, $('span.submenu-indicator'));
 			this.submenuIndicator.setAttribute('aria-hidden', 'true');
 		}
->>>>>>> d45eaa2f
 
 		this._register(addDisposableListener(this.element, EventType.KEY_UP, e => {
 			let event = new StandardKeyboardEvent(e);
@@ -747,8 +739,6 @@
 			this.updateAriaExpanded('true');
 			this.submenuContainer = append(this.element, $('div.monaco-submenu'));
 			addClasses(this.submenuContainer, 'menubar-menu-items-holder', 'context-view');
-<<<<<<< HEAD
-=======
 
 			// Set the top value of the menu container before construction
 			// This allows the menu constructor to calculate the proper max height
@@ -756,7 +746,6 @@
 			const paddingTop = parseFloat(computedStyles.paddingTop || '0') || 0;
 			this.submenuContainer.style.top = `${this.element.offsetTop - this.parentData.parent.scrollOffset - paddingTop}px`;
 
->>>>>>> d45eaa2f
 			this.parentData.submenu = new Menu(this.submenuContainer, this.submenuActions, this.submenuOptions);
 			if (this.menuStyle) {
 				this.parentData.submenu.style(this.menuStyle);
@@ -824,8 +813,10 @@
 		}
 	}
 
-	private updateAriaExpanded(value: string) :void {
-		this.item.setAttribute('aria-expanded', value);
+	private updateAriaExpanded(value: string): void {
+		if (this.item) {
+			this.item?.setAttribute('aria-expanded', value);
+		}
 	}
 
 	protected applyStyle(): void {
