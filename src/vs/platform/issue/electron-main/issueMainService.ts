/*---------------------------------------------------------------------------------------------
 *  Copyright (c) Microsoft Corporation. All rights reserved.
 *  Licensed under the MIT License. See License.txt in the project root for license information.
 *--------------------------------------------------------------------------------------------*/

import { localize } from 'vs/nls';
import * as os from 'os';
import product from 'vs/platform/product/common/product';
import { parseArgs, OPTIONS } from 'vs/platform/environment/node/argv';
import { ICommonIssueService, IssueReporterData, IssueReporterFeatures, ProcessExplorerData } from 'vs/platform/issue/common/issue';
import { BrowserWindow, ipcMain, screen, IpcMainEvent, Display } from 'electron';
import { ILaunchMainService } from 'vs/platform/launch/electron-main/launchMainService';
import { PerformanceInfo, isRemoteDiagnosticError } from 'vs/platform/diagnostics/common/diagnostics';
import { IDiagnosticsService } from 'vs/platform/diagnostics/node/diagnosticsService';
import { IEnvironmentMainService } from 'vs/platform/environment/electron-main/environmentMainService';
import { isMacintosh, IProcessEnvironment } from 'vs/base/common/platform';
import { ILogService } from 'vs/platform/log/common/log';
import { IWindowState } from 'vs/platform/windows/electron-main/windows';
import { listProcesses } from 'vs/base/node/ps';
import { IDialogMainService } from 'vs/platform/dialogs/electron-main/dialogMainService';
import { createDecorator } from 'vs/platform/instantiation/common/instantiation';
import { zoomLevelToZoomFactor } from 'vs/platform/windows/common/windows';
import { FileAccess } from 'vs/base/common/network';
import { INativeHostMainService } from 'vs/platform/native/electron-main/nativeHostMainService';

const DEFAULT_BACKGROUND_COLOR = '#1E1E1E';

export const IIssueMainService = createDecorator<IIssueMainService>('issueMainService');

export interface IIssueMainService extends ICommonIssueService { }

export class IssueMainService implements ICommonIssueService {
	declare readonly _serviceBrand: undefined;
	_issueWindow: BrowserWindow | null = null;
	_issueParentWindow: BrowserWindow | null = null;
	_processExplorerWindow: BrowserWindow | null = null;
	_processExplorerParentWindow: BrowserWindow | null = null;

	constructor(
		private machineId: string,
		private userEnv: IProcessEnvironment,
		@IEnvironmentMainService private readonly environmentService: IEnvironmentMainService,
		@ILaunchMainService private readonly launchMainService: ILaunchMainService,
		@ILogService private readonly logService: ILogService,
		@IDiagnosticsService private readonly diagnosticsService: IDiagnosticsService,
		@IDialogMainService private readonly dialogMainService: IDialogMainService,
		@INativeHostMainService private readonly nativeHostMainService: INativeHostMainService
	) {
		this.registerListeners();
	}

	private registerListeners(): void {
		ipcMain.on('vscode:issueSystemInfoRequest', async (event: IpcMainEvent) => {
			Promise.all([this.launchMainService.getMainProcessInfo(), this.launchMainService.getRemoteDiagnostics({ includeProcesses: false, includeWorkspaceMetadata: false })])
				.then(result => {
					const [info, remoteData] = result;
					this.diagnosticsService.getSystemInfo(info, remoteData).then(msg => {
						this.safeSend(event, 'vscode:issueSystemInfoResponse', msg);
					});
				});
		});

		ipcMain.on('vscode:listProcesses', async (event: IpcMainEvent) => {
			const processes = [];

			try {
				const mainPid = await this.launchMainService.getMainProcessId();
				processes.push({ name: localize('local', "Local"), rootProcess: await listProcesses(mainPid) });
				(await this.launchMainService.getRemoteDiagnostics({ includeProcesses: true }))
					.forEach(data => {
						if (isRemoteDiagnosticError(data)) {
							processes.push({
								name: data.hostName,
								rootProcess: data
							});
						} else {
							if (data.processes) {
								processes.push({
									name: data.hostName,
									rootProcess: data.processes
								});
							}
						}
					});
			} catch (e) {
				this.logService.error(`Listing processes failed: ${e}`);
			}

			this.safeSend(event, 'vscode:listProcessesResponse', processes);
		});

		ipcMain.on('vscode:issueReporterClipboard', (event: IpcMainEvent) => {
			const messageOptions = {
				message: localize('issueReporterWriteToClipboard', "There is too much data to send to GitHub directly. The data will be copied to the clipboard, please paste it into the GitHub issue page that is opened."),
				type: 'warning',
				buttons: [
					localize('ok', "OK"),
					localize('cancel', "Cancel")
				]
			};

			if (this._issueWindow) {
				this.dialogMainService.showMessageBox(messageOptions, this._issueWindow)
					.then(result => {
						this.safeSend(event, 'vscode:issueReporterClipboardResponse', result.response === 0);
					});
			}
		});

		ipcMain.on('vscode:issuePerformanceInfoRequest', (event: IpcMainEvent) => {
			this.getPerformanceInfo().then(msg => {
				this.safeSend(event, 'vscode:issuePerformanceInfoResponse', msg);
			});
		});

		ipcMain.on('vscode:issueReporterConfirmClose', () => {
			const messageOptions = {
				message: localize('confirmCloseIssueReporter', "Your input will not be saved. Are you sure you want to close this window?"),
				type: 'warning',
				buttons: [
					localize('yes', "Yes"),
					localize('cancel', "Cancel")
				]
			};

			if (this._issueWindow) {
				this.dialogMainService.showMessageBox(messageOptions, this._issueWindow)
					.then(result => {
						if (result.response === 0) {
							if (this._issueWindow) {
								this._issueWindow.destroy();
								this._issueWindow = null;
							}
						}
					});
			}
		});

		ipcMain.on('vscode:workbenchCommand', (_: unknown, commandInfo: { id: any; from: any; args: any; }) => {
			const { id, from, args } = commandInfo;

			let parentWindow: BrowserWindow | null;
			switch (from) {
				case 'issueReporter':
					parentWindow = this._issueParentWindow;
					break;
				case 'processExplorer':
					parentWindow = this._processExplorerParentWindow;
					break;
				default:
					throw new Error(`Unexpected command source: ${from}`);
			}

			if (parentWindow) {
				parentWindow.webContents.send('vscode:runAction', { id, from, args });
			}
		});

		ipcMain.on('vscode:openExternal', (_: unknown, arg: string) => {
			this.nativeHostMainService.openExternal(undefined, arg);
		});

		ipcMain.on('vscode:closeIssueReporter', (event: IpcMainEvent) => {
			if (this._issueWindow) {
				this._issueWindow.close();
			}
		});

		ipcMain.on('vscode:closeProcessExplorer', (event: IpcMainEvent) => {
			if (this._processExplorerWindow) {
				this._processExplorerWindow.close();
			}
		});

		ipcMain.on('vscode:windowsInfoRequest', (event: IpcMainEvent) => {
			this.launchMainService.getMainProcessInfo().then(info => {
				this.safeSend(event, 'vscode:windowsInfoResponse', info.windows);
			});
		});
	}

	private safeSend(event: IpcMainEvent, channel: string, ...args: unknown[]): void {
		if (!event.sender.isDestroyed()) {
			event.sender.send(channel, ...args);
		}
	}

<<<<<<< HEAD
	openReporter(data: IssueReporterData): Promise<void> {
		return new Promise(_ => {
			if (!this._issueWindow) {
				this._issueParentWindow = BrowserWindow.getFocusedWindow();
				if (this._issueParentWindow) {
					const position = this.getWindowPosition(this._issueParentWindow, 700, 800);

					this._issueWindow = new BrowserWindow({
						fullscreen: false,
						width: position.width,
						height: position.height,
						minWidth: 300,
						minHeight: 200,
						x: position.x,
						y: position.y,
						title: localize('issueReporter', "Issue Reporter"),
						backgroundColor: data.styles.backgroundColor || DEFAULT_BACKGROUND_COLOR,
						webPreferences: {
							preload: FileAccess.asFileUri('vs/base/parts/sandbox/electron-browser/preload.js', require).fsPath,
							v8CacheOptions: this.environmentService.v8CacheOptions,
							enableWebSQL: false,
							enableRemoteModule: false,
							spellcheck: false,
							nativeWindowOpen: true,
							zoomFactor: zoomLevelToZoomFactor(data.zoomLevel),
							sandbox: true,
							contextIsolation: true
						}
					});
=======
	async openReporter(data: IssueReporterData): Promise<void> {
		if (!this._issueWindow) {
			this._issueParentWindow = BrowserWindow.getFocusedWindow();
			if (this._issueParentWindow) {
				const position = this.getWindowPosition(this._issueParentWindow, 700, 800);

				this._issueWindow = new BrowserWindow({
					fullscreen: false,
					width: position.width,
					height: position.height,
					minWidth: 300,
					minHeight: 200,
					x: position.x,
					y: position.y,
					title: localize('issueReporter', "Issue Reporter"),
					backgroundColor: data.styles.backgroundColor || DEFAULT_BACKGROUND_COLOR,
					webPreferences: {
						preload: FileAccess.asFileUri('vs/base/parts/sandbox/electron-browser/preload.js', require).fsPath,
						enableWebSQL: false,
						enableRemoteModule: false,
						spellcheck: false,
						nativeWindowOpen: true,
						zoomFactor: zoomLevelToZoomFactor(data.zoomLevel),
						sandbox: true,
						contextIsolation: true
					}
				});
>>>>>>> afbd2e82

				this._issueWindow.setMenuBarVisibility(false); // workaround for now, until a menu is implemented

				// Modified when testing UI
				const features: IssueReporterFeatures = {};

				this.logService.trace('issueService#openReporter: opening issue reporter');
				this._issueWindow.loadURL(this.getIssueReporterPath(data, features));

				this._issueWindow.on('close', () => this._issueWindow = null);

				this._issueParentWindow.on('closed', () => {
					if (this._issueWindow) {
						this._issueWindow.close();
						this._issueWindow = null;
					}
				});
			}
		}

		if (this._issueWindow) {
			this._issueWindow.focus();
		}
	}

<<<<<<< HEAD
	openProcessExplorer(data: ProcessExplorerData): Promise<void> {
		return new Promise(_ => {
			// Create as singleton
			if (!this._processExplorerWindow) {
				this._processExplorerParentWindow = BrowserWindow.getFocusedWindow();
				if (this._processExplorerParentWindow) {
					const position = this.getWindowPosition(this._processExplorerParentWindow, 800, 500);
					this._processExplorerWindow = new BrowserWindow({
						skipTaskbar: true,
						resizable: true,
						fullscreen: false,
						width: position.width,
						height: position.height,
						minWidth: 300,
						minHeight: 200,
						x: position.x,
						y: position.y,
						backgroundColor: data.styles.backgroundColor,
						title: localize('processExplorer', "Process Explorer"),
						webPreferences: {
							preload: FileAccess.asFileUri('vs/base/parts/sandbox/electron-browser/preload.js', require).fsPath,
							v8CacheOptions: this.environmentService.v8CacheOptions,
							enableWebSQL: false,
							enableRemoteModule: false,
							spellcheck: false,
							nativeWindowOpen: true,
							zoomFactor: zoomLevelToZoomFactor(data.zoomLevel),
							sandbox: true,
							contextIsolation: true
						}
					});
=======
	async openProcessExplorer(data: ProcessExplorerData): Promise<void> {
		// Create as singleton
		if (!this._processExplorerWindow) {
			this._processExplorerParentWindow = BrowserWindow.getFocusedWindow();
			if (this._processExplorerParentWindow) {
				const position = this.getWindowPosition(this._processExplorerParentWindow, 800, 500);
				this._processExplorerWindow = new BrowserWindow({
					skipTaskbar: true,
					resizable: true,
					fullscreen: false,
					width: position.width,
					height: position.height,
					minWidth: 300,
					minHeight: 200,
					x: position.x,
					y: position.y,
					backgroundColor: data.styles.backgroundColor,
					title: localize('processExplorer', "Process Explorer"),
					webPreferences: {
						preload: FileAccess.asFileUri('vs/base/parts/sandbox/electron-browser/preload.js', require).fsPath,
						enableWebSQL: false,
						enableRemoteModule: false,
						spellcheck: false,
						nativeWindowOpen: true,
						zoomFactor: zoomLevelToZoomFactor(data.zoomLevel),
						sandbox: true,
						contextIsolation: true
					}
				});
>>>>>>> afbd2e82

				this._processExplorerWindow.setMenuBarVisibility(false);

				const windowConfiguration = {
					appRoot: this.environmentService.appRoot,
					windowId: this._processExplorerWindow.id,
					userEnv: this.userEnv,
					machineId: this.machineId,
					data
				};

				this._processExplorerWindow.loadURL(
					toWindowUrl('vs/code/electron-sandbox/processExplorer/processExplorer.html', windowConfiguration));

				this._processExplorerWindow.on('close', () => this._processExplorerWindow = null);

				this._processExplorerParentWindow.on('close', () => {
					if (this._processExplorerWindow) {
						this._processExplorerWindow.close();
						this._processExplorerWindow = null;
					}
				});
			}
		}

		// Focus
		if (this._processExplorerWindow) {
			this._processExplorerWindow.focus();
		}
	}

	public async getSystemStatus(): Promise<string> {
		return Promise.all([this.launchMainService.getMainProcessInfo(), this.launchMainService.getRemoteDiagnostics({ includeProcesses: false, includeWorkspaceMetadata: false })])
			.then(result => {
				const [info, remoteData] = result;
				return this.diagnosticsService.getDiagnostics(info, remoteData);
			});
	}

	private getWindowPosition(parentWindow: BrowserWindow, defaultWidth: number, defaultHeight: number): IWindowState {
		// We want the new window to open on the same display that the parent is in
		let displayToUse: Display | undefined;
		const displays = screen.getAllDisplays();

		// Single Display
		if (displays.length === 1) {
			displayToUse = displays[0];
		}

		// Multi Display
		else {

			// on mac there is 1 menu per window so we need to use the monitor where the cursor currently is
			if (isMacintosh) {
				const cursorPoint = screen.getCursorScreenPoint();
				displayToUse = screen.getDisplayNearestPoint(cursorPoint);
			}

			// if we have a last active window, use that display for the new window
			if (!displayToUse && parentWindow) {
				displayToUse = screen.getDisplayMatching(parentWindow.getBounds());
			}

			// fallback to primary display or first display
			if (!displayToUse) {
				displayToUse = screen.getPrimaryDisplay() || displays[0];
			}
		}

		const state: IWindowState = {
			width: defaultWidth,
			height: defaultHeight
		};

		const displayBounds = displayToUse.bounds;
		state.x = displayBounds.x + (displayBounds.width / 2) - (state.width! / 2);
		state.y = displayBounds.y + (displayBounds.height / 2) - (state.height! / 2);

		if (displayBounds.width > 0 && displayBounds.height > 0 /* Linux X11 sessions sometimes report wrong display bounds */) {
			if (state.x < displayBounds.x) {
				state.x = displayBounds.x; // prevent window from falling out of the screen to the left
			}

			if (state.y < displayBounds.y) {
				state.y = displayBounds.y; // prevent window from falling out of the screen to the top
			}

			if (state.x > (displayBounds.x + displayBounds.width)) {
				state.x = displayBounds.x; // prevent window from falling out of the screen to the right
			}

			if (state.y > (displayBounds.y + displayBounds.height)) {
				state.y = displayBounds.y; // prevent window from falling out of the screen to the bottom
			}

			if (state.width! > displayBounds.width) {
				state.width = displayBounds.width; // prevent window from exceeding display bounds width
			}

			if (state.height! > displayBounds.height) {
				state.height = displayBounds.height; // prevent window from exceeding display bounds height
			}
		}

		return state;
	}

	private getPerformanceInfo(): Promise<PerformanceInfo> {
		return new Promise(async (resolve, reject) => {
			Promise.all([this.launchMainService.getMainProcessInfo(), this.launchMainService.getRemoteDiagnostics({ includeProcesses: true, includeWorkspaceMetadata: true })])
				.then(result => {
					const [info, remoteData] = result;
					this.diagnosticsService.getPerformanceInfo(info, remoteData)
						.then(diagnosticInfo => {
							resolve(diagnosticInfo);
						})
						.catch(err => {
							this.logService.warn('issueService#getPerformanceInfo ', err.message);
							reject(err);
						});
				});
		});
	}

	private getIssueReporterPath(data: IssueReporterData, features: IssueReporterFeatures): string {
		if (!this._issueWindow) {
			throw new Error('Issue window has been disposed');
		}

		const windowConfiguration = {
			appRoot: this.environmentService.appRoot,
			windowId: this._issueWindow.id,
			machineId: this.machineId,
			userEnv: this.userEnv,
			data,
			features,
			disableExtensions: this.environmentService.disableExtensions,
			os: {
				type: os.type(),
				arch: os.arch(),
				release: os.release(),
			},
			product: {
				nameShort: product.nameShort,
				version: product.version,
				commit: product.commit,
				date: product.date,
				reportIssueUrl: product.reportIssueUrl
			}
		};

		return toWindowUrl('vs/code/electron-sandbox/issue/issueReporter.html', windowConfiguration);
	}
}

function toWindowUrl<T>(modulePathToHtml: string, windowConfiguration: T): string {
	const environment = parseArgs(process.argv, OPTIONS);
	const config = Object.assign(environment, windowConfiguration);
	for (const keyValue of Object.keys(config)) {
		const key = keyValue as keyof typeof config;
		if (config[key] === undefined || config[key] === null || config[key] === '') {
			delete config[key]; // only send over properties that have a true value
		}
	}

	return FileAccess
		.asBrowserUri(modulePathToHtml, require)
		.with({ query: `config=${encodeURIComponent(JSON.stringify(config))}` })
		.toString(true);
}<|MERGE_RESOLUTION|>--- conflicted
+++ resolved
@@ -185,37 +185,6 @@
 		}
 	}
 
-<<<<<<< HEAD
-	openReporter(data: IssueReporterData): Promise<void> {
-		return new Promise(_ => {
-			if (!this._issueWindow) {
-				this._issueParentWindow = BrowserWindow.getFocusedWindow();
-				if (this._issueParentWindow) {
-					const position = this.getWindowPosition(this._issueParentWindow, 700, 800);
-
-					this._issueWindow = new BrowserWindow({
-						fullscreen: false,
-						width: position.width,
-						height: position.height,
-						minWidth: 300,
-						minHeight: 200,
-						x: position.x,
-						y: position.y,
-						title: localize('issueReporter', "Issue Reporter"),
-						backgroundColor: data.styles.backgroundColor || DEFAULT_BACKGROUND_COLOR,
-						webPreferences: {
-							preload: FileAccess.asFileUri('vs/base/parts/sandbox/electron-browser/preload.js', require).fsPath,
-							v8CacheOptions: this.environmentService.v8CacheOptions,
-							enableWebSQL: false,
-							enableRemoteModule: false,
-							spellcheck: false,
-							nativeWindowOpen: true,
-							zoomFactor: zoomLevelToZoomFactor(data.zoomLevel),
-							sandbox: true,
-							contextIsolation: true
-						}
-					});
-=======
 	async openReporter(data: IssueReporterData): Promise<void> {
 		if (!this._issueWindow) {
 			this._issueParentWindow = BrowserWindow.getFocusedWindow();
@@ -234,6 +203,7 @@
 					backgroundColor: data.styles.backgroundColor || DEFAULT_BACKGROUND_COLOR,
 					webPreferences: {
 						preload: FileAccess.asFileUri('vs/base/parts/sandbox/electron-browser/preload.js', require).fsPath,
+						v8CacheOptions: this.environmentService.v8CacheOptions,
 						enableWebSQL: false,
 						enableRemoteModule: false,
 						spellcheck: false,
@@ -243,7 +213,6 @@
 						contextIsolation: true
 					}
 				});
->>>>>>> afbd2e82
 
 				this._issueWindow.setMenuBarVisibility(false); // workaround for now, until a menu is implemented
 
@@ -269,39 +238,6 @@
 		}
 	}
 
-<<<<<<< HEAD
-	openProcessExplorer(data: ProcessExplorerData): Promise<void> {
-		return new Promise(_ => {
-			// Create as singleton
-			if (!this._processExplorerWindow) {
-				this._processExplorerParentWindow = BrowserWindow.getFocusedWindow();
-				if (this._processExplorerParentWindow) {
-					const position = this.getWindowPosition(this._processExplorerParentWindow, 800, 500);
-					this._processExplorerWindow = new BrowserWindow({
-						skipTaskbar: true,
-						resizable: true,
-						fullscreen: false,
-						width: position.width,
-						height: position.height,
-						minWidth: 300,
-						minHeight: 200,
-						x: position.x,
-						y: position.y,
-						backgroundColor: data.styles.backgroundColor,
-						title: localize('processExplorer', "Process Explorer"),
-						webPreferences: {
-							preload: FileAccess.asFileUri('vs/base/parts/sandbox/electron-browser/preload.js', require).fsPath,
-							v8CacheOptions: this.environmentService.v8CacheOptions,
-							enableWebSQL: false,
-							enableRemoteModule: false,
-							spellcheck: false,
-							nativeWindowOpen: true,
-							zoomFactor: zoomLevelToZoomFactor(data.zoomLevel),
-							sandbox: true,
-							contextIsolation: true
-						}
-					});
-=======
 	async openProcessExplorer(data: ProcessExplorerData): Promise<void> {
 		// Create as singleton
 		if (!this._processExplorerWindow) {
@@ -322,6 +258,7 @@
 					title: localize('processExplorer', "Process Explorer"),
 					webPreferences: {
 						preload: FileAccess.asFileUri('vs/base/parts/sandbox/electron-browser/preload.js', require).fsPath,
+						v8CacheOptions: this.environmentService.v8CacheOptions,
 						enableWebSQL: false,
 						enableRemoteModule: false,
 						spellcheck: false,
@@ -331,7 +268,6 @@
 						contextIsolation: true
 					}
 				});
->>>>>>> afbd2e82
 
 				this._processExplorerWindow.setMenuBarVisibility(false);
 
