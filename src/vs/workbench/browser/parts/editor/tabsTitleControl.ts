--- conflicted
+++ resolved
@@ -943,7 +943,6 @@
 		`);
 	}
 
-<<<<<<< HEAD
 	collector.addRule(`
 		.monaco-workbench > .part.editor > .content > .one-editor-silo > .container > .title .tabs-container >  .tab.sizing-shrink > .tab-label::after {
 			background: linear-gradient(to left, ${theme.getColor(TAB_INACTIVE_BACKGROUND)}, transparent);
@@ -957,7 +956,7 @@
 			background: linear-gradient(to left, ${theme.getColor(EDITOR_DRAG_AND_DROP_BACKGROUND)}, transparent);
 		}
 	`);
-=======
+
 	// Hover Background
 	const tabHoverBackground = theme.getColor(TAB_HOVER_BACKGROUND);
 	if (tabHoverBackground) {
@@ -995,5 +994,4 @@
 			}
 		`);
 	}
->>>>>>> e27c505a
 });