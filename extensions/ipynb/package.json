--- conflicted
+++ resolved
@@ -9,11 +9,6 @@
 		"vscode": "^1.57.0"
 	},
 	"enabledApiProposals": [
-<<<<<<< HEAD
-		"notebookEditorEdit"
-=======
-		"notebookEditor"
->>>>>>> 6fef251f
 	],
 	"activationEvents": [
 		"*"
