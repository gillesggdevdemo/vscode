--- conflicted
+++ resolved
@@ -22,13 +22,9 @@
 import { Logger } from './logging/logger';
 import { getPackageInfo } from './utils/packageInfo';
 import { isWebAndHasSharedArrayBuffers } from './utils/platform';
-<<<<<<< HEAD
-import { PluginManager } from './utils/plugins';
+import { PluginManager } from './tsServer/plugins';
 import { MemFs } from './filesystems/memFs';
 import { AutoInstallerFs } from './filesystems/autoInstallerFs';
-=======
-import { PluginManager } from './tsServer/plugins';
->>>>>>> 5ea57c3b
 
 class StaticVersionProvider implements ITypeScriptVersionProvider {
 
